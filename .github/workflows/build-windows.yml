name: build-windows

on: ["push", "pull_request"]

jobs:
  windows_release:
    runs-on: windows-latest

    steps:
    - uses: actions/checkout@v1

    - name: Create Build Environment
      # Some projects don't allow in-source building, so create a separate build directory
      # We'll use this as our working directory for all subsequent commands
      run: cmake -E make_directory ${{runner.workspace}}/build

    - name: Configure CMake
      # Use a bash shell so we can use the same syntax for environment variable
      # access regardless of the host operating system
      shell: bash
      working-directory: ${{runner.workspace}}/build
      # Note the current convention is to use the -S and -B options here to specify source
      # and build directories, but this is only available with CMake 3.13 and higher.
      # The CMake binaries on the Github Actions machines are (as of this writing) 3.12
<<<<<<< HEAD
      run: cmake $GITHUB_WORKSPACE
=======
      run: cmake $GITHUB_WORKSPACE -DOPENMP=OFF -DFAST_BUILD=OFF
>>>>>>> 6fed11c1

    - name: Build
      working-directory: ${{runner.workspace}}/build
      shell: bash
      # Execute the build.  You can specify a specific target with "--target <NAME>"
      run: cmake --build . --config RELEASE

    - name: Test
      working-directory: ${{runner.workspace}}/build
      shell: bash
      # Execute tests defined by the CMake configuration.
      # See https://cmake.org/cmake/help/latest/manual/ctest.1.html for more detail
      run: ctest -C RELEASE

  fast_build_debug:
    runs-on: windows-latest

    steps:
    - uses: actions/checkout@v1

    - name: Create Build Environment
      # Some projects don't allow in-source building, so create a separate build directory
      # We'll use this as our working directory for all subsequent commands
      run: cmake -E make_directory ${{runner.workspace}}/build

    - name: Configure CMake
      # Use a bash shell so we can use the same syntax for environment variable
      # access regardless of the host operating system
      shell: bash
      working-directory: ${{runner.workspace}}/build
      # Note the current convention is to use the -S and -B options here to specify source
      # and build directories, but this is only available with CMake 3.13 and higher.
      # The CMake binaries on the Github Actions machines are (as of this writing) 3.12
      run: cmake $GITHUB_WORKSPACE -DOPENMP=OFF -DCMAKE_BUILD_TYPE=DEBUG

    - name: Build
      working-directory: ${{runner.workspace}}/build
      shell: bash
      # Execute the build.  You can specify a specific target with "--target <NAME>"
      run: cmake --build . --config DEBUG

    - name: Test
      working-directory: ${{runner.workspace}}/build
      shell: bash
      # Execute tests defined by the CMake configuration.
      # See https://cmake.org/cmake/help/latest/manual/ctest.1.html for more detail
      run: ctest -C DEBUG


  fast_build_release:
    runs-on: windows-latest

    steps:
    - uses: actions/checkout@v1

    - name: Create Build Environment
      # Some projects don't allow in-source building, so create a separate build directory
      # We'll use this as our working directory for all subsequent commands
      run: cmake -E make_directory ${{runner.workspace}}/build

    - name: Configure CMake
      # Use a bash shell so we can use the same syntax for environment variable
      # access regardless of the host operating system
      shell: bash
      working-directory: ${{runner.workspace}}/build
      # Note the current convention is to use the -S and -B options here to specify source
      # and build directories, but this is only available with CMake 3.13 and higher.
      # The CMake binaries on the Github Actions machines are (as of this writing) 3.12
      run: cmake $GITHUB_WORKSPACE -DCMAKE_BUILD_TYPE=DEBUG

    - name: Build
      working-directory: ${{runner.workspace}}/build
      shell: bash
      # Execute the build.  You can specify a specific target with "--target <NAME>"
      run: cmake --build . --config DEBUG

    - name: Test
      working-directory: ${{runner.workspace}}/build
      shell: bash
      # Execute tests defined by the CMake configuration.
      # See https://cmake.org/cmake/help/latest/manual/ctest.1.html for more detail
      run: ctest -C DEBUG<|MERGE_RESOLUTION|>--- conflicted
+++ resolved
@@ -22,11 +22,7 @@
       # Note the current convention is to use the -S and -B options here to specify source
       # and build directories, but this is only available with CMake 3.13 and higher.
       # The CMake binaries on the Github Actions machines are (as of this writing) 3.12
-<<<<<<< HEAD
-      run: cmake $GITHUB_WORKSPACE
-=======
       run: cmake $GITHUB_WORKSPACE -DOPENMP=OFF -DFAST_BUILD=OFF
->>>>>>> 6fed11c1
 
     - name: Build
       working-directory: ${{runner.workspace}}/build
