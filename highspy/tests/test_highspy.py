--- conflicted
+++ resolved
@@ -431,7 +431,6 @@
         self.assertEqual(ranging.row_bound_dn.value_[1], -inf);
         self.assertEqual(ranging.row_bound_up.value_[1], inf);
         self.assertEqual(ranging.row_bound_up.objective_[1], inf);
-<<<<<<< HEAD
 
    
     def test_infeasible_model(self):
@@ -752,8 +751,7 @@
         self.assertAlmostEqual((c1.LHS, c1.RHS, c1.constant), (5, 5, 0.5))
         h.addConstr(c1)
         self.assertAlmostEqual((h.getLp().row_lower_[0], h.getLp().row_upper_[0]), (4.5, 4.5))
-=======
-        
+
     def test_write_basis_before_running(self):
         h = self.get_basic_model()
         with tempfile.NamedTemporaryFile() as f:
@@ -787,5 +785,4 @@
         with tempfile.NamedTemporaryFile() as f:
             h1.writeBasis(f.name)
             h2.readBasis(f.name)
-            self.assertEqual(h2.getBasis().col_status[0], expected_status_after)
->>>>>>> 2360fce5
+            self.assertEqual(h2.getBasis().col_status[0], expected_status_after)