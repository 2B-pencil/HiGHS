#include "Avgas.h"
#include "Highs.h"
#include "catch.hpp"
#include "lp_data/HighsLpUtils.h"
#include "util/HighsRandom.h"
#include "util/HighsUtils.h"

const bool dev_run = false;
const double inf = kHighsInf;
const double double_equal_tolerance = 1e-5;
void HighsStatusReport(const HighsLogOptions& log_options, std::string message,
                       HighsStatus status);

void callRun(Highs& highs, const HighsLogOptions& log_options,
             std::string message, const HighsStatus require_return_status);

bool areLpColEqual(const HighsInt num_col0, const double* colCost0,
                   const double* colLower0, const double* colUpper0,
                   const HighsInt num_nz0, const HighsInt* Astart0,
                   const HighsInt* Aindex0, const double* Avalue0,
                   const HighsInt num_col1, const double* colCost1,
                   const double* colLower1, const double* colUpper1,
                   const HighsInt num_nz1, const HighsInt* Astart1,
                   const HighsInt* Aindex1, const double* Avalue1,
                   const double infinite_bound);

bool areLpRowEqual(const HighsInt num_row0, const double* rowLower0,
                   const double* rowUpper0, const HighsInt num_nz0,
                   const HighsInt* ARstart0, const HighsInt* ARindex0,
                   const double* ARvalue0, const HighsInt num_row1,
                   const double* rowLower1, const double* rowUpper1,
                   const HighsInt num_nz1, const HighsInt* ARstart1,
                   const HighsInt* ARindex1, const double* ARvalue1,
                   const double infinite_bound);

bool areLpEqual(const HighsLp lp0, const HighsLp lp1,
                const double infinite_bound);

void testDeleteKeep(const HighsIndexCollection& index_collection);

bool testAllDeleteKeep(HighsInt num_row);

void messageReportLp(const char* message, const HighsLp& lp);

void messageReportMatrix(const char* message, const HighsInt num_col,
                         const HighsInt num_nz, const HighsInt* start,
                         const HighsInt* index, const double* value);

TEST_CASE("LP-717-od", "[highs_data]") {
  Highs highs;
  if (!dev_run) highs.setOptionValue("output_flag", false);
  REQUIRE(highs.addCol(0.0, -inf, inf, 0, nullptr, nullptr) ==
          HighsStatus::kOk);
  std::vector<HighsInt> index = {0};
  std::vector<double> value = {1.0};
  REQUIRE(highs.addRow(2.0, inf, 1, &index[0], &value[0]) == HighsStatus::kOk);
  REQUIRE(highs.addCol(0.0, -inf, inf, 0, nullptr, nullptr) ==
          HighsStatus::kOk);
  REQUIRE(highs.run() == HighsStatus::kOk);
}

TEST_CASE("LP-717-full0", "[highs_data]") {
  // Add columns to an LP with a small matrix held row-wise so that
  // the orientation is flipped
  HighsInt row_block_num_col = 2;
  HighsInt row_block_num_row = 3;
  HighsInt col_block_num_col = 3;
  HighsInt col_block_num_row = 3;

  HighsLp lp;
  lp.num_col_ = row_block_num_col + col_block_num_col;
  lp.num_row_ = row_block_num_row;
  lp.col_cost_ = {-2, -1, -2, -3, -3};
  lp.col_lower_ = {0, 0, 0, 0, 0};
  lp.col_upper_ = {1, 1, 1, 1, 1};
  lp.row_lower_ = {-inf, -inf, -inf};
  lp.row_upper_ = {-2, 2, 1};
  lp.a_matrix_.num_col_ = lp.num_col_;
  lp.a_matrix_.num_row_ = lp.num_row_;
  lp.a_matrix_.start_ = {0, 3, 8, 10};
  lp.a_matrix_.index_ = {0, 2, 4, 0, 1, 2, 3, 4, 1, 3};
  lp.a_matrix_.value_ = {1, -1, -3, 1, 1, 1, -2, 3, 1, 2};
  lp.a_matrix_.format_ = MatrixFormat::kRowwise;
  Highs highs;
  if (!dev_run) highs.setOptionValue("output_flag", false);
  const HighsLp& highs_lp = highs.getLp();
  highs.passModel(lp);
  highs.run();
  if (dev_run) highs.writeSolution("", 1);
  HighsInfo info0 = highs.getInfo();
  HighsSolution solution0 = highs.getSolution();
  highs.clear();
  if (!dev_run) highs.setOptionValue("output_flag", false);
  std::vector<double> row_block_col_cost;
  std::vector<double> row_block_col_lower;
  std::vector<double> row_block_col_upper;
  std::vector<double> row_block_row_lower;
  std::vector<double> row_block_row_upper;

  std::vector<double> col_block_col_cost;
  std::vector<double> col_block_col_lower;
  std::vector<double> col_block_col_upper;
  std::vector<double> col_block_row_lower;
  std::vector<double> col_block_row_upper;

  for (HighsInt iCol = 0; iCol < lp.num_col_; iCol++) {
    if (iCol < row_block_num_col) {
      row_block_col_cost.push_back(lp.col_cost_[iCol]);
      row_block_col_lower.push_back(lp.col_lower_[iCol]);
      row_block_col_upper.push_back(lp.col_upper_[iCol]);
    } else {
      col_block_col_cost.push_back(lp.col_cost_[iCol]);
      col_block_col_lower.push_back(lp.col_lower_[iCol]);
      col_block_col_upper.push_back(lp.col_upper_[iCol]);
    }
  }
  row_block_row_lower = lp.row_lower_;
  row_block_row_upper = lp.row_upper_;

  HighsInt row_block_format = (HighsInt)MatrixFormat::kRowwise;
  HighsInt row_block_num_nz;
  std::vector<HighsInt> row_block_start;
  std::vector<HighsInt> row_block_index;
  std::vector<double> row_block_value;

  for (HighsInt iRow = 0; iRow < row_block_num_row; iRow++) {
    row_block_start.push_back(row_block_index.size());
    for (HighsInt iEl = lp.a_matrix_.start_[iRow];
         iEl < lp.a_matrix_.start_[iRow + 1]; iEl++) {
      HighsInt iCol = lp.a_matrix_.index_[iEl];
      if (iCol < row_block_num_col) {
        row_block_index.push_back(iCol);
        row_block_value.push_back(lp.a_matrix_.value_[iEl]);
      }
    }
  }
  row_block_num_nz = row_block_index.size();

  REQUIRE(highs.addCols(row_block_num_col, &row_block_col_cost[0],
                        &row_block_col_lower[0], &row_block_col_upper[0], 0,
                        nullptr, nullptr, nullptr) == HighsStatus::kOk);

  REQUIRE(highs.addRows(row_block_num_row, &row_block_row_lower[0],
                        &row_block_row_upper[0], row_block_num_nz,
                        &row_block_start[0], &row_block_index[0],
                        &row_block_value[0]) == HighsStatus::kOk);

  if (dev_run)
    printf("After adding a row-wise matrix, LP matrix has format %d\n",
           (int)highs_lp.a_matrix_.format_);

  // Column block
  HighsInt col_block_format = (HighsInt)MatrixFormat::kColwise;
  HighsInt col_block_num_nz = 6;
  std::vector<HighsInt> col_block_start = {0, 2, 4};
  std::vector<HighsInt> col_block_index = {0, 1, 1, 2, 0, 1};
  std::vector<double> col_block_value = {-1, 1, -2, 2, -3, 3};
  REQUIRE(highs.addCols(col_block_num_col, &col_block_col_cost[0],
                        &col_block_col_lower[0], &col_block_col_upper[0],
                        col_block_num_nz, &col_block_start[0],
                        &col_block_index[0],
                        &col_block_value[0]) == HighsStatus::kOk);
  if (dev_run)
    printf("After adding a column-wise matrix, LP matrix has format %d\n",
           (int)highs_lp.a_matrix_.format_);

  highs.run();
  if (dev_run) highs.writeSolution("", 1);
  if (dev_run)
    printf("After run() LP matrix has format %d\n",
           (int)highs_lp.a_matrix_.format_);
}

TEST_CASE("LP-717-full1", "[highs_data]") {
  // Add columns to an LP with a larger matrix held row-wise so that
  // the orientation is not flipped
  HighsInt row_block_num_col = 5;
  HighsInt row_block_num_row = 3;
  HighsInt col_block_num_col = 3;
  HighsInt col_block_num_row = 3;

  HighsLp lp;
  lp.num_col_ = row_block_num_col + col_block_num_col;
  lp.num_row_ = row_block_num_row;
  lp.col_cost_ = {-1, -1, -1, -1, -2, -2, -3, -3};
  lp.col_lower_ = {0, 0, 0, 0, 0, 0, 0, 0};
  lp.col_upper_ = {1, 1, 1, 1, 1, 1, 1, 1};
  lp.row_lower_ = {-inf, -inf, -inf};
  lp.row_upper_ = {-5, 5, 1};
  lp.a_matrix_.num_col_ = lp.num_col_;
  lp.a_matrix_.num_row_ = lp.num_row_;
  lp.a_matrix_.start_ = {0, 5, 13, 16};
  lp.a_matrix_.index_ = {0, 2, 4, 5, 7, 0, 1, 2, 3, 4, 5, 6, 7, 1, 3, 6};
  lp.a_matrix_.value_ = {1, -1, 1, -1, -3, 1, 1, 1, 1, 1, 1, -2, 3, 1, -1, 2};
  lp.a_matrix_.format_ = MatrixFormat::kRowwise;
  Highs highs;
  if (!dev_run) highs.setOptionValue("output_flag", false);
  const HighsLp& highs_lp = highs.getLp();
  highs.passModel(lp);
  highs.run();
  if (dev_run) highs.writeSolution("", 1);
  HighsInfo info0 = highs.getInfo();
  HighsSolution solution0 = highs.getSolution();
  highs.clear();
  if (!dev_run) highs.setOptionValue("output_flag", false);
  std::vector<double> row_block_col_cost;
  std::vector<double> row_block_col_lower;
  std::vector<double> row_block_col_upper;
  std::vector<double> row_block_row_lower;
  std::vector<double> row_block_row_upper;

  std::vector<double> col_block_col_cost;
  std::vector<double> col_block_col_lower;
  std::vector<double> col_block_col_upper;
  std::vector<double> col_block_row_lower;
  std::vector<double> col_block_row_upper;

  for (HighsInt iCol = 0; iCol < lp.num_col_; iCol++) {
    if (iCol < row_block_num_col) {
      row_block_col_cost.push_back(lp.col_cost_[iCol]);
      row_block_col_lower.push_back(lp.col_lower_[iCol]);
      row_block_col_upper.push_back(lp.col_upper_[iCol]);
    } else {
      col_block_col_cost.push_back(lp.col_cost_[iCol]);
      col_block_col_lower.push_back(lp.col_lower_[iCol]);
      col_block_col_upper.push_back(lp.col_upper_[iCol]);
    }
  }
  row_block_row_lower = lp.row_lower_;
  row_block_row_upper = lp.row_upper_;

  HighsInt row_block_format = (HighsInt)MatrixFormat::kRowwise;
  HighsInt row_block_num_nz;
  std::vector<HighsInt> row_block_start;
  std::vector<HighsInt> row_block_index;
  std::vector<double> row_block_value;

  for (HighsInt iRow = 0; iRow < row_block_num_row; iRow++) {
    row_block_start.push_back(row_block_index.size());
    for (HighsInt iEl = lp.a_matrix_.start_[iRow];
         iEl < lp.a_matrix_.start_[iRow + 1]; iEl++) {
      HighsInt iCol = lp.a_matrix_.index_[iEl];
      if (iCol < row_block_num_col) {
        row_block_index.push_back(iCol);
        row_block_value.push_back(lp.a_matrix_.value_[iEl]);
      }
    }
  }
  row_block_num_nz = row_block_index.size();

  REQUIRE(highs.addCols(row_block_num_col, &row_block_col_cost[0],
                        &row_block_col_lower[0], &row_block_col_upper[0], 0,
                        nullptr, nullptr, nullptr) == HighsStatus::kOk);

  REQUIRE(highs.addRows(row_block_num_row, &row_block_row_lower[0],
                        &row_block_row_upper[0], row_block_num_nz,
                        &row_block_start[0], &row_block_index[0],
                        &row_block_value[0]) == HighsStatus::kOk);

  if (dev_run)
    printf("After adding a row-wise matrix, LP matrix has format %d\n",
           (int)highs_lp.a_matrix_.format_);

  // Column block
  HighsInt col_block_format = (HighsInt)MatrixFormat::kColwise;
  HighsInt col_block_num_nz = 6;
  std::vector<HighsInt> col_block_start = {0, 2, 4};
  std::vector<HighsInt> col_block_index = {0, 1, 1, 2, 0, 1};
  std::vector<double> col_block_value = {-1, 1, -2, 2, -3, 3};
  REQUIRE(highs.addCols(col_block_num_col, &col_block_col_cost[0],
                        &col_block_col_lower[0], &col_block_col_upper[0],
                        col_block_num_nz, &col_block_start[0],
                        &col_block_index[0],
                        &col_block_value[0]) == HighsStatus::kOk);
  if (dev_run)
    printf("After adding a column-wise matrix, LP matrix has format %d\n",
           (int)highs_lp.a_matrix_.format_);

  const bool equal_lp = lp == highs_lp;
  REQUIRE(equal_lp);
  highs.run();
  if (dev_run) highs.writeSolution("", 1);
  if (dev_run)
    printf("After run() LP matrix has format %d\n",
           (int)highs_lp.a_matrix_.format_);
}

TEST_CASE("LP-717-full2", "[highs_data]") {
  // Add columns and then rows to an LP with a larger matrix held
  // row-wise so that the orientation is not flipped
  HighsInt row_block_num_col = 5;
  HighsInt row_block_num_row = 3;
  HighsInt col_block_num_col = 3;
  HighsInt col_block_num_row = 3;

  HighsLp lp;
  lp.num_col_ = row_block_num_col + col_block_num_col;
  lp.num_row_ = 2 * row_block_num_row;
  lp.col_cost_ = {-1, -1, -1, -1, -2, -2, -3, -3};
  lp.col_lower_ = {0, 0, 0, 0, 0, 0, 0, 0};
  lp.col_upper_ = {1, 1, 1, 1, 1, 1, 1, 1};
  lp.row_lower_ = {-inf, -inf, -inf};
  lp.row_upper_ = {-1, 6, 2};
  for (HighsInt iRow = 0; iRow < row_block_num_row; iRow++) {
    lp.row_lower_.push_back(lp.row_lower_[iRow]);
    lp.row_upper_.push_back(lp.row_upper_[iRow]);
  }
  lp.a_matrix_.num_col_ = lp.num_col_;
  lp.a_matrix_.num_row_ = lp.num_row_;
  lp.a_matrix_.start_ = {0, 5, 13, 16, 19, 24, 26};
  lp.a_matrix_.index_ = {0, 2, 4, 5, 7, 0, 1, 2, 3, 4, 5, 6, 7,
                         1, 3, 6, 0, 2, 4, 0, 1, 2, 3, 4, 1, 3};
  lp.a_matrix_.value_ = {1, -1, 1, -1, -3, 1, 1, 1, 1, 1, 1, -2, 3,
                         1, -1, 2, 1,  -1, 1, 1, 1, 1, 1, 1, 1,  -1};
  lp.a_matrix_.format_ = MatrixFormat::kRowwise;
  Highs highs;
  if (!dev_run) highs.setOptionValue("output_flag", false);
  const HighsLp& highs_lp = highs.getLp();
  highs.passModel(lp);
  highs.run();
  if (dev_run) highs.writeSolution("", 1);
  HighsInfo info0 = highs.getInfo();
  HighsSolution solution0 = highs.getSolution();
  highs.clear();
  if (!dev_run) highs.setOptionValue("output_flag", false);
  std::vector<double> row_block_col_cost;
  std::vector<double> row_block_col_lower;
  std::vector<double> row_block_col_upper;
  std::vector<double> row_block_row_lower;
  std::vector<double> row_block_row_upper;

  std::vector<double> col_block_col_cost;
  std::vector<double> col_block_col_lower;
  std::vector<double> col_block_col_upper;
  std::vector<double> col_block_row_lower;
  std::vector<double> col_block_row_upper;

  for (HighsInt iCol = 0; iCol < lp.num_col_; iCol++) {
    if (iCol < row_block_num_col) {
      row_block_col_cost.push_back(lp.col_cost_[iCol]);
      row_block_col_lower.push_back(lp.col_lower_[iCol]);
      row_block_col_upper.push_back(lp.col_upper_[iCol]);
    } else {
      col_block_col_cost.push_back(lp.col_cost_[iCol]);
      col_block_col_lower.push_back(lp.col_lower_[iCol]);
      col_block_col_upper.push_back(lp.col_upper_[iCol]);
    }
  }
  row_block_row_lower = lp.row_lower_;
  row_block_row_upper = lp.row_upper_;

  HighsInt row_block_format = (HighsInt)MatrixFormat::kRowwise;
  HighsInt row_block_num_nz;
  std::vector<HighsInt> row_block_start;
  std::vector<HighsInt> row_block_index;
  std::vector<double> row_block_value;

  for (HighsInt iRow = 0; iRow < row_block_num_row; iRow++) {
    row_block_start.push_back(row_block_index.size());
    for (HighsInt iEl = lp.a_matrix_.start_[iRow];
         iEl < lp.a_matrix_.start_[iRow + 1]; iEl++) {
      HighsInt iCol = lp.a_matrix_.index_[iEl];
      if (iCol < row_block_num_col) {
        row_block_index.push_back(iCol);
        row_block_value.push_back(lp.a_matrix_.value_[iEl]);
      }
    }
  }
  row_block_num_nz = row_block_index.size();

  REQUIRE(highs.addCols(row_block_num_col, &row_block_col_cost[0],
                        &row_block_col_lower[0], &row_block_col_upper[0], 0,
                        nullptr, nullptr, nullptr) == HighsStatus::kOk);

  REQUIRE(highs.addRows(row_block_num_row, &row_block_row_lower[0],
                        &row_block_row_upper[0], row_block_num_nz,
                        &row_block_start[0], &row_block_index[0],
                        &row_block_value[0]) == HighsStatus::kOk);

  if (dev_run)
    printf("After adding a row-wise matrix, LP matrix has format %d\n",
           (int)highs_lp.a_matrix_.format_);

  // Column block
  HighsInt col_block_format = (HighsInt)MatrixFormat::kColwise;
  HighsInt col_block_num_nz = 6;
  std::vector<HighsInt> col_block_start = {0, 2, 4};
  std::vector<HighsInt> col_block_index = {0, 1, 1, 2, 0, 1};
  std::vector<double> col_block_value = {-1, 1, -2, 2, -3, 3};
  REQUIRE(highs.addCols(col_block_num_col, &col_block_col_cost[0],
                        &col_block_col_lower[0], &col_block_col_upper[0],
                        col_block_num_nz, &col_block_start[0],
                        &col_block_index[0],
                        &col_block_value[0]) == HighsStatus::kOk);
  if (dev_run)
    printf("After adding a column-wise matrix, LP matrix has format %d\n",
           (int)highs_lp.a_matrix_.format_);

  REQUIRE(highs.addRows(row_block_num_row, &row_block_row_lower[0],
                        &row_block_row_upper[0], row_block_num_nz,
                        &row_block_start[0], &row_block_index[0],
                        &row_block_value[0]) == HighsStatus::kOk);

  if (dev_run)
    printf("After adding a row-wise matrix, LP matrix has format %d\n",
           (int)highs_lp.a_matrix_.format_);

  const bool equal_lp = lp == highs_lp;
  REQUIRE(equal_lp);
  highs.run();
  if (dev_run) highs.writeSolution("", 1);
  if (dev_run)
    printf("After run() LP matrix has format %d\n",
           (int)highs_lp.a_matrix_.format_);
}

TEST_CASE("LP-modification", "[highs_data]") {
  if (dev_run) printf("testAllDeleteKeep\n");
  testAllDeleteKeep(10);

  HighsOptions options;
  //  options.log_dev_level = kHighsLogDevLevelVerbose;

  Avgas avgas;
  const HighsInt avgas_num_col = 8;
  const HighsInt avgas_num_row = 10;
  HighsInt num_row = 0;
  HighsInt num_row_nz = 0;
  std::vector<double> rowLower;
  std::vector<double> rowUpper;
  std::vector<HighsInt> ARstart;
  std::vector<HighsInt> ARindex;
  std::vector<double> ARvalue;

  for (HighsInt row = 0; row < avgas_num_row; row++) {
    avgas.row(row, num_row, num_row_nz, rowLower, rowUpper, ARstart, ARindex,
              ARvalue);
  }

  HighsInt num_col = 0;
  HighsInt num_col_nz = 0;
  std::vector<double> colCost;
  std::vector<double> colLower;
  std::vector<double> colUpper;
  std::vector<HighsInt> Astart;
  std::vector<HighsInt> Aindex;
  std::vector<double> Avalue;
  for (HighsInt col = 0; col < avgas_num_col; col++) {
    avgas.col(col, num_col, num_col_nz, colCost, colLower, colUpper, Astart,
              Aindex, Avalue);
  }

  HighsStatus return_status;
  HighsModelStatus model_status;

  // Create two empty LPs: one to be initialised as AVGAS by adding
  // all the columns and rows separately, the other to be built by
  // adding piecemeal.
  HighsLp avgas_lp;
  HighsLp lp;

  Highs avgas_highs;
  avgas_highs.passOptions(options);
  if (!dev_run) avgas_highs.setOptionValue("output_flag", false);
  return_status = avgas_highs.passModel(avgas_lp);
  HighsStatusReport(options.log_options, "avgas_highs.passModel(avgas_lp)",
                    return_status);
  REQUIRE(return_status == HighsStatus::kOk);

  REQUIRE(avgas_highs.addCols(num_col, &colCost[0], &colLower[0], &colUpper[0],
                              0, NULL, NULL, NULL) == HighsStatus::kOk);
  REQUIRE(avgas_highs.addRows(num_row, &rowLower[0], &rowUpper[0], num_row_nz,
                              &ARstart[0], &ARindex[0],
                              &ARvalue[0]) == HighsStatus::kOk);

  //  return_status = avgas_highs.writeModel("");

  Highs highs;
  highs.passOptions(options);
  if (!dev_run) highs.setOptionValue("output_flag", false);
  return_status = highs.setOptionValue("highs_debug_level", 3);
  REQUIRE(return_status == HighsStatus::kOk);

  lp.model_name_ = "Building avgas";
  return_status = highs.passModel(lp);
  REQUIRE(return_status == HighsStatus::kOk);

  model_status = highs.getModelStatus();
  REQUIRE(model_status == HighsModelStatus::kNotset);

  callRun(highs, options.log_options, "highs.run()", HighsStatus::kOk);

  model_status = highs.getModelStatus();
  REQUIRE(model_status == HighsModelStatus::kModelEmpty);

  // Adding column vectors and matrix to model with no rows returns an error
  REQUIRE(highs.addCols(num_col, &colCost[0], &colLower[0], &colUpper[0],
                        num_col_nz, &Astart[0], &Aindex[0],
                        &Avalue[0]) == HighsStatus::kError);

  // Adding column vectors to model with no rows returns OK
  REQUIRE(highs.addCols(num_col, &colCost[0], &colLower[0], &colUpper[0], 0,
                        NULL, NULL, NULL) == HighsStatus::kOk);

  callRun(highs, options.log_options, "highs.run()", HighsStatus::kOk);

  //  return_status = highs.writeModel("");

  // Adding row vectors and matrix to model with columns returns OK
  REQUIRE(highs.addRows(num_row, &rowLower[0], &rowUpper[0], num_row_nz,
                        &ARstart[0], &ARindex[0],
                        &ARvalue[0]) == HighsStatus::kOk);

  //  return_status = highs.writeModel("");

  REQUIRE(
      areLpEqual(highs.getLp(), avgas_highs.getLp(), options.infinite_bound));

  callRun(highs, options.log_options, "highs.run()", HighsStatus::kOk);

  model_status = highs.getModelStatus();
  REQUIRE(model_status == HighsModelStatus::kOptimal);

  double avgas_optimal_objective_value;
  highs.getInfoValue("objective_function_value", avgas_optimal_objective_value);
  double optimal_objective_value;

  // Getting columns from the LP is OK
  HighsInt col1357_col_mask[] = {0, 1, 0, 1, 0, 1, 0, 1};
  HighsInt col1357_col_set[] = {1, 3, 5, 7};
  HighsInt col1357_illegal_col_set[] = {3, 7, 1, 5};
  HighsInt col1357_num_ix = 4;
  HighsInt col1357_num_col;
  HighsInt col1357_num_nz;
  double* col1357_cost = (double*)malloc(sizeof(double) * col1357_num_ix);
  double* col1357_lower = (double*)malloc(sizeof(double) * col1357_num_ix);
  double* col1357_upper = (double*)malloc(sizeof(double) * col1357_num_ix);
  HighsInt* col1357_start =
      (HighsInt*)malloc(sizeof(HighsInt) * col1357_num_ix);
  HighsInt* col1357_index = (HighsInt*)malloc(sizeof(HighsInt) * num_col_nz);
  double* col1357_value = (double*)malloc(sizeof(double) * num_col_nz);

  REQUIRE(highs.getCols(3, 6, col1357_num_col, col1357_cost, col1357_lower,
                        col1357_upper, col1357_num_nz, col1357_start,
                        col1357_index, col1357_value) == HighsStatus::kOk);

  REQUIRE(highs.getCols(col1357_num_ix, col1357_illegal_col_set,
                        col1357_num_col, col1357_cost, col1357_lower,
                        col1357_upper, col1357_num_nz, col1357_start,
                        col1357_index, col1357_value) == HighsStatus::kError);

  REQUIRE(highs.getCols(col1357_num_ix, col1357_col_set, col1357_num_col,
                        col1357_cost, col1357_lower, col1357_upper,
                        col1357_num_nz, col1357_start, col1357_index,
                        col1357_value) == HighsStatus::kOk);

  REQUIRE(highs.getCols(col1357_col_mask, col1357_num_col, col1357_cost,
                        col1357_lower, col1357_upper, col1357_num_nz,
                        col1357_start, col1357_index,
                        col1357_value) == HighsStatus::kOk);

  // Try to delete an empty range of cols: OK
  REQUIRE(highs.deleteCols(0, -1) == HighsStatus::kOk);

  // Try to delete more cols than there are: ERROR
  REQUIRE(highs.deleteCols(0, num_col + 1) == HighsStatus::kError);

  REQUIRE(highs.deleteCols(col1357_num_ix, col1357_col_set) ==
          HighsStatus::kOk);

  callRun(highs, options.log_options, "highs.run()", HighsStatus::kOk);

  REQUIRE(highs.addCols(col1357_num_col, col1357_cost, col1357_lower,
                        col1357_upper, col1357_num_nz, col1357_start,
                        col1357_index, col1357_value) == HighsStatus::kOk);

  callRun(highs, options.log_options, "highs.run()", HighsStatus::kOk);

  model_status = highs.getModelStatus();
  REQUIRE(model_status == HighsModelStatus::kOptimal);

  highs.getInfoValue("objective_function_value", optimal_objective_value);
  REQUIRE(optimal_objective_value == avgas_optimal_objective_value);

  // Delete all the columns: OK
  REQUIRE(highs.deleteCols(0, num_col - 1) == HighsStatus::kOk);

  callRun(highs, options.log_options, "highs.run()", HighsStatus::kOk);

  // Delete all the rows: OK
  REQUIRE(highs.deleteRows(0, num_row - 1) == HighsStatus::kOk);

  callRun(highs, options.log_options, "highs.run()", HighsStatus::kOk);

  // Adding column vectors to model with no rows returns OK
  REQUIRE(highs.addCols(num_col, &colCost[0], &colLower[0], &colUpper[0], 0,
                        NULL, NULL, NULL) == HighsStatus::kOk);

  callRun(highs, options.log_options, "highs.run()", HighsStatus::kOk);

  // Adding row vectors and matrix to model with columns returns OK
  REQUIRE(highs.addRows(num_row, &rowLower[0], &rowUpper[0], num_row_nz,
                        &ARstart[0], &ARindex[0],
                        &ARvalue[0]) == HighsStatus::kOk);

  callRun(highs, options.log_options, "highs.run()", HighsStatus::kOk);

  // Getting rows from the LP is OK
  HighsInt from_row_ix = 0;
  HighsInt to_row_ix = 3;
  HighsInt row0135789_row_set[] = {0, 1, 3, 5, 7, 8, 9};
  HighsInt row0135789_row_mask[] = {1, 1, 0, 1, 0, 1, 0, 1, 1, 1};
  HighsInt row0135789_num_ix = 7;
  HighsInt row0135789_num_row;
  HighsInt row0135789_num_nz;
  double* row0135789_lower =
      (double*)malloc(sizeof(double) * row0135789_num_ix);
  double* row0135789_upper =
      (double*)malloc(sizeof(double) * row0135789_num_ix);
  HighsInt* row0135789_start =
      (HighsInt*)malloc(sizeof(HighsInt) * row0135789_num_ix);
  HighsInt* row0135789_index = (HighsInt*)malloc(sizeof(HighsInt) * num_row_nz);
  double* row0135789_value = (double*)malloc(sizeof(double) * num_row_nz);

  REQUIRE(highs.getRows(from_row_ix, to_row_ix, row0135789_num_row,
                        row0135789_lower, row0135789_upper, row0135789_num_nz,
                        row0135789_start, row0135789_index,
                        row0135789_value) == HighsStatus::kOk);

  REQUIRE(highs.getRows(row0135789_num_ix, row0135789_row_set,
                        row0135789_num_row, row0135789_lower, row0135789_upper,
                        row0135789_num_nz, row0135789_start, row0135789_index,
                        row0135789_value) == HighsStatus::kOk);

  REQUIRE(highs.getRows(row0135789_row_mask, row0135789_num_row,
                        row0135789_lower, row0135789_upper, row0135789_num_nz,
                        row0135789_start, row0135789_index,
                        row0135789_value) == HighsStatus::kOk);

  REQUIRE(highs.getRows(row0135789_num_ix, row0135789_row_set,
                        row0135789_num_row, row0135789_lower, row0135789_upper,
                        row0135789_num_nz, row0135789_start, row0135789_index,
                        row0135789_value) == HighsStatus::kOk);

  REQUIRE(highs.deleteRows(row0135789_num_ix, row0135789_row_set) ==
          HighsStatus::kOk);

  HighsInt row012_row_set[] = {0, 1, 2};
  HighsInt row012_row_mask[] = {1, 1, 1};
  HighsInt row012_num_ix = 3;
  HighsInt row012_num_row;
  HighsInt row012_num_nz;
  double* row012_lower = (double*)malloc(sizeof(double) * row012_num_ix);
  double* row012_upper = (double*)malloc(sizeof(double) * row012_num_ix);
  HighsInt* row012_start = (HighsInt*)malloc(sizeof(HighsInt) * row012_num_ix);
  HighsInt* row012_index = (HighsInt*)malloc(sizeof(HighsInt) * num_row_nz);
  double* row012_value = (double*)malloc(sizeof(double) * num_row_nz);

  REQUIRE(highs.getRows(row012_num_ix, row012_row_set, row012_num_row,
                        row012_lower, row012_upper, row012_num_nz, row012_start,
                        row012_index, row012_value) == HighsStatus::kOk);

  REQUIRE(highs.deleteRows(row012_row_mask) == HighsStatus::kOk);

  // Delete all the columns: OK
  REQUIRE(highs.deleteCols(0, num_col - 1) == HighsStatus::kOk);

  messageReportLp("After deleting all columns", highs.getLp());

  callRun(highs, options.log_options, "highs.run()", HighsStatus::kOk);

  // Can't add rows with no columns
  REQUIRE(highs.addRows(row0135789_num_row, row0135789_lower, row0135789_upper,
                        row0135789_num_nz, row0135789_start, row0135789_index,
                        row0135789_value) == HighsStatus::kError);

  callRun(highs, options.log_options, "highs.run()", HighsStatus::kOk);

  // Adding column vectors to model with no rows returns OK
  REQUIRE(highs.addCols(num_col, &colCost[0], &colLower[0], &colUpper[0], 0,
                        NULL, NULL, NULL) == HighsStatus::kOk);

  callRun(highs, options.log_options, "highs.run()", HighsStatus::kOk);

  REQUIRE(highs.addRows(row0135789_num_row, row0135789_lower, row0135789_upper,
                        row0135789_num_nz, row0135789_start, row0135789_index,
                        row0135789_value) == HighsStatus::kOk);

  callRun(highs, options.log_options, "highs.run()", HighsStatus::kOk);

  //  highs.setOptionValue("log_dev_level", 2);
  //  highs.setOptionValue("highs_debug_level", 3);
  //  highs.setOptionValue("output_flag", true);
  REQUIRE(highs.addRows(row012_num_row, row012_lower, row012_upper,
                        row012_num_nz, row012_start, row012_index,
                        row012_value) == HighsStatus::kOk);

  //  messageReportLp("After restoring all rows", highs.getLp());

  callRun(highs, options.log_options, "highs.run()", HighsStatus::kOk);

  //  highs.setOptionValue("log_dev_level", 0);
  //  highs.setOptionValue("highs_debug_level", 0);
  //  highs.setOptionValue("output_flag", false);

  model_status = highs.getModelStatus();
  REQUIRE(model_status == HighsModelStatus::kOptimal);

  highs.getInfoValue("objective_function_value", optimal_objective_value);
  REQUIRE(std::fabs(optimal_objective_value - avgas_optimal_objective_value) <
          double_equal_tolerance);

  // Try to delete an empty range of rows: OK
  REQUIRE(highs.deleteRows(0, -1) == HighsStatus::kOk);

  // Try to delete more rows than there are: ERROR
  REQUIRE(highs.deleteRows(0, num_row) == HighsStatus::kError);

  REQUIRE(highs.getCols(col1357_col_mask, col1357_num_col, col1357_cost,
                        col1357_lower, col1357_upper, col1357_num_nz,
                        col1357_start, col1357_index,
                        col1357_value) == HighsStatus::kOk);

  REQUIRE(highs.deleteCols(col1357_num_ix, col1357_col_set) ==
          HighsStatus::kOk);

  callRun(highs, options.log_options, "highs.run()", HighsStatus::kOk);

  HighsInt col0123_col_mask[] = {1, 1, 1, 1};
  //  HighsInt col0123_col_set[] = {0, 1, 2, 3};
  HighsInt col0123_num_ix = 4;
  HighsInt col0123_num_col;
  HighsInt col0123_num_nz;
  double* col0123_cost = (double*)malloc(sizeof(double) * col0123_num_ix);
  double* col0123_lower = (double*)malloc(sizeof(double) * col0123_num_ix);
  double* col0123_upper = (double*)malloc(sizeof(double) * col0123_num_ix);
  HighsInt* col0123_start =
      (HighsInt*)malloc(sizeof(HighsInt) * col0123_num_ix);
  HighsInt* col0123_index = (HighsInt*)malloc(sizeof(HighsInt) * num_col_nz);
  double* col0123_value = (double*)malloc(sizeof(double) * num_col_nz);

  REQUIRE(highs.getCols(col0123_col_mask, col0123_num_col, col0123_cost,
                        col0123_lower, col0123_upper, col0123_num_nz,
                        col0123_start, col0123_index,
                        col0123_value) == HighsStatus::kOk);
  //  messageReportMatrix("Get col1357 by mask\nRow   ", col1357_num_col,
  //  col1357_num_nz, col1357_start, col1357_index, col1357_value);
  //  messageReportMatrix("Get col0123 by mask\nRow   ", col0123_num_col,
  //  col0123_num_nz, col0123_start, col0123_index, col0123_value);

  REQUIRE(highs.deleteRows(0, num_row - 1) == HighsStatus::kOk);

  callRun(highs, options.log_options, "highs.run()", HighsStatus::kOk);

  REQUIRE(highs.deleteCols(col0123_col_mask) == HighsStatus::kOk);

  callRun(highs, options.log_options, "highs.run()", HighsStatus::kOk);

  // Adding row vectors to model with no columns returns OK
  REQUIRE(highs.addRows(row0135789_num_row, row0135789_lower, row0135789_upper,
                        0, NULL, NULL, NULL) == HighsStatus::kOk);

  callRun(highs, options.log_options, "highs.run()", HighsStatus::kOk);

  REQUIRE(highs.addRows(row012_num_row, row012_lower, row012_upper, 0,
                        row012_start, row012_index,
                        row012_value) == HighsStatus::kOk);

  callRun(highs, options.log_options, "highs.run()", HighsStatus::kOk);

  REQUIRE(highs.addCols(col1357_num_col, col1357_cost, col1357_lower,
                        col1357_upper, col1357_num_nz, col1357_start,
                        col1357_index, col1357_value) == HighsStatus::kOk);

  callRun(highs, options.log_options, "highs.run()", HighsStatus::kOk);

  model_status = highs.getModelStatus();
  REQUIRE(model_status == HighsModelStatus::kOptimal);

  REQUIRE(highs.addCols(col0123_num_col, col0123_cost, col0123_lower,
                        col0123_upper, col0123_num_nz, col0123_start,
                        col0123_index, col0123_value) == HighsStatus::kOk);

  callRun(highs, options.log_options, "highs.run()", HighsStatus::kOk);

  model_status = highs.getModelStatus();
  REQUIRE(model_status == HighsModelStatus::kOptimal);

  highs.getInfoValue("objective_function_value", optimal_objective_value);
  REQUIRE(optimal_objective_value == avgas_optimal_objective_value);

  // Fix columns 1, 3, 5, 7 to check resetting of their nonbasic status
  col1357_lower[0] = 0;
  col1357_lower[1] = 0;
  col1357_lower[2] = 0;
  col1357_lower[3] = 0;
  col1357_upper[0] = 0;
  col1357_upper[1] = 0;
  col1357_upper[2] = 0;
  col1357_upper[3] = 0;

  REQUIRE(highs.changeColsBounds(col1357_num_ix, col1357_col_set, col1357_lower,
                                 col1357_upper) == HighsStatus::kOk);

  callRun(highs, options.log_options, "highs.run()", HighsStatus::kOk);

  // Now restore the upper bounds to check resetting of their nonbasic status
  col1357_upper[0] = 1;
  col1357_upper[1] = 1;
  col1357_upper[2] = 1;
  col1357_upper[3] = 1;

  REQUIRE(highs.changeColsBounds(col1357_num_ix, col1357_col_set, col1357_lower,
                                 col1357_upper) == HighsStatus::kOk);

  callRun(highs, options.log_options, "highs.run()", HighsStatus::kOk);

  highs.getInfoValue("objective_function_value", optimal_objective_value);
  REQUIRE(optimal_objective_value == avgas_optimal_objective_value);

  const HighsLp& local_lp = highs.getLp();
  row0135789_lower[0] = local_lp.row_lower_[0];
  row0135789_lower[1] = local_lp.row_lower_[1];
  row0135789_lower[2] = local_lp.row_lower_[3];
  row0135789_lower[3] = local_lp.row_lower_[5];
  row0135789_lower[4] = local_lp.row_lower_[7];
  row0135789_lower[5] = local_lp.row_lower_[8];
  row0135789_lower[6] = local_lp.row_lower_[9];
  row0135789_upper[0] = local_lp.row_lower_[0];
  row0135789_upper[1] = local_lp.row_lower_[1];
  row0135789_upper[2] = local_lp.row_lower_[3];
  row0135789_upper[3] = local_lp.row_lower_[5];
  row0135789_upper[4] = local_lp.row_lower_[7];
  row0135789_upper[5] = local_lp.row_lower_[8];
  row0135789_upper[6] = local_lp.row_lower_[9];

  REQUIRE(highs.changeRowsBounds(row0135789_num_ix, row0135789_row_set,
                                 row0135789_lower,
                                 row0135789_upper) == HighsStatus::kOk);

  callRun(highs, options.log_options, "highs.run()", HighsStatus::kOk);

  row0135789_upper[0] = local_lp.row_upper_[0];
  row0135789_upper[1] = local_lp.row_upper_[1];
  row0135789_upper[2] = local_lp.row_upper_[3];
  row0135789_upper[3] = local_lp.row_upper_[5];
  row0135789_upper[4] = local_lp.row_upper_[7];
  row0135789_upper[5] = local_lp.row_upper_[8];
  row0135789_upper[6] = local_lp.row_upper_[9];

  REQUIRE(highs.changeRowsBounds(row0135789_num_ix, row0135789_row_set,
                                 row0135789_lower,
                                 row0135789_upper) == HighsStatus::kOk);

  callRun(highs, options.log_options, "highs.run()", HighsStatus::kOk);

  REQUIRE(highs.deleteRows(0, num_row - 1) == HighsStatus::kOk);

  callRun(highs, options.log_options, "highs.run()", HighsStatus::kOk);

  REQUIRE(highs.deleteCols(0, num_col - 1) == HighsStatus::kOk);

  callRun(highs, options.log_options, "highs.run()", HighsStatus::kOk);

  // Adding column vectors to model with no rows returns OK
  REQUIRE(highs.addCols(num_col, &colCost[0], &colLower[0], &colUpper[0], 0,
                        NULL, NULL, NULL) == HighsStatus::kOk);

  callRun(highs, options.log_options, "highs.run()", HighsStatus::kOk);

  // Adding row vectors and matrix to model with columns returns OK
  REQUIRE(highs.addRows(num_row, &rowLower[0], &rowUpper[0], num_row_nz,
                        &ARstart[0], &ARindex[0],
                        &ARvalue[0]) == HighsStatus::kOk);

  callRun(highs, options.log_options, "highs.run()", HighsStatus::kOk);

  col1357_cost[0] = 2.01;
  col1357_cost[1] = 2.31;
  col1357_cost[2] = 2.51;
  col1357_cost[3] = 2.71;
  col1357_lower[0] = 0.01;
  col1357_lower[1] = 0.31;
  col1357_lower[2] = 0.51;
  col1357_lower[3] = 0.71;
  col1357_upper[0] = 1.01;
  col1357_upper[1] = 1.31;
  col1357_upper[2] = 1.51;
  col1357_upper[3] = 1.71;

  row0135789_lower[0] = -0.01;
  row0135789_lower[1] = -0.11;
  row0135789_lower[2] = -0.31;
  row0135789_lower[3] = -0.51;
  row0135789_lower[4] = -0.71;
  row0135789_lower[5] = -0.81;
  row0135789_lower[6] = -0.91;
  row0135789_upper[0] = 3.01;
  row0135789_upper[1] = 3.11;
  row0135789_upper[2] = 3.31;
  row0135789_upper[3] = 3.51;
  row0135789_upper[4] = 3.71;
  row0135789_upper[5] = 3.81;
  row0135789_upper[6] = 3.91;

  // Attempting to set a cost to infinity may return error
  return_status = highs.changeColCost(7, kHighsInf);
  if (kHighsAllowInfiniteCosts) {
    REQUIRE(return_status == HighsStatus::kOk);
  } else {
    REQUIRE(return_status == HighsStatus::kError);
  }

  // Attempting to set a cost to a finite value returns OK
  REQUIRE(highs.changeColCost(7, 77) == HighsStatus::kOk);

  callRun(highs, options.log_options, "highs.run()", HighsStatus::kOk);

  REQUIRE(highs.changeColsCost(col1357_num_ix, col1357_col_set, col1357_cost) ==
          HighsStatus::kOk);

  callRun(highs, options.log_options, "highs.run()", HighsStatus::kOk);

  // Attempting to set row bounds with infinite lower bound returns error
  REQUIRE(highs.changeRowBounds(2, kHighsInf, 3.21) == HighsStatus::kError);

  REQUIRE(highs.changeRowBounds(2, -kHighsInf, 3.21) == HighsStatus::kOk);

  callRun(highs, options.log_options, "highs.run()", HighsStatus::kOk);

  // Attempting to set col bounds with -infinite upper bound returns error
  REQUIRE(highs.changeColBounds(2, 0.21, -kHighsInf) == HighsStatus::kError);

  REQUIRE(highs.changeColBounds(2, 0.21, kHighsInf) == HighsStatus::kOk);

  REQUIRE(highs.changeRowsBounds(row0135789_num_ix, row0135789_row_set,
                                 row0135789_lower,
                                 row0135789_upper) == HighsStatus::kOk);

  REQUIRE(highs.changeColsBounds(col1357_num_ix, col1357_col_set, col1357_lower,
                                 col1357_upper) == HighsStatus::kOk);

  // Return the LP to its original state with a mask
  REQUIRE(highs.changeColsCost(col1357_col_mask, &colCost[0]) ==
          HighsStatus::kOk);

  REQUIRE(highs.changeColBounds(2, colLower[2], colUpper[2]) ==
          HighsStatus::kOk);

  REQUIRE(highs.changeColsBounds(col1357_col_mask, &colLower[0],
                                 &colUpper[0]) == HighsStatus::kOk);

  REQUIRE(highs.changeRowsBounds(row0135789_row_mask, &rowLower[0],
                                 &rowUpper[0]) == HighsStatus::kOk);

  REQUIRE(highs.changeRowBounds(2, rowLower[2], rowUpper[2]) ==
          HighsStatus::kOk);

  avgas_highs.setMatrixFormat(MatrixFormat::kColwise);
  REQUIRE(
      areLpEqual(avgas_highs.getLp(), highs.getLp(), options.infinite_bound));

  HighsInt before_num_col;
  HighsInt after_num_col;
  HighsInt rm_col;
  HighsInt before_num_row;
  HighsInt after_num_row;
  HighsInt rm_row;

  before_num_col = highs.getNumCol();
  rm_col = 0;
  REQUIRE(highs.deleteCols(rm_col, rm_col) == HighsStatus::kOk);
  after_num_col = highs.getNumCol();
  if (dev_run)
    printf("After removing col %" HIGHSINT_FORMAT " / %" HIGHSINT_FORMAT
           " have %" HIGHSINT_FORMAT " cols\n",
           rm_col, before_num_col, after_num_col);
  REQUIRE(after_num_col == before_num_col - 1);

  callRun(highs, options.log_options, "highs.run()", HighsStatus::kOk);

  before_num_row = highs.getNumRow();
  rm_row = 0;
  REQUIRE(highs.deleteRows(rm_row, rm_row) == HighsStatus::kOk);
  after_num_row = highs.getNumRow();
  if (dev_run)
    printf("After removing row %" HIGHSINT_FORMAT " / %" HIGHSINT_FORMAT
           " have %" HIGHSINT_FORMAT " rows\n",
           rm_row, before_num_row, after_num_row);
  REQUIRE(after_num_row == before_num_row - 1);

  callRun(highs, options.log_options, "highs.run()", HighsStatus::kOk);

  before_num_col = highs.getNumCol();
  rm_col = before_num_col - 1;
  REQUIRE(highs.deleteCols(rm_col, rm_col) == HighsStatus::kOk);
  after_num_col = highs.getNumCol();
  if (dev_run)
    printf("After removing col %" HIGHSINT_FORMAT " / %" HIGHSINT_FORMAT
           " have %" HIGHSINT_FORMAT " cols\n",
           rm_col, before_num_col, after_num_col);
  REQUIRE(after_num_col == before_num_col - 1);

  callRun(highs, options.log_options, "highs.run()", HighsStatus::kOk);

  before_num_row = highs.getNumRow();
  rm_row = before_num_row - 1;
  REQUIRE(highs.deleteRows(rm_row, rm_row) == HighsStatus::kOk);
  after_num_row = highs.getNumRow();
  if (dev_run)
    printf("After removing row %" HIGHSINT_FORMAT " / %" HIGHSINT_FORMAT
           " have %" HIGHSINT_FORMAT " rows\n",
           rm_row, before_num_row, after_num_row);
  REQUIRE(after_num_row == before_num_row - 1);

  callRun(highs, options.log_options, "highs.run()", HighsStatus::kOk);

  REQUIRE(highs.scaleCol(-1, 2.0) == HighsStatus::kError);

  REQUIRE(highs.scaleCol(highs.getNumCol(), 2.0) == HighsStatus::kError);

  REQUIRE(highs.scaleCol(0, 0) == HighsStatus::kError);

  REQUIRE(highs.scaleCol(highs.getNumCol() - 1, 2.0) == HighsStatus::kOk);

  callRun(highs, options.log_options, "highs.run()", HighsStatus::kOk);

  REQUIRE(highs.scaleCol(0, -2.0) == HighsStatus::kOk);

  callRun(highs, options.log_options, "highs.run()", HighsStatus::kOk);

  REQUIRE(highs.scaleRow(-1, 2.0) == HighsStatus::kError);

  REQUIRE(highs.scaleRow(highs.getNumRow(), 2.0) == HighsStatus::kError);

  REQUIRE(highs.scaleRow(0, 0) == HighsStatus::kError);

  REQUIRE(highs.scaleRow(0, 2.0) == HighsStatus::kOk);

  callRun(highs, options.log_options, "highs.run()", HighsStatus::kOk);

  REQUIRE(highs.scaleRow(highs.getNumRow() - 1, -2.0) == HighsStatus::kOk);

  callRun(highs, options.log_options, "highs.run()", HighsStatus::kOk);

  free(col1357_cost);
  free(col1357_lower);
  free(col1357_upper);
  free(col1357_start);
  free(col1357_index);
  free(col1357_value);
<<<<<<< HEAD
  
=======

>>>>>>> d771a3d4
  free(row0135789_lower);
  free(row0135789_upper);
  free(row0135789_start);
  free(row0135789_index);
  free(row0135789_value);

  free(row012_lower);
  free(row012_upper);
  free(row012_start);
  free(row012_index);
  free(row012_value);

  free(col0123_cost);
  free(col0123_lower);
  free(col0123_upper);
  free(col0123_start);
  free(col0123_index);
  free(col0123_value);
}

TEST_CASE("LP-getcols", "[highs_data]") {
  Highs highs;
  if (!dev_run) highs.setOptionValue("output_flag", false);
  highs.addCol(-1.0, 0.0, 1.0, 0, NULL, NULL);
  highs.addCol(-1.0, 0.0, 1.0, 0, NULL, NULL);
  HighsInt aindex[2] = {0, 1};
  double avalue[2] = {1.0, -1.0};
  highs.addRow(0.0, 0.0, 2, aindex, avalue);
  HighsInt num_cols;
  HighsInt num_nz;
  HighsInt matrix_start[2] = {-1, -1};
  highs.getCols(0, 1, num_cols, NULL, NULL, NULL, num_nz, matrix_start, NULL,
                NULL);
  REQUIRE(num_cols == 2);
  REQUIRE(num_nz == 2);
  REQUIRE(matrix_start[0] == 0);
  REQUIRE(matrix_start[1] == 1);
  HighsInt matrix_indices[2] = {-1, -1};
  double matrix_values[2] = {0.0, 0.0};
  highs.getCols(0, 1, num_cols, NULL, NULL, NULL, num_nz, matrix_start,
                matrix_indices, matrix_values);
  REQUIRE(matrix_indices[0] == 0);
  REQUIRE(matrix_indices[1] == 0);
  REQUIRE(matrix_values[0] == 1.0);
  REQUIRE(matrix_values[1] == -1.0);
}

TEST_CASE("LP-getrows", "[highs_data]") {
  Highs highs;
  if (!dev_run) highs.setOptionValue("output_flag", false);
  highs.addCol(-1.0, 0.0, 1.0, 0, NULL, NULL);
  highs.addCol(-1.0, 0.0, 1.0, 0, NULL, NULL);
  HighsInt aindex = 0;
  double avalue = 1.0;
  highs.addRow(0.0, 0.0, 1, &aindex, &avalue);
  aindex = 1;
  avalue = -2.0;
  highs.addRow(0.0, 0.0, 1, &aindex, &avalue);
  HighsInt num_rows;
  HighsInt num_nz;
  HighsInt matrix_start[2] = {-1, -1};
  highs.getRows(0, 1, num_rows, NULL, NULL, num_nz, matrix_start, NULL, NULL);
  REQUIRE(num_rows == 2);
  REQUIRE(num_nz == 2);
  REQUIRE(matrix_start[0] == 0);
  REQUIRE(matrix_start[1] == 1);
  HighsInt matrix_indices[2] = {-1, -1};
  double matrix_values[2] = {0.0, 0.0};
  highs.getRows(0, 1, num_rows, NULL, NULL, num_nz, matrix_start,
                matrix_indices, matrix_values);
  REQUIRE(matrix_indices[0] == 0);
  REQUIRE(matrix_indices[1] == 1);
  REQUIRE(matrix_values[0] == 1.0);
  REQUIRE(matrix_values[1] == -2.0);
}

TEST_CASE("LP-interval-changes", "[highs_data]") {
  Highs highs;
  highs.setOptionValue("output_flag", dev_run);
  const HighsOptions& options = highs.getOptions();
  const HighsInfo& info = highs.getInfo();

  highs.setOptionValue("log_to_console", true);
  highs.setOptionValue("log_dev_level", kHighsLogDevLevelVerbose);

  std::string model_file =
      std::string(HIGHS_DIR) + "/check/instances/avgas.mps";
  REQUIRE(highs.readModel(model_file) == HighsStatus::kOk);

  const HighsLp& lp = highs.getLp();

  callRun(highs, options.log_options, "highs.run()", HighsStatus::kOk);

  double avgas_optimal_objective_function_value = info.objective_function_value;

  REQUIRE(info.objective_function_value ==
          avgas_optimal_objective_function_value);
  //  messageReportLp("LP-interval-changes", lp);

  // Change an interval of column costs
  HighsInt from_col = 2;
  HighsInt to_col = 5;
  HighsInt set_num_col = to_col - from_col + 1;
  HighsInt get_num_col;
  HighsInt get_num_nz;
  std::vector<double> og_col2345_cost;
  std::vector<double> set_col2345_cost;
  std::vector<double> get_col2345_cost;
  og_col2345_cost.resize(lp.num_col_);
  set_col2345_cost.resize(set_num_col);
  get_col2345_cost.resize(lp.num_col_);
  set_col2345_cost[0] = 2.0;
  set_col2345_cost[1] = 3.0;
  set_col2345_cost[2] = 4.0;
  set_col2345_cost[3] = 5.0;
  REQUIRE(highs.getCols(from_col, to_col, get_num_col, &og_col2345_cost[0],
                        NULL, NULL, get_num_nz, NULL, NULL,
                        NULL) == HighsStatus::kOk);
  REQUIRE(highs.changeColsCost(from_col, to_col, &set_col2345_cost[0]) ==
          HighsStatus::kOk);
  REQUIRE(highs.getCols(from_col, to_col, get_num_col, &get_col2345_cost[0],
                        NULL, NULL, get_num_nz, NULL, NULL,
                        NULL) == HighsStatus::kOk);
  REQUIRE(get_num_col == set_num_col);
  for (HighsInt usr_col = 0; usr_col < get_num_col; usr_col++)
    REQUIRE(get_col2345_cost[usr_col] == set_col2345_cost[usr_col]);
  REQUIRE(highs.changeColsCost(from_col, to_col, &og_col2345_cost[0]) ==
          HighsStatus::kOk);

  callRun(highs, options.log_options, "highs.run()", HighsStatus::kOk);

  double optimal_objective_function_value;
  highs.getInfoValue("objective_function_value",
                     optimal_objective_function_value);
  REQUIRE(optimal_objective_function_value ==
          avgas_optimal_objective_function_value);

  from_col = 0;
  to_col = 4;
  set_num_col = to_col - from_col + 1;
  std::vector<double> og_col01234_lower;
  std::vector<double> og_col01234_upper;
  std::vector<double> set_col01234_lower;
  std::vector<double> get_col01234_lower;
  og_col01234_lower.resize(lp.num_col_);
  og_col01234_upper.resize(lp.num_col_);
  set_col01234_lower.resize(set_num_col);
  get_col01234_lower.resize(lp.num_col_);
  set_col01234_lower[0] = 0.0;
  set_col01234_lower[1] = 1.0;
  set_col01234_lower[2] = 2.0;
  set_col01234_lower[3] = 3.0;
  set_col01234_lower[4] = 4.0;
  REQUIRE(highs.getCols(from_col, to_col, get_num_col, NULL,
                        &og_col01234_lower[0], &og_col01234_upper[0],
                        get_num_nz, NULL, NULL, NULL) == HighsStatus::kOk);
  REQUIRE(highs.changeColsBounds(from_col, to_col, &set_col01234_lower[0],
                                 &og_col01234_upper[0]) == HighsStatus::kOk);
  REQUIRE(highs.getCols(from_col, to_col, get_num_col, NULL,
                        &get_col01234_lower[0], &og_col01234_upper[0],
                        get_num_nz, NULL, NULL, NULL) == HighsStatus::kOk);
  REQUIRE(get_num_col == set_num_col);
  for (HighsInt usr_col = 0; usr_col < get_num_col; usr_col++)
    REQUIRE(get_col01234_lower[usr_col] == set_col01234_lower[usr_col]);
  REQUIRE(highs.changeColsBounds(from_col, to_col, &og_col01234_lower[0],
                                 &og_col01234_upper[0]) == HighsStatus::kOk);

  callRun(highs, options.log_options, "highs.run()", HighsStatus::kOk);

  highs.getInfoValue("objective_function_value",
                     optimal_objective_function_value);
  REQUIRE(optimal_objective_function_value ==
          avgas_optimal_objective_function_value);

  HighsInt from_row = 5;
  HighsInt to_row = 9;
  HighsInt set_num_row = to_row - from_row + 1;
  HighsInt get_num_row;
  std::vector<double> og_row56789_lower;
  std::vector<double> og_row56789_upper;
  std::vector<double> set_row56789_lower;
  std::vector<double> get_row56789_lower;
  og_row56789_lower.resize(lp.num_row_);
  og_row56789_upper.resize(lp.num_row_);
  set_row56789_lower.resize(set_num_row);
  get_row56789_lower.resize(lp.num_row_);
  set_row56789_lower[0] = 5.0;
  set_row56789_lower[1] = 6.0;
  set_row56789_lower[2] = 7.0;
  set_row56789_lower[3] = 8.0;
  set_row56789_lower[4] = 9.0;
  REQUIRE(highs.getRows(from_row, to_row, get_num_row, &og_row56789_lower[0],
                        &og_row56789_upper[0], get_num_nz, NULL, NULL,
                        NULL) == HighsStatus::kOk);
  REQUIRE(highs.changeRowsBounds(from_row, to_row, &set_row56789_lower[0],
                                 &og_row56789_upper[0]) == HighsStatus::kOk);
  REQUIRE(highs.getRows(from_row, to_row, get_num_row, &get_row56789_lower[0],
                        &og_row56789_upper[0], get_num_nz, NULL, NULL,
                        NULL) == HighsStatus::kOk);
  REQUIRE(get_num_row == set_num_row);
  for (HighsInt usr_row = 0; usr_row < get_num_row; usr_row++)
    REQUIRE(get_row56789_lower[usr_row] == set_row56789_lower[usr_row]);
  REQUIRE(highs.changeRowsBounds(from_row, to_row, &og_row56789_lower[0],
                                 &og_row56789_upper[0]) == HighsStatus::kOk);

  callRun(highs, options.log_options, "highs.run()", HighsStatus::kOk);

  highs.getInfoValue("objective_function_value",
                     optimal_objective_function_value);
  REQUIRE(optimal_objective_function_value ==
          avgas_optimal_objective_function_value);
}
TEST_CASE("LP-delete", "[highs_data]") {
  // Rather better testing of deleteCols() and deleteRows()
  Highs highs;
  HighsOptions options;
  HighsLogOptions& log_options = options.log_options;

  if (!dev_run) {
    highs.setOptionValue("output_flag", false);
    options.output_flag = false;
  }

  std::string model_file =
      std::string(HIGHS_DIR) + "/check/instances/adlittle.mps";
  REQUIRE(highs.readModel(model_file) == HighsStatus::kOk);

  REQUIRE(highs.readModel(model_file) == HighsStatus::kOk);

  const HighsLp& lp = highs.getLp();

  callRun(highs, log_options, "highs.run()", HighsStatus::kOk);

  double adlittle_objective_function_value;
  highs.getInfoValue("objective_function_value",
                     adlittle_objective_function_value);

  HighsRandom random(0);
  double objective_function_value;
  HighsInt num_nz = lp.a_matrix_.numNz();
  std::vector<HighsInt> mask;
  std::vector<HighsInt> mask_check;
  HighsInt get_num_nz;
  std::vector<HighsInt> get_start;
  std::vector<HighsInt> get_index;
  std::vector<double> get_cost;
  std::vector<double> get_lower;
  std::vector<double> get_upper;
  std::vector<double> get_value;

  // Test deleteCols
  HighsInt num_col = lp.num_col_;
  HighsInt rm_num_col = num_col / 5;
  assert(rm_num_col >= 10);
  mask.assign(num_col, 0);
  mask_check.assign(num_col, 0);
  HighsInt num_col_k = 0;
  for (;;) {
    HighsInt iCol = random.integer(num_col);
    if (mask[iCol]) continue;
    mask[iCol] = 1;
    num_col_k++;
    if (num_col_k >= rm_num_col) break;
  }
  HighsInt new_col_index = 0;
  for (HighsInt iCol = 0; iCol < num_col; iCol++) {
    if (!mask[iCol]) {
      mask_check[iCol] = new_col_index;
      new_col_index++;
    } else {
      mask_check[iCol] = -1;
    }
  }
  HighsInt get_num_col;
  get_cost.resize(rm_num_col);
  get_lower.resize(rm_num_col);
  get_upper.resize(rm_num_col);
  get_start.resize(rm_num_col);
  get_index.resize(num_nz);
  get_value.resize(num_nz);

  // Get the set of cols to be removed - so that they can be reintroduced
  REQUIRE(highs.getCols(&mask[0], get_num_col, &get_cost[0], &get_lower[0],
                        &get_upper[0], get_num_nz, &get_start[0], &get_index[0],
                        &get_value[0]) == HighsStatus::kOk);
  REQUIRE(get_num_col == rm_num_col);
  get_index.resize(get_num_nz);
  get_value.resize(get_num_nz);

  // Remove the set of cols
  REQUIRE(highs.deleteCols(&mask[0]) == HighsStatus::kOk);
  REQUIRE(mask == mask_check);
  REQUIRE(lp.num_col_ == num_col - rm_num_col);

  // Replace the set of cols
  REQUIRE(highs.addCols(get_num_col, &get_cost[0], &get_lower[0], &get_upper[0],
                        get_num_nz, &get_start[0], &get_index[0],
                        &get_value[0]) == HighsStatus::kOk);
  REQUIRE(lp.num_col_ == num_col);

  callRun(highs, log_options, "highs.run()", HighsStatus::kOk);

  highs.getInfoValue("objective_function_value", objective_function_value);

  REQUIRE(
      std::fabs(objective_function_value - adlittle_objective_function_value) <
      double_equal_tolerance);

  // Test deleteRows
  HighsInt num_row = lp.num_row_;
  HighsInt rm_num_row = num_row / 5;
  assert(rm_num_row >= 10);
  mask.assign(num_row, 0);
  mask_check.assign(num_row, 0);
  HighsInt num_row_k = 0;
  for (;;) {
    HighsInt iRow = random.integer(num_row);
    if (mask[iRow]) continue;
    mask[iRow] = 1;
    num_row_k++;
    if (num_row_k >= rm_num_row) break;
  }
  HighsInt new_row_index = 0;
  for (HighsInt iRow = 0; iRow < num_row; iRow++) {
    if (!mask[iRow]) {
      mask_check[iRow] = new_row_index;
      new_row_index++;
    } else {
      mask_check[iRow] = -1;
    }
  }
  HighsInt get_num_row;
  get_lower.resize(rm_num_row);
  get_upper.resize(rm_num_row);
  get_start.resize(rm_num_row);
  get_index.resize(num_nz);
  get_value.resize(num_nz);

  // Get the set of rows to be removed - so that they can be reintroduced
  REQUIRE(highs.getRows(&mask[0], get_num_row, &get_lower[0], &get_upper[0],
                        get_num_nz, &get_start[0], &get_index[0],
                        &get_value[0]) == HighsStatus::kOk);
  REQUIRE(get_num_row == rm_num_row);
  get_index.resize(get_num_nz);
  get_value.resize(get_num_nz);

  // Remove the set of rows
  REQUIRE(highs.deleteRows(&mask[0]) == HighsStatus::kOk);
  REQUIRE(mask == mask_check);
  REQUIRE(lp.num_row_ == num_row - rm_num_row);

  // Replace the set of rows
  REQUIRE(highs.addRows(get_num_row, &get_lower[0], &get_upper[0], get_num_nz,
                        &get_start[0], &get_index[0],
                        &get_value[0]) == HighsStatus::kOk);
  REQUIRE(lp.num_row_ == num_row);

  callRun(highs, log_options, "highs.run()", HighsStatus::kOk);

  highs.getInfoValue("objective_function_value", objective_function_value);

  REQUIRE(
      std::fabs(objective_function_value - adlittle_objective_function_value) <
      double_equal_tolerance);
}

void HighsStatusReport(const HighsLogOptions& log_options, std::string message,
                       HighsStatus status) {
  if (!dev_run) return;
  highsLogUser(log_options, HighsLogType::kInfo,
               "%s: HighsStatus = %" HIGHSINT_FORMAT " - %s\n", message.c_str(),
               (int)status, highsStatusToString(status).c_str());
}

void callRun(Highs& highs, const HighsLogOptions& log_options,
             std::string message, const HighsStatus require_return_status) {
  HighsStatus return_status = highs.run();
  HighsStatusReport(log_options, message, return_status);
  REQUIRE(return_status == require_return_status);
}

bool areLpColEqual(const HighsInt num_col0, const double* colCost0,
                   const double* colLower0, const double* colUpper0,
                   const HighsInt num_nz0, const HighsInt* Astart0,
                   const HighsInt* Aindex0, const double* Avalue0,
                   const HighsInt num_col1, const double* colCost1,
                   const double* colLower1, const double* colUpper1,
                   const HighsInt num_nz1, const HighsInt* Astart1,
                   const HighsInt* Aindex1, const double* Avalue1,
                   const double infinite_bound) {
  if (num_col0 != num_col1) {
    if (dev_run)
      printf("areLpColEqual: %" HIGHSINT_FORMAT
             " = num_col0 != num_col1 = %" HIGHSINT_FORMAT "\n",
             num_col0, num_col1);
    return false;
  }
  if (!num_col0) return true;
  HighsInt num_col = num_col0;
  for (HighsInt col = 0; col < num_col; col++) {
    if (colCost0[col] != colCost1[col]) {
      if (dev_run)
        printf("areLpColEqual: %g = colCost0[%" HIGHSINT_FORMAT
               "] != colCost1[%" HIGHSINT_FORMAT "] = %g\n",
               colCost0[col], col, col, colCost1[col]);
      return false;
    }
  }
  for (HighsInt col = 0; col < num_col; col++) {
    if (colLower0[col] <= -infinite_bound && colLower1[col] <= -infinite_bound)
      continue;
    if (colLower0[col] != colLower1[col]) {
      if (dev_run)
        printf("areLpColEqual: %g = colLower0[%" HIGHSINT_FORMAT
               "] != colLower1[%" HIGHSINT_FORMAT "] = %g\n",
               colLower0[col], col, col, colLower1[col]);
      return false;
    }
    if (colUpper0[col] >= infinite_bound && colUpper1[col] >= infinite_bound)
      continue;
    if (colUpper0[col] != colUpper1[col]) {
      if (dev_run)
        printf("areLpColEqual: %g = colUpper0[%" HIGHSINT_FORMAT
               "] != colUpper1[%" HIGHSINT_FORMAT "] = %g\n",
               colUpper0[col], col, col, colUpper1[col]);
      return false;
    }
  }
  if (num_nz0 != num_nz1) {
    if (dev_run)
      printf("areLpColEqual: %" HIGHSINT_FORMAT
             " = num_nz0 != num_nz1 = %" HIGHSINT_FORMAT "\n",
             num_nz0, num_nz1);
    return false;
  }
  if (!num_nz0) return true;
  for (HighsInt col = 0; col < num_col; col++) {
    if (Astart0[col] != Astart1[col]) {
      if (dev_run)
        printf("areLpColEqual: %" HIGHSINT_FORMAT " = Astart0[%" HIGHSINT_FORMAT
               "] != Astart1[%" HIGHSINT_FORMAT "] = %" HIGHSINT_FORMAT "\n",
               Astart0[col], col, col, Astart1[col]);
      return false;
    }
  }
  HighsInt num_nz = num_nz0;
  for (HighsInt nz = 0; nz < num_nz; nz++) {
    if (Aindex0[nz] != Aindex1[nz]) {
      if (dev_run)
        printf("areLpColEqual: %" HIGHSINT_FORMAT " = Aindex0[%" HIGHSINT_FORMAT
               "] != Aindex1[%" HIGHSINT_FORMAT "] = %" HIGHSINT_FORMAT "\n",
               Aindex0[nz], nz, nz, Aindex1[nz]);
      return false;
    }
    if (Avalue0[nz] != Avalue1[nz]) {
      if (dev_run)
        printf("areLpColEqual: %g = Avalue0[%" HIGHSINT_FORMAT
               "] != Avalue1[%" HIGHSINT_FORMAT "] = %g\n",
               Avalue0[nz], nz, nz, Avalue1[nz]);
      return false;
    }
  }
  return true;
}

bool areLpRowEqual(const HighsInt num_row0, const double* rowLower0,
                   const double* rowUpper0, const HighsInt num_nz0,
                   const HighsInt* ARstart0, const HighsInt* ARindex0,
                   const double* ARvalue0, const HighsInt num_row1,
                   const double* rowLower1, const double* rowUpper1,
                   const HighsInt num_nz1, const HighsInt* ARstart1,
                   const HighsInt* ARindex1, const double* ARvalue1,
                   const double infinite_bound) {
  if (num_row0 != num_row1) {
    if (dev_run)
      printf("areLpRowEqual: %" HIGHSINT_FORMAT
             " = num_row0 != num_row1 = %" HIGHSINT_FORMAT "\n",
             num_row0, num_row1);
    return false;
  }
  if (!num_row0) return true;
  HighsInt num_row = num_row0;
  for (HighsInt row = 0; row < num_row; row++) {
    if (rowLower0[row] <= -infinite_bound && rowLower1[row] <= -infinite_bound)
      continue;
    if (rowLower0[row] != rowLower1[row]) {
      if (dev_run)
        printf("areLpRowEqual: %g = rowLower0[%" HIGHSINT_FORMAT
               "] != rowLower1[%" HIGHSINT_FORMAT "] = %g\n",
               rowLower0[row], row, row, rowLower1[row]);
      return false;
    }
    if (rowUpper0[row] >= infinite_bound && rowUpper1[row] >= infinite_bound)
      continue;
    if (rowUpper0[row] != rowUpper1[row]) {
      if (dev_run)
        printf("areLpRowEqual: %g = rowUpper0[%" HIGHSINT_FORMAT
               "] != rowUpper1[%" HIGHSINT_FORMAT "] = %g\n",
               rowUpper0[row], row, row, rowUpper1[row]);
      return false;
    }
  }
  if (num_nz0 != num_nz1) {
    if (dev_run)
      printf("areLpRowEqual: %" HIGHSINT_FORMAT
             " = num_nz0 != num_nz1 = %" HIGHSINT_FORMAT "\n",
             num_nz0, num_nz1);
    return false;
  }
  if (!num_nz0) return true;
  for (HighsInt row = 0; row < num_row; row++) {
    if (ARstart0[row] != ARstart1[row]) {
      if (dev_run)
        printf("areLpRowEqual: %" HIGHSINT_FORMAT
               " = ARstart0[%" HIGHSINT_FORMAT "] != ARstart1[%" HIGHSINT_FORMAT
               "] = %" HIGHSINT_FORMAT "\n",
               ARstart0[row], row, row, ARstart1[row]);
      return false;
    }
  }
  HighsInt num_nz = num_nz0;
  for (HighsInt nz = 0; nz < num_nz; nz++) {
    if (ARindex0[nz] != ARindex1[nz]) {
      if (dev_run)
        printf("areLpRowEqual: %" HIGHSINT_FORMAT
               " = ARindex0[%" HIGHSINT_FORMAT "] != ARindex1[%" HIGHSINT_FORMAT
               "] = %" HIGHSINT_FORMAT "\n",
               ARindex0[nz], nz, nz, ARindex1[nz]);
      return false;
    }
    if (ARvalue0[nz] != ARvalue1[nz]) {
      if (dev_run)
        printf("areLpRowEqual: %g = ARvalue0[%" HIGHSINT_FORMAT
               "] != ARvalue1[%" HIGHSINT_FORMAT "] = %g\n",
               ARvalue0[nz], nz, nz, ARvalue1[nz]);
      return false;
    }
  }
  return true;
}

bool areLpEqual(const HighsLp lp0, const HighsLp lp1,
                const double infinite_bound) {
  bool return_bool;
  if (lp0.a_matrix_.format_ != lp1.a_matrix_.format_) return false;
  if (lp0.num_col_ > 0 && lp1.num_col_ > 0) {
    HighsInt lp0_num_nz = lp0.a_matrix_.start_[lp0.num_col_];
    HighsInt lp1_num_nz = lp1.a_matrix_.start_[lp1.num_col_];
    return_bool = areLpColEqual(
        lp0.num_col_, &lp0.col_cost_[0], &lp0.col_lower_[0], &lp0.col_upper_[0],
        lp0_num_nz, &lp0.a_matrix_.start_[0], &lp0.a_matrix_.index_[0],
        &lp0.a_matrix_.value_[0], lp1.num_col_, &lp1.col_cost_[0],
        &lp1.col_lower_[0], &lp1.col_upper_[0], lp1_num_nz,
        &lp1.a_matrix_.start_[0], &lp1.a_matrix_.index_[0],
        &lp1.a_matrix_.value_[0], infinite_bound);
    if (!return_bool) return return_bool;
  }
  if (lp0.num_row_ > 0 && lp1.num_row_ > 0) {
    HighsInt lp0_num_nz = 0;
    HighsInt lp1_num_nz = 0;
    return_bool = areLpRowEqual(
        lp0.num_row_, &lp0.row_lower_[0], &lp0.row_upper_[0], lp0_num_nz, NULL,
        NULL, NULL, lp1.num_row_, &lp1.row_lower_[0], &lp1.row_upper_[0],
        lp1_num_nz, NULL, NULL, NULL, infinite_bound);
  }
  return return_bool;
}

void testDeleteKeep(const HighsIndexCollection& index_collection) {
  HighsInt delete_from_index;
  HighsInt delete_to_index;
  HighsInt keep_from_index;
  HighsInt keep_to_index;
  HighsInt current_set_entry;
  const std::vector<HighsInt>& set = index_collection.set_;
  const std::vector<HighsInt>& mask = index_collection.mask_;
  const HighsInt dimension = index_collection.dimension_;
  if (dev_run) {
    if (index_collection.is_interval_) {
      printf("With index interval [%" HIGHSINT_FORMAT ", %" HIGHSINT_FORMAT
             "] in [%d, %" HIGHSINT_FORMAT "]\n",
             index_collection.from_, index_collection.to_, 0, dimension - 1);
    } else if (index_collection.is_set_) {
      printf("With index set\n");
      for (HighsInt entry = 0; entry < index_collection.set_num_entries_;
           entry++)
        printf(" %2" HIGHSINT_FORMAT "", entry);
      printf("\n");
      for (HighsInt entry = 0; entry < index_collection.set_num_entries_;
           entry++)
        printf(" %2" HIGHSINT_FORMAT "", set[entry]);
      printf("\n");
    } else {
      printf("With index mask\n");
      for (HighsInt index = 0; index < dimension; index++)
        printf(" %2" HIGHSINT_FORMAT "", index);
      printf("\n");
      for (HighsInt index = 0; index < dimension; index++)
        printf(" %2" HIGHSINT_FORMAT "", mask[index]);
      printf("\n");
    }
  }

  keep_from_index = 0;
  if (index_collection.is_interval_) {
    keep_to_index = index_collection.from_ - 1;
  } else if (index_collection.is_set_) {
    current_set_entry = 0;
    keep_to_index = set[0] - 1;
  } else {
    keep_to_index = dimension;
    for (HighsInt index = 0; index < dimension; index++) {
      if (mask[index]) {
        keep_to_index = index - 1;
        break;
      }
    }
  }
  if (dev_run)
    printf("Keep   [%2d, %2" HIGHSINT_FORMAT "]\n", 0, keep_to_index);
  if (keep_to_index >= dimension - 1) return;
  for (HighsInt k = 0; k < dimension; k++) {
    updateOutInIndex(index_collection, delete_from_index, delete_to_index,
                     keep_from_index, keep_to_index, current_set_entry);
    if (dev_run)
      printf("Delete [%2" HIGHSINT_FORMAT ", %2" HIGHSINT_FORMAT
             "]; keep [%2" HIGHSINT_FORMAT ", %2" HIGHSINT_FORMAT "]\n",
             delete_from_index, delete_to_index, keep_from_index,
             keep_to_index);
    if (delete_to_index >= dimension - 1 || keep_to_index >= dimension - 1)
      break;
  }
}

bool testAllDeleteKeep(HighsInt num_row) {
  // Test the extraction of intervals from index collections
  std::vector<HighsInt> set = {1, 4, 5, 8};
  std::vector<HighsInt> mask = {0, 1, 0, 0, 1, 1, 0, 0, 1, 0};

  HighsIndexCollection index_collection;
  index_collection.dimension_ = num_row;
  index_collection.is_interval_ = false;
  index_collection.from_ = 3;
  index_collection.to_ = 6;
  index_collection.is_set_ = false;
  index_collection.set_num_entries_ = 4;
  index_collection.set_ = set;
  index_collection.is_mask_ = false;
  index_collection.mask_ = mask;

  HighsInt save_from = index_collection.from_;
  HighsInt save_set_0 = set[0];
  HighsInt save_mask_0 = mask[0];

  HighsInt to_pass = 2;  // 2
  for (HighsInt pass = 0; pass <= to_pass; pass++) {
    if (dev_run)
      printf("\nTesting delete-keep: pass %" HIGHSINT_FORMAT "\n", pass);
    if (pass == 1) {
      // Mods to test LH limit behaviour
      index_collection.from_ = 0;
      set[0] = 0;
      mask[0] = 1;
    } else if (pass == 2) {
      // Mods to test RH limit behaviour
      index_collection.from_ = save_from;
      index_collection.to_ = 9;
      set[0] = save_set_0;
      set[3] = 9;
      mask[0] = save_mask_0;
      mask[9] = 1;
    }

    index_collection.is_interval_ = true;
    testDeleteKeep(index_collection);
    index_collection.is_interval_ = false;

    index_collection.is_set_ = true;
    testDeleteKeep(index_collection);
    index_collection.is_set_ = false;

    index_collection.is_mask_ = true;
    testDeleteKeep(index_collection);
  }
  return true;
}

void messageReportLp(const char* message, const HighsLp& lp) {
  HighsLogOptions log_options;
  bool output_flag;
  bool log_to_console;
  HighsInt log_dev_level;
  output_flag = dev_run;
  log_to_console = true;
  log_dev_level = kHighsLogDevLevelVerbose;
  log_options.output_flag = &output_flag;
  log_options.log_file_stream = NULL;
  log_options.log_to_console = &log_to_console;
  log_options.log_dev_level = &log_dev_level;
  highsLogDev(log_options, HighsLogType::kVerbose, "\nReporting LP: %s\n",
              message);
  reportLp(log_options, lp, HighsLogType::kVerbose);
}

void messageReportMatrix(const char* message, const HighsInt num_col,
                         const HighsInt num_nz, const HighsInt* start,
                         const HighsInt* index, const double* value) {
  HighsLogOptions log_options;
  bool output_flag = true;
  bool log_to_console = false;
  HighsInt log_dev_level = kHighsLogDevLevelInfo;
  log_options.log_file_stream = stdout;
  log_options.output_flag = &output_flag;
  log_options.log_to_console = &log_to_console;
  log_options.log_dev_level = &log_dev_level;
  highsLogDev(log_options, HighsLogType::kVerbose, "\nReporting Matrix: %s\n",
              message);
  reportMatrix(log_options, message, num_col, num_nz, start, index, value);
}<|MERGE_RESOLUTION|>--- conflicted
+++ resolved
@@ -1049,11 +1049,7 @@
   free(col1357_start);
   free(col1357_index);
   free(col1357_value);
-<<<<<<< HEAD
-  
-=======
-
->>>>>>> d771a3d4
+
   free(row0135789_lower);
   free(row0135789_upper);
   free(row0135789_start);
