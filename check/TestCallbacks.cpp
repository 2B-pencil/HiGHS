#include <cstdio>
#include <cstring>

#include "HCheckConfig.h"
#include "Highs.h"
#include "catch.hpp"
#include "lp_data/HighsCallback.h"

const bool dev_run = false;

const double egout_optimal_objective = 568.1007;
const double egout_objective_target = 610;
const HighsInt adlittle_ipm_iteration_limit = 5;
const HighsInt adlittle_simplex_iteration_limit = 30;

const HighsInt kLogBufferSize = kIoBufferSize;
const HighsInt kUserCallbackNoData = -1;
const HighsInt kUserCallbackData = 99;

char printed_log[kLogBufferSize];

using std::memset;
using std::strcmp;
using std::strcpy;
using std::strlen;
using std::strncmp;
using std::strstr;

// struct MipData {
//   HighsInt num_col;
//   HighsVarType* integrality;
// };

// // Callback that saves message for comparison
// HighsCallbackFunctionType myLogCallback =
//     [](int callback_type, const std::string& message,
//        const HighsCallbackDataOut* data_out, HighsCallbackDataIn* data_in,
//        void* user_callback_data) { strcpy(printed_log, message.c_str()); };

// HighsCallbackFunctionType userMipSolutionCallback =
//     [](int callback_type, const std::string& message,
//        const HighsCallbackDataOut* data_out, HighsCallbackDataIn* data_in,
//        void* user_callback_data) {
//       if (dev_run) {
//         printf(
//             "MipSolutionCallback with objective = %15.8g and bounds [%15.8g, "
//             "%15.8g]",
//             data_out->objective_function_value, data_out->mip_dual_bound,
//             data_out->mip_primal_bound);
//         MipData callback_data = *(static_cast<MipData*>(user_callback_data));
//         HighsInt num_col = callback_data.num_col;
//         HighsVarType* integrality = callback_data.integrality;
//         HighsInt num_integer = 0;
//         for (HighsInt iCol = 0; iCol < num_col; iCol++)
//           if (integrality[iCol] == HighsVarType::kInteger) num_integer++;
//         if (num_integer < 50) {
//           printf(" and solution [");
//           for (HighsInt iCol = 0; iCol < num_col; iCol++) {
//             if (integrality[iCol] != HighsVarType::kInteger) continue;
//             double value = data_out->mip_solution[iCol];
//             if (std::abs(value) < 1e-5) {
//               printf("0");
//             } else if (std::abs(value - 1) < 1e-5) {
//               printf("1");
//             } else {
//               bool printed = false;
//               for (HighsInt k = 2; k < 10; k++) {
//                 if (std::abs(value - k) < 1e-5) {
//                   printf("%1d", int(k));
//                   printed = true;
//                 }
//               }
//               if (printed) continue;
//               for (HighsInt k = 10; k < 999; k++) {
//                 if (std::abs(value - k) < 1e-5) {
//                   printf(" %d ", int(k));
//                   printed = true;
//                 }
//               }
//               if (printed) continue;
//               printf("*");
//             }
//           }
//           printf("]\n");
//         } else {
//           printf("\n");
//         }
//         fflush(stdout);
//       }
//     };

<<<<<<< HEAD
// HighsCallbackFunctionType userInterruptCallback =
//     [](int callback_type, const std::string& message,
//        const HighsCallbackDataOut* data_out, HighsCallbackDataIn* data_in,
//        void* user_callback_data) {
//       // Extract local_callback_data from user_callback_data unless it
//       // is nullptr
//       if (callback_type == kCallbackMipImprovingSolution) {
//         // Use local_callback_data to maintain the objective value from
//         // the previous callback
//         assert(user_callback_data);
//         // Extract the double value pointed to from void* user_callback_data
//         const double local_callback_data = *(double*)user_callback_data;
//         if (dev_run)
//           printf(
//               "userCallback(type %2d; data %11.4g): %s with objective %g and "
//               "solution[0] = %g\n",
//               callback_type, local_callback_data, message.c_str(),
//               data_out->objective_function_value, data_out->mip_solution[0]);
//         REQUIRE(local_callback_data >= data_out->objective_function_value);
//         // Update the double value pointed to from void* user_callback_data
//         *(double*)user_callback_data = data_out->objective_function_value;
//       } else {
//         const int local_callback_data =
//             user_callback_data ? static_cast<int>(reinterpret_cast<intptr_t>(
//                                      user_callback_data))
//                                : kUserCallbackNoData;
//         if (user_callback_data) {
//           REQUIRE(local_callback_data == kUserCallbackData);
//         } else {
//           REQUIRE(local_callback_data == kUserCallbackNoData);
//         }
//         if (callback_type == kCallbackLogging) {
//           if (dev_run)
//             printf("userInterruptCallback(type %2d; data %2d): %s",
//                    callback_type, local_callback_data, message.c_str());
//         } else if (callback_type == kCallbackSimplexInterrupt) {
//           if (dev_run)
//             printf(
//                 "userInterruptCallback(type %2d; data %2d): %s with iteration "
//                 "count = "
//                 "%d\n",
//                 callback_type, local_callback_data, message.c_str(),
//                 int(data_out->simplex_iteration_count));
//           data_in->user_interrupt = data_out->simplex_iteration_count >
//                                     adlittle_simplex_iteration_limit;
//         } else if (callback_type == kCallbackIpmInterrupt) {
//           if (dev_run)
//             printf(
//                 "userInterruptCallback(type %2d; data %2d): %s with iteration "
//                 "count = "
//                 "%d\n",
//                 callback_type, local_callback_data, message.c_str(),
//                 int(data_out->ipm_iteration_count));
//           data_in->user_interrupt =
//               data_out->ipm_iteration_count > adlittle_ipm_iteration_limit;
//         } else if (callback_type == kCallbackMipInterrupt) {
//           if (dev_run)
//             printf(
//                 "userInterruptCallback(type %2d; data %2d): %s with Bounds "
//                 "(%11.4g, %11.4g); Gap = %11.4g; Objective = "
//                 "%g\n",
//                 callback_type, local_callback_data, message.c_str(),
//                 data_out->mip_dual_bound, data_out->mip_primal_bound,
//                 data_out->mip_gap, data_out->objective_function_value);
//           data_in->user_interrupt =
//               data_out->objective_function_value < egout_objective_target;
//         }
//       }
//     };
=======
HighsCallbackFunctionType userInterruptCallback =
    [](int callback_type, const std::string& message,
       const HighsCallbackDataOut* data_out, HighsCallbackDataIn* data_in,
       void* user_callback_data) {
      // Extract local_callback_data from user_callback_data unless it
      // is nullptr
      if (callback_type == kCallbackMipImprovingSolution) {
        // Use local_callback_data to maintain the objective value from
        // the previous callback
        assert(user_callback_data);
        // Extract the double value pointed to from void* user_callback_data
        const double local_callback_data = *(double*)user_callback_data;
        if (dev_run)
          printf(
              "userCallback(type %2d; data %11.4g): %s with objective %g and "
              "solution[0] = %g\n",
              callback_type, local_callback_data, message.c_str(),
              data_out->objective_function_value, data_out->mip_solution[0]);
        REQUIRE(local_callback_data >= data_out->objective_function_value);
        // Update the double value pointed to from void* user_callback_data
        *(double*)user_callback_data = data_out->objective_function_value;
      } else {
        const int local_callback_data =
            user_callback_data ? static_cast<int>(reinterpret_cast<intptr_t>(
                                     user_callback_data))
                               : kUserCallbackNoData;
        if (user_callback_data) {
          REQUIRE(local_callback_data == kUserCallbackData);
        } else {
          REQUIRE(local_callback_data == kUserCallbackNoData);
        }
        if (callback_type == kCallbackLogging) {
          if (dev_run) printf("Callback: %s", message.c_str());
          //            printf("userInterruptCallback(type %2d; data %2d): %s",
          //                   callback_type, local_callback_data,
          //                   message.c_str());
        } else if (callback_type == kCallbackSimplexInterrupt) {
          if (dev_run)
            printf(
                "userInterruptCallback(type %2d; data %2d): %s with iteration "
                "count = "
                "%d\n",
                callback_type, local_callback_data, message.c_str(),
                int(data_out->simplex_iteration_count));
          data_in->user_interrupt = data_out->simplex_iteration_count >
                                    adlittle_simplex_iteration_limit;
        } else if (callback_type == kCallbackIpmInterrupt) {
          if (dev_run)
            printf(
                "userInterruptCallback(type %2d; data %2d): %s with iteration "
                "count = "
                "%d\n",
                callback_type, local_callback_data, message.c_str(),
                int(data_out->ipm_iteration_count));
          data_in->user_interrupt =
              data_out->ipm_iteration_count > adlittle_ipm_iteration_limit;
        } else if (callback_type == kCallbackMipInterrupt) {
          if (dev_run)
            printf(
                "userInterruptCallback(type %2d; data %2d): %s with Bounds "
                "(%11.4g, %11.4g); Gap = %11.4g; Objective = "
                "%g\n",
                callback_type, local_callback_data, message.c_str(),
                data_out->mip_dual_bound, data_out->mip_primal_bound,
                data_out->mip_gap, data_out->objective_function_value);
          data_in->user_interrupt =
              data_out->objective_function_value < egout_objective_target;
        }
      }
    };
>>>>>>> d95502b7

// HighsCallbackFunctionType userMipCutPoolCallback =
//     [](int callback_type, const std::string& message,
//        const HighsCallbackDataOut* data_out, HighsCallbackDataIn* data_in,
//        void* user_callback_data) {
//       if (dev_run) {
//         printf("userMipCutPoolCallback: dim(%2d, %2d, %2d)\n",
//                int(data_out->cutpool_num_col), int(data_out->cutpool_num_cut),
//                int(data_out->cutpool_num_nz));
//         for (HighsInt iCut = 0; iCut < data_out->cutpool_num_cut; iCut++) {
//           printf("Cut %d\n", int(iCut));
//           for (HighsInt iEl = data_out->cutpool_start[iCut];
//                iEl < data_out->cutpool_start[iCut + 1]; iEl++) {
//             printf("   %2d %11.5g\n", int(data_out->cutpool_index[iEl]),
//                    data_out->cutpool_value[iEl]);
//           }
//         }
//       }
//     };

<<<<<<< HEAD
// std::function<void(int, const std::string&, const HighsCallbackDataOut*,
//                    HighsCallbackDataIn*, void*)>
//     userDataCallback = [](int callback_type, const std::string& message,
//                           const HighsCallbackDataOut* data_out,
//                           HighsCallbackDataIn* data_in,
//                           void* user_callback_data) {
//       assert(callback_type == kCallbackMipInterrupt ||
//              callback_type == kCallbackMipLogging ||
//              callback_type == kCallbackMipImprovingSolution);
//       if (dev_run)
//         printf(
//             "userDataCallback: Node count = %" PRId64
//             "; Time = %6.2f; "
//             "Bounds (%11.4g, %11.4g); Gap = %11.4g; Objective = %11.4g: %s\n",
//             data_out->mip_node_count, data_out->running_time,
//             data_out->mip_dual_bound, data_out->mip_primal_bound,
//             data_out->mip_gap, data_out->objective_function_value,
//             message.c_str());
//     };
=======
std::function<void(int, const std::string&, const HighsCallbackDataOut*,
                   HighsCallbackDataIn*, void*)>
    userDataCallback = [](int callback_type, const std::string& message,
                          const HighsCallbackDataOut* data_out,
                          HighsCallbackDataIn* data_in,
                          void* user_callback_data) {
      assert(callback_type == kCallbackMipInterrupt ||
             callback_type == kCallbackMipLogging ||
             callback_type == kCallbackMipImprovingSolution);
      if (dev_run)
        printf(
            "userDataCallback: Node count = %" PRId64
            "; LP total iterations = %" PRId64
            "; Time = %6.2f; "
            "Bounds (%11.4g, %11.4g); Gap = %11.4g; Objective = %11.4g: %s\n",
            data_out->mip_node_count, data_out->mip_total_lp_iterations,
            data_out->running_time, data_out->mip_dual_bound,
            data_out->mip_primal_bound, data_out->mip_gap,
            data_out->objective_function_value, message.c_str());
    };
>>>>>>> d95502b7

// TEST_CASE("my-callback-logging", "[highs-callback]") {
//   bool output_flag = true;  // Still runs quietly
//   bool log_to_console = false;
//   HighsInt log_dev_level = kHighsLogDevLevelInfo;
//   HighsLogOptions log_options;
//   log_options.clear();
//   log_options.log_stream = stdout;
//   log_options.output_flag = &output_flag;
//   log_options.log_to_console = &log_to_console;
//   log_options.log_dev_level = &log_dev_level;
//   log_options.user_callback = myLogCallback;
//   log_options.user_callback_active = true;

//   highsLogDev(log_options, HighsLogType::kInfo, "Hi %s!", "HiGHS");
//   if (dev_run) printf("Log callback yields \"%s\"\n", printed_log);
//   REQUIRE(strcmp(printed_log, "Hi HiGHS!") == 0);

//   // Check that nothing is printed if the type is VERBOSE when
//   // log_dev_level is kHighsLogDevLevelInfo;
//   *printed_log = '\0';
//   highsLogDev(log_options, HighsLogType::kVerbose, "Hi %s!", "HiGHS");
//   REQUIRE(*printed_log == '\0');

//   {
//     char long_message[sizeof(printed_log)];
//     memset(long_message, 'H', sizeof(long_message));
//     long_message[sizeof(long_message) - 2] = '\0';
//     long_message[sizeof(long_message) - 1] = '\n';
//     highsLogDev(log_options, HighsLogType::kInfo, long_message);
//     if (dev_run) printf("Log callback yields \"%s\"\n", printed_log);
//     REQUIRE(strncmp(printed_log, "HHHH", 4) == 0);
//     REQUIRE(strlen(printed_log) <= sizeof(printed_log));
//   }

//   highsLogUser(log_options, HighsLogType::kInfo, "Hello %s!\n", "HiGHS");
//   REQUIRE(strlen(printed_log) > 9);
//   REQUIRE(strcmp(printed_log, "Hello HiGHS!\n") == 0);

//   {
//     char long_message[sizeof(printed_log)];
//     memset(long_message, 'H', sizeof(long_message));
//     long_message[sizeof(long_message) - 2] = '\0';
//     long_message[sizeof(long_message) - 1] = '\n';
//     highsLogUser(log_options, HighsLogType::kWarning, long_message);
//     if (dev_run) printf("Log callback yields \"%s\"\n", printed_log);
//     REQUIRE(strstr(printed_log, "HHHH") != nullptr);
//     REQUIRE(strlen(printed_log) <= sizeof(printed_log));
//   }
// }

// TEST_CASE("highs-callback-logging", "[highs-callback]") {
//   // Uses userInterruptCallback to start logging lines with
//   // "userInterruptCallback(kUserCallbackData): " since
//   // Highs::setCallback has second argument p_user_callback_data
//   std::string filename = std::string(HIGHS_DIR) + "/check/instances/avgas.mps";
//   int user_callback_data = kUserCallbackData;
//   void* p_user_callback_data =
//       reinterpret_cast<void*>(static_cast<intptr_t>(user_callback_data));
//   Highs highs;
//   highs.setOptionValue("output_flag", dev_run);
//   highs.setCallback(userInterruptCallback, p_user_callback_data);
//   highs.startCallback(kCallbackLogging);
//   highs.readModel(filename);
//   highs.run();
// }

<<<<<<< HEAD
// TEST_CASE("highs-callback-simplex-interrupt", "[highs-callback]") {
//   std::string filename =
//       std::string(HIGHS_DIR) + "/check/instances/adlittle.mps";
//   Highs highs;
//   highs.setOptionValue("output_flag", dev_run);
//   highs.setCallback(userInterruptCallback);
//   highs.startCallback(kCallbackSimplexInterrupt);
//   highs.readModel(filename);
//   HighsStatus status = highs.run();
//   REQUIRE(status == HighsStatus::kWarning);
//   REQUIRE(highs.getModelStatus() == HighsModelStatus::kInterrupt);
//   REQUIRE(highs.getInfo().simplex_iteration_count >
//           adlittle_simplex_iteration_limit);
// }
=======
TEST_CASE("highs-callback-solution-basis-logging", "[highs-callback]") {
  std::string filename = std::string(HIGHS_DIR) + "/check/instances/avgas.mps";
  int user_callback_data = kUserCallbackData;
  void* p_user_callback_data =
      reinterpret_cast<void*>(static_cast<intptr_t>(user_callback_data));
  Highs highs;
  highs.setOptionValue("output_flag", dev_run);
  highs.readModel(filename);
  highs.run();
  highs.setCallback(userInterruptCallback, p_user_callback_data);
  highs.startCallback(kCallbackLogging);
  if (dev_run) highs.writeSolution("", kSolutionStylePretty);
  if (dev_run) highs.writeBasis("");
}

TEST_CASE("highs-callback-simplex-interrupt", "[highs-callback]") {
  std::string filename =
      std::string(HIGHS_DIR) + "/check/instances/adlittle.mps";
  Highs highs;
  highs.setOptionValue("output_flag", dev_run);
  highs.setCallback(userInterruptCallback);
  highs.startCallback(kCallbackSimplexInterrupt);
  highs.readModel(filename);
  HighsStatus status = highs.run();
  REQUIRE(status == HighsStatus::kWarning);
  REQUIRE(highs.getModelStatus() == HighsModelStatus::kInterrupt);
  REQUIRE(highs.getInfo().simplex_iteration_count >
          adlittle_simplex_iteration_limit);
}
>>>>>>> d95502b7

// TEST_CASE("highs-callback-ipm-interrupt", "[highs-callback]") {
//   std::string filename =
//       std::string(HIGHS_DIR) + "/check/instances/adlittle.mps";
//   Highs highs;
//   highs.setOptionValue("output_flag", dev_run);
//   highs.setCallback(userInterruptCallback);
//   highs.startCallback(kCallbackIpmInterrupt);
//   highs.readModel(filename);
//   highs.setOptionValue("solver", kIpmString);
//   HighsStatus status = highs.run();
//   REQUIRE(status == HighsStatus::kWarning);
//   REQUIRE(highs.getModelStatus() == HighsModelStatus::kInterrupt);
//   REQUIRE(highs.getInfo().ipm_iteration_count > adlittle_ipm_iteration_limit);
// }

// TEST_CASE("highs-callback-mip-interrupt", "[highs-callback]") {
//   std::string filename = std::string(HIGHS_DIR) + "/check/instances/egout.mps";
//   Highs highs;
//   highs.setOptionValue("output_flag", dev_run);
//   highs.setOptionValue("presolve", kHighsOffString);
//   highs.setCallback(userInterruptCallback);
//   highs.startCallback(kCallbackMipInterrupt);
//   highs.readModel(filename);
//   HighsStatus status = highs.run();
//   REQUIRE(status == HighsStatus::kWarning);
//   REQUIRE(highs.getModelStatus() == HighsModelStatus::kInterrupt);
//   REQUIRE(highs.getInfo().objective_function_value > egout_optimal_objective);
// }

// TEST_CASE("highs-callback-mip-improving", "[highs-callback]") {
//   std::string filename = std::string(HIGHS_DIR) + "/check/instances/egout.mps";
//   Highs highs;
//   highs.setOptionValue("output_flag", dev_run);
//   highs.setOptionValue("presolve", kHighsOffString);
//   double user_callback_data = kHighsInf;
//   void* p_user_callback_data = (void*)(&user_callback_data);
//   highs.setCallback(userInterruptCallback, p_user_callback_data);
//   highs.startCallback(kCallbackMipImprovingSolution);
//   highs.readModel(filename);
//   highs.run();
// }

// TEST_CASE("highs-callback-mip-data", "[highs-callback]") {
//   std::string filename = std::string(HIGHS_DIR) + "/check/instances/egout.mps";
//   Highs highs;
//   highs.setOptionValue("output_flag", dev_run);
//   highs.setOptionValue("presolve", kHighsOffString);
//   highs.setCallback(userDataCallback);
//   highs.startCallback(kCallbackMipImprovingSolution);
//   highs.startCallback(kCallbackMipLogging);
//   highs.readModel(filename);
//   highs.run();
// }

// TEST_CASE("highs-callback-mip-solution", "[highs-callback]") {
//   std::string filename = std::string(HIGHS_DIR) + "/check/instances/egout.mps";
//   Highs highs;
//   highs.setOptionValue("output_flag", dev_run);
//   highs.setOptionValue("presolve", kHighsOffString);
//   highs.readModel(filename);
//   // To print the values of the integer variables in the callback,
//   // need the number of columns and the integrality. Set this up in a
//   // struct to be passed via user_callback_data
//   HighsLp lp = highs.getLp();
//   MipData user_callback_data;
//   user_callback_data.num_col = int(lp.num_col_);
//   user_callback_data.integrality = lp.integrality_.data();
//   void* p_user_callback_data = &user_callback_data;

//   highs.setCallback(userMipSolutionCallback, p_user_callback_data);
//   highs.startCallback(kCallbackMipSolution);
//   highs.run();
// }

// TEST_CASE("highs-callback-mip-cut-pool", "[highs-callback]") {
//   std::string filename = std::string(HIGHS_DIR) + "/check/instances/flugpl.mps";
//   Highs highs;
//   highs.setOptionValue("output_flag", dev_run);
//   highs.readModel(filename);
//   //  MipData user_callback_data;
//   highs.setCallback(userMipCutPoolCallback);  //, p_user_callback_data);
//   highs.startCallback(kCallbackMipGetCutPool);
//   highs.run();
// }

TEST_CASE("highs-mip", "[highs-mip]") {
  std::string filename = std::string(HIGHS_DIR) + "/check/instances/flugpl.mps";
  Highs highs;
  highs.setOptionValue("output_flag", dev_run);
  highs.readModel(filename);
  highs.run();
}<|MERGE_RESOLUTION|>--- conflicted
+++ resolved
@@ -89,77 +89,6 @@
 //       }
 //     };
 
-<<<<<<< HEAD
-// HighsCallbackFunctionType userInterruptCallback =
-//     [](int callback_type, const std::string& message,
-//        const HighsCallbackDataOut* data_out, HighsCallbackDataIn* data_in,
-//        void* user_callback_data) {
-//       // Extract local_callback_data from user_callback_data unless it
-//       // is nullptr
-//       if (callback_type == kCallbackMipImprovingSolution) {
-//         // Use local_callback_data to maintain the objective value from
-//         // the previous callback
-//         assert(user_callback_data);
-//         // Extract the double value pointed to from void* user_callback_data
-//         const double local_callback_data = *(double*)user_callback_data;
-//         if (dev_run)
-//           printf(
-//               "userCallback(type %2d; data %11.4g): %s with objective %g and "
-//               "solution[0] = %g\n",
-//               callback_type, local_callback_data, message.c_str(),
-//               data_out->objective_function_value, data_out->mip_solution[0]);
-//         REQUIRE(local_callback_data >= data_out->objective_function_value);
-//         // Update the double value pointed to from void* user_callback_data
-//         *(double*)user_callback_data = data_out->objective_function_value;
-//       } else {
-//         const int local_callback_data =
-//             user_callback_data ? static_cast<int>(reinterpret_cast<intptr_t>(
-//                                      user_callback_data))
-//                                : kUserCallbackNoData;
-//         if (user_callback_data) {
-//           REQUIRE(local_callback_data == kUserCallbackData);
-//         } else {
-//           REQUIRE(local_callback_data == kUserCallbackNoData);
-//         }
-//         if (callback_type == kCallbackLogging) {
-//           if (dev_run)
-//             printf("userInterruptCallback(type %2d; data %2d): %s",
-//                    callback_type, local_callback_data, message.c_str());
-//         } else if (callback_type == kCallbackSimplexInterrupt) {
-//           if (dev_run)
-//             printf(
-//                 "userInterruptCallback(type %2d; data %2d): %s with iteration "
-//                 "count = "
-//                 "%d\n",
-//                 callback_type, local_callback_data, message.c_str(),
-//                 int(data_out->simplex_iteration_count));
-//           data_in->user_interrupt = data_out->simplex_iteration_count >
-//                                     adlittle_simplex_iteration_limit;
-//         } else if (callback_type == kCallbackIpmInterrupt) {
-//           if (dev_run)
-//             printf(
-//                 "userInterruptCallback(type %2d; data %2d): %s with iteration "
-//                 "count = "
-//                 "%d\n",
-//                 callback_type, local_callback_data, message.c_str(),
-//                 int(data_out->ipm_iteration_count));
-//           data_in->user_interrupt =
-//               data_out->ipm_iteration_count > adlittle_ipm_iteration_limit;
-//         } else if (callback_type == kCallbackMipInterrupt) {
-//           if (dev_run)
-//             printf(
-//                 "userInterruptCallback(type %2d; data %2d): %s with Bounds "
-//                 "(%11.4g, %11.4g); Gap = %11.4g; Objective = "
-//                 "%g\n",
-//                 callback_type, local_callback_data, message.c_str(),
-//                 data_out->mip_dual_bound, data_out->mip_primal_bound,
-//                 data_out->mip_gap, data_out->objective_function_value);
-//           data_in->user_interrupt =
-//               data_out->objective_function_value < egout_objective_target;
-//         }
-//       }
-//     };
-=======
 HighsCallbackFunctionType userInterruptCallback =
     [](int callback_type, const std::string& message,
        const HighsCallbackDataOut* data_out, HighsCallbackDataIn* data_in,
@@ -230,7 +159,6 @@
         }
       }
     };
->>>>>>> d95502b7
 
 // HighsCallbackFunctionType userMipCutPoolCallback =
 //     [](int callback_type, const std::string& message,
@@ -251,27 +179,6 @@
 //       }
 //     };
 
-<<<<<<< HEAD
-// std::function<void(int, const std::string&, const HighsCallbackDataOut*,
-//                    HighsCallbackDataIn*, void*)>
-//     userDataCallback = [](int callback_type, const std::string& message,
-//                           const HighsCallbackDataOut* data_out,
-//                           HighsCallbackDataIn* data_in,
-//                           void* user_callback_data) {
-//       assert(callback_type == kCallbackMipInterrupt ||
-//              callback_type == kCallbackMipLogging ||
-//              callback_type == kCallbackMipImprovingSolution);
-//       if (dev_run)
-//         printf(
-//             "userDataCallback: Node count = %" PRId64
-//             "; Time = %6.2f; "
-//             "Bounds (%11.4g, %11.4g); Gap = %11.4g; Objective = %11.4g: %s\n",
-//             data_out->mip_node_count, data_out->running_time,
-//             data_out->mip_dual_bound, data_out->mip_primal_bound,
-//             data_out->mip_gap, data_out->objective_function_value,
-//             message.c_str());
-//     };
-=======
 std::function<void(int, const std::string&, const HighsCallbackDataOut*,
                    HighsCallbackDataIn*, void*)>
     userDataCallback = [](int callback_type, const std::string& message,
@@ -292,7 +199,6 @@
             data_out->mip_primal_bound, data_out->mip_gap,
             data_out->objective_function_value, message.c_str());
     };
->>>>>>> d95502b7
 
 // TEST_CASE("my-callback-logging", "[highs-callback]") {
 //   bool output_flag = true;  // Still runs quietly
@@ -360,22 +266,6 @@
 //   highs.run();
 // }
 
-<<<<<<< HEAD
-// TEST_CASE("highs-callback-simplex-interrupt", "[highs-callback]") {
-//   std::string filename =
-//       std::string(HIGHS_DIR) + "/check/instances/adlittle.mps";
-//   Highs highs;
-//   highs.setOptionValue("output_flag", dev_run);
-//   highs.setCallback(userInterruptCallback);
-//   highs.startCallback(kCallbackSimplexInterrupt);
-//   highs.readModel(filename);
-//   HighsStatus status = highs.run();
-//   REQUIRE(status == HighsStatus::kWarning);
-//   REQUIRE(highs.getModelStatus() == HighsModelStatus::kInterrupt);
-//   REQUIRE(highs.getInfo().simplex_iteration_count >
-//           adlittle_simplex_iteration_limit);
-// }
-=======
 TEST_CASE("highs-callback-solution-basis-logging", "[highs-callback]") {
   std::string filename = std::string(HIGHS_DIR) + "/check/instances/avgas.mps";
   int user_callback_data = kUserCallbackData;
@@ -405,7 +295,6 @@
   REQUIRE(highs.getInfo().simplex_iteration_count >
           adlittle_simplex_iteration_limit);
 }
->>>>>>> d95502b7
 
 // TEST_CASE("highs-callback-ipm-interrupt", "[highs-callback]") {
 //   std::string filename =
