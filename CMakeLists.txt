--- conflicted
+++ resolved
@@ -118,18 +118,13 @@
 # message(STATUS "Build pdlp with CPU: ${CUPDLP_CPU}")
 
 option(CUPDLP_GPU "Build pdlp with GPU" OFF)
-<<<<<<< HEAD
-=======
-# set(CUDA_HOME "/usr/local/cuda" CACHE STRING "Cuda path to install")
-set(CUDA_HOME "C:\\Program Files\\NVIDIA GPU Computing Toolkit\\CUDA\\v12.6" CACHE STRING "Cuda path to install")
->>>>>>> cb7e338c
 
 message(STATUS "Build pdlp with GPU: ${CUPDLP_GPU}")
 
-if (NOT LINUX)
+# if (NOT LINUX)
   # set (CUPDLP_GPU OFF)
   # message(STATUS "CUPLDP with Nvidia is only supported on Linux at the moment. Using CPU version.")
-endif()
+# endif()
 
 if (CUPDLP_GPU)
   set (CUPDLP_CPU OFF)
