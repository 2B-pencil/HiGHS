--- conflicted
+++ resolved
@@ -551,23 +551,15 @@
 
 include(cpp-highs)
 
-<<<<<<< HEAD
+if (PYTHON)
+  include(python-highs)
+endif()
+
 # Add tests in examples/tests
 add_subdirectory(examples)
 
 add_subdirectory(app)
 
-=======
-if (PYTHON)
-  include(python-highs)
-endif()
-
-# Add tests in examples/tests
-add_subdirectory(examples)
-
-add_subdirectory(app)
-
->>>>>>> 1c88f3ca
 if (EXP)
     add_executable(doctest)
     #target_sources(doctest PRIVATE check/doctest/TestPresolveColumnSingletons.cpp)
