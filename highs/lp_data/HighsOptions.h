--- conflicted
+++ resolved
@@ -298,17 +298,14 @@
 const string kHipoAugmentedString = "augmented";
 const string kHipoNormalEqString = "normaleq";
 
-<<<<<<< HEAD
 // Strings for MIP LP/IPM options
 const string kMipLpSolverString = "mip_lp_solver";
 const string kMipIpmSolverString = "mip_ipm_solver";
-=======
 // Strings for HiPO parallel method
 const string kHipoParallelString = "hipo_parallel_type";
 const string kHipoTreeString = "tree";
 const string kHipoNodeString = "node";
 const string kHipoBothString = "both";
->>>>>>> 64aff00a
 
 struct HighsOptionsStruct {
   // Run-time options read from the command line
@@ -709,21 +706,12 @@
 
     record_string = new OptionRecordString(
         kSolverString,
-<<<<<<< HEAD
         "LP solver option: \"choose\", \"simplex\", \"ipm\", \"ipx\""
 #ifdef HIPO
         ", \"hipo\" or \"pdlp\"",
 #else
         " or \"pdlp\"",
 #endif
-=======
-        "Solver option: \"simplex\", \"choose\", \"hipo\", \"ipm\" or "
-        "\"pdlp\". "
-        "If "
-        "\"simplex\"/\"ipm\"/\"hipo\"/\"pdlp\" is chosen then, for a MIP (QP) "
-        "the integrality "
-        "constraint (quadratic term) will be ignored",
->>>>>>> 64aff00a
         advanced, &solver, kHighsChooseString);
     records.push_back(record_string);
 
