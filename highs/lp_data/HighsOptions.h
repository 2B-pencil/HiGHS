--- conflicted
+++ resolved
@@ -293,16 +293,14 @@
 // String for HiGHS log file option
 const string kLogFileString = "log_file";
 
-<<<<<<< HEAD
-// Strings for MIP LP/IPM options
-const string kMipLpSolverString = "mip_lp_solver";
-const string kMipIpmSolverString = "mip_ipm_solver";
-=======
 // Strings for HiPO system option
 const string kHipoSystemString = "hipo_system";
 const string kHipoAugmentedString = "augmented";
 const string kHipoNormalEqString = "normaleq";
->>>>>>> d59635ca
+
+// Strings for MIP LP/IPM options
+const string kMipLpSolverString = "mip_lp_solver";
+const string kMipIpmSolverString = "mip_ipm_solver";
 
 struct HighsOptionsStruct {
   // Run-time options read from the command line
@@ -363,12 +361,8 @@
   bool log_to_console;
   bool timeless_log;
 
-<<<<<<< HEAD
   // Options for IPM solver
   double ipm_optimality_tolerance;
-=======
-  // Options for IPM solvers
->>>>>>> d59635ca
   HighsInt ipm_iteration_limit;
   std::string hipo_system;
 
@@ -703,21 +697,12 @@
 
     record_string = new OptionRecordString(
         kSolverString,
-<<<<<<< HEAD
         "LP solver option: \"choose\", \"simplex\", \"ipm\", \"ipx\""
 #ifdef HIPO
         ", \"hipo\" or \"pdlp\"",
 #else
         " or \"pdlp\"",
 #endif
-=======
-        "Solver option: \"simplex\", \"choose\", \"hipo\", \"ipm\" or "
-        "\"pdlp\". "
-        "If "
-        "\"simplex\"/\"ipm\"/\"hipo\"/\"pdlp\" is chosen then, for a MIP (QP) the "
-        "integrality "
-        "constraint (quadratic term) will be ignored",
->>>>>>> d59635ca
         advanced, &solver, kHighsChooseString);
     records.push_back(record_string);
 
