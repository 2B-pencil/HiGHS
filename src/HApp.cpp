--- conflicted
+++ resolved
@@ -102,56 +102,8 @@
         cout << endl;
         abort();
       }
-<<<<<<< HEAD
-      break;
-    case 'c':
-      crash = 1;
-      crashMode = optarg;
-      cout << "Crash is set to " << optarg << endl;
-      break;
-    case 'e':
-      edgeWeight = 1;
-      edWtMode = optarg;
-      cout << "Edge weight is set to " << optarg << endl;
-      break;
-    case 't':
-      partitionFile = optarg;
-      cout << "Partition file is set to " << optarg << endl;
-      break;
-    case 'T':
-      timeLimit = 1;
-      TimeLimit_ArgV = atof(optarg);
-      cout << "Time limit is set to " << optarg << endl;
-      break;
-    case '?':
-      if (opt == 'p')
-        fprintf(stderr, "Option -%c requires an argument. Current options: Off On \n", opt);
-      if (opt == 'c')
-        fprintf(stderr, "Option -%c requires an argument. Current options: Off LTSSF LTSSF1 LTSSF2 LTSSF3 LTSSF4 LTSSF5 LTSSF6 \n", opt);
-      if (opt == 'e')
-        fprintf(stderr, "Option -%c requires an argument. Current options: Dan Dvx DSE DSE0 DSE1 \n", opt);
-      else
-        fprintf(stderr, "usage: %s [options] -f fName.mps \n%s", argv[0],
-                "Options: \n"
-                "  -p On(Off): use presolve\n"
-                "  -c mode   : set crash mode to mode. Values:\n"
-                "            : Off LTSSF LTSSF1 LTSSF2 LTSSF3 LTSSF4 LTSSF5 LTSSF6 LTSSF7\n"
-                "  -e edWt   : set edge weight to edWt. Values: \n"
-                "            : Dan Dvx DSE DSE0 DSE1\n\n"
-                "  -s        : use option sip\n"
-                "  -S        : use option SCIP (to test utilities)\n"
-                "  -m [cut]  : use pami. Cutoff optional double value.\n"
-                "  -t fName  : use pami with partition file fName"
-                "  -T time   : use a time limit"
-                "  -d        : debug mode on\n");
-    default:
-      cout << endl;
-      abort();
-    }
-=======
-  }
-
->>>>>>> 98c7fc1d
+  }
+
   //Set defaults
   if (!filename)
   {
@@ -189,19 +141,15 @@
     edWtMode = "DSE1";
     printf("Setting default value edWtMode = %s\n", edWtMode);
   }
-<<<<<<< HEAD
-    //parallel
 #ifdef JAJH_dev
   printf("HApp: sip = %d; scip = %d; pami = %d; presolve = %d;  crash = %d; edgeWeight = %d; timeLimit = %d\n",
          sip, scip, pami, presolve, crash, edgeWeight, timeLimit);
 #endif
-=======
 
   cout << "====================================================================================" << endl;
   cout << "Running solver" << endl;
- 
+
   //parallel
->>>>>>> 98c7fc1d
   if (sip)
     solveTasks(fileName);
 
@@ -1253,11 +1201,6 @@
   //Load presolved problem in solver 
 
   //Update old HModel and set up solver to solve
-<<<<<<< HEAD
-  vector<int> Astart = problem.getConstraintMatrix().getTransposeColStart();
-  const int *Aindex = problem.getConstraintMatrix().getTransposeRowIndices();
-  const double *Avalue = problem.getConstraintMatrix().getTransposeValues();
-=======
   vector<int>      Astart = problem.getConstraintMatrix().getTransposeColStart();
   vector<int>        Aend = problem.getConstraintMatrix().getTransposeColEnd();
 
@@ -1276,7 +1219,7 @@
       break;
     }
   }
-  
+
   //if we need matrix copy
   if (isNeeded) {
     int nnz = problem.getConstraintMatrix().getNnz();
@@ -1292,7 +1235,6 @@
   }
 
 
->>>>>>> 98c7fc1d
   vector<double> colLower = problem.getLowerBounds();
   vector<double> colUpper = problem.getUpperBounds();
   vector<double> rowLower = problem.getConstraintMatrix().getLeftHandSides();
@@ -1317,14 +1259,11 @@
       rowUpper.at(i) = HSOL_CONST_INF;
   }
 
-<<<<<<< HEAD
-=======
   if (!Aindex_p)
     Aindex_p = &Aindex[0];
   if (!Avalue_p)
     Avalue_p = &Avalue[0];
 
->>>>>>> 98c7fc1d
   model.load_fromArrays(nCols, 1,
                         &(problem.getObjective().coefficients[0]),
                         &colLower[0],
@@ -1333,11 +1272,7 @@
                         &rowLower[0],
                         &rowUpper[0],
                         problem.getConstraintMatrix().getNnz(),
-<<<<<<< HEAD
-                        &Astart[0], Aindex, Avalue);
-=======
                         &Astart[0], Aindex_p, Avalue_p);
->>>>>>> 98c7fc1d
 
   model.scaleModel();
 
@@ -1392,6 +1327,4 @@
     cout << "Objectives match." << endl;
   return 0;
 }
-
-
 #endif