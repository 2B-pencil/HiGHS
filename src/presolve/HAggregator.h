/* * * * * * * * * * * * * * * * * * * * * * * * * * * * * * * * * * * * */
/*                                                                       */
/*    This file is part of the HiGHS linear optimization suite           */
/*                                                                       */
/*    Written and engineered 2008-2021 at the University of Edinburgh    */
/*                                                                       */
/*    Available as open-source under the MIT License                     */
/*                                                                       */
/*    Authors: Julian Hall, Ivet Galabova, Qi Huangfu, Leona Gottwald    */
/*    and Michael Feldmeier                                              */
/*                                                                       */
/* * * * * * * * * * * * * * * * * * * * * * * * * * * * * * * * * * * * */
/**@file presolve/HAggregator.h
 * @brief
 */
#ifndef PRESOLVE_HAGGREGATOR_H_
#define PRESOLVE_HAGGREGATOR_H_
#include <cassert>
#include <cmath>
#include <queue>
#include <set>
#include <unordered_map>
#include <vector>

#include "lp_data/HConst.h"
#include "lp_data/HStruct.h"
#include "util/HighsCDouble.h"
#include "util/HighsHash.h"

namespace presolve {

class HAggregator {
  // triplet storage
  std::vector<double> Avalue;
  std::vector<HighsInt> Arow;
  std::vector<HighsInt> Acol;

  // linked list links for column based links for each nonzero
  std::vector<HighsInt> colhead;
  std::vector<HighsInt> Anext;
  std::vector<HighsInt> Aprev;

  // splay tree links for row based iteration and lookup
  std::vector<HighsInt> rowroot;
  std::vector<HighsInt> ARleft;
  std::vector<HighsInt> ARright;

  std::vector<HighsInt> rowsize;
  std::vector<HighsInt> colsize;

  std::vector<HighsInt> iterstack;
  std::vector<HighsInt> rowpositions;
  std::unordered_map<HighsInt, int> fillinCache;
  std::vector<HighsInt> impliedLbRow;
  std::vector<HighsInt> impliedUbRow;
  std::vector<double> col_numerics_threshold;
  // priority queue to reuse free slots
  std::priority_queue<HighsInt, std::vector<HighsInt>, std::greater<HighsInt>>
      freeslots;

  // vectors holding row activities
  std::vector<HighsCDouble> minact;
  std::vector<HighsCDouble> maxact;
  std::vector<HighsInt> ninfmin;
  std::vector<HighsInt> ninfmax;

  struct ImpliedFreeVarReduction {
    HighsInt row;
    HighsInt col;
    HighsInt rowlen;
    HighsInt collen;
    HighsInt stackpos;
    double eqrhs;
    double colcost;
    double substcoef;
  };

 public:
  struct PostsolveStack {
    friend class HAggregator;

   private:
    std::vector<std::pair<HighsInt, double>> reductionValues;
    std::vector<ImpliedFreeVarReduction> reductionStack;

   public:
    void undo(HighsSolution& solution, HighsBasis& basis) const;

    void undo(std::vector<HighsInt>& colFlag, std::vector<HighsInt>& rowFlag,
              std::vector<double>& col_value, std::vector<double>& col_dual,
              std::vector<double>& row_dual,
              std::vector<HighsBasisStatus>& col_status,
              std::vector<HighsBasisStatus>& row_status) const;

    void undo(std::vector<HighsInt>& colFlag, std::vector<HighsInt>& rowFlag,
              std::vector<double>& colvalue) const;

    void clear() {
      reductionStack.clear();
      reductionValues.clear();
    }

    void unsetFlags(std::vector<HighsInt>& rowFlag,
                    std::vector<HighsInt>& colFlag) const {
      for (const ImpliedFreeVarReduction& reduction : reductionStack) {
        rowFlag[reduction.row] = 0;
        colFlag[reduction.col] = 0;
      }
    }

    bool empty() const { return reductionStack.empty(); }
  };

 private:
  // set with equation rows and a vector to access there iterator positions in
  // the set by index
  std::set<std::pair<HighsInt, int>> equations;
  std::vector<std::set<std::pair<HighsInt, int>>::iterator> eqiters;

  // settings used for substitution behavior
  double drop_tolerance;
  double bound_tolerance;
  double markowitz_tol;
  HighsInt maxfillin;

  // references to row and column information. Row and objective information is
  // updated in the aggregator
  std::vector<double>& rowLower;
  std::vector<double>& rowUpper;
  std::vector<double>& colCost;
  double& objOffset;
  const std::vector<HighsVarType>& integrality;
  const std::vector<double>& colLower;
  const std::vector<double>& colUpper;

  void link(HighsInt pos);

  void unlink(HighsInt pos);

  void dropIfZero(HighsInt pos);

  double getImpliedLb(HighsInt row, HighsInt col);

  double getImpliedUb(HighsInt row, HighsInt col);

  bool isImpliedFree(HighsInt col);

  void computeActivities(HighsInt row);

  bool checkFillin(HighsInt row, HighsInt col);

  void substitute(PostsolveStack& postsolveStack, HighsInt row, HighsInt col);

#ifndef NDEBUG
  void debugPrintRow(HighsInt row);

  void debugPrintSubMatrix(HighsInt row, HighsInt col);
#endif

  template <typename Func>
  void loopRow(HighsInt row, Func&& func) {
    HighsInt current = rowroot[row];

    while (true) {
      while (current != -1) {
        iterstack.push_back(current);
        current = ARleft[current];
      }

      if (iterstack.empty()) return;

      if (func(iterstack.back())) {
        iterstack.clear();
        return;
      }

      current = ARright[iterstack.back()];
      iterstack.pop_back();
    }
  }

  HighsInt countFillin(HighsInt row);

  void storeRowPositions(HighsInt pos);

  HighsInt findNonzero(HighsInt row, HighsInt col);

 public:
  HAggregator(std::vector<double>& rowLower, std::vector<double>& rowUpper,
              std::vector<double>& colCost, double& objOffset,
              const std::vector<HighsVarType>& integrality,
              const std::vector<double>& colLower,
              const std::vector<double>& colUpper);

  void setMaxFillin(HighsInt maxfillin) { this->maxfillin = maxfillin; }

  void setDropTolerance(double drop_tolerance) {
    this->drop_tolerance = drop_tolerance;
  }

  void setBoundTolerance(double bound_tolerance) {
    this->bound_tolerance = bound_tolerance;
  }

  void setMarkowitzTolerance(double markowitz_tol) {
    this->markowitz_tol = markowitz_tol;
  }

  HighsInt numNonzeros() const { return int(Avalue.size() - freeslots.size()); }

  void addNonzero(HighsInt row, HighsInt col, double val);

  void fromCSC(const std::vector<double>& Aval,
               const std::vector<HighsInt>& Aindex,
               const std::vector<HighsInt>& Astart);

  void fromDynamicCSC(const std::vector<double>& Aval,
                      const std::vector<HighsInt>& Aindex,
                      const std::vector<HighsInt>& Astart,
                      const std::vector<HighsInt>& Aend,
                      const std::vector<HighsInt>& rowFlag,
                      const std::vector<HighsInt>& colFlag);

  void fromCSR(const std::vector<double>& ARval,
               const std::vector<HighsInt>& ARindex,
               const std::vector<HighsInt>& ARstart);

  void toCSC(std::vector<double>& Aval, std::vector<HighsInt>& Aindex,
             std::vector<HighsInt>& Astart);

  void toCSR(std::vector<double>& ARval, std::vector<HighsInt>& ARindex,
             std::vector<HighsInt>& ARstart);

  PostsolveStack run();

  void substitute(HighsInt substcol, HighsInt staycol, double offset,
                  double scale);

  void removeFixedCol(HighsInt col);

  void removeRow(HighsInt row);

  void removeRedundantRows(std::vector<uint8_t>& rowdeleted);

<<<<<<< HEAD
  int strengthenInequalities();
=======
  HighsInt strengthenInequalities();
>>>>>>> ed66d31c
};

}  // namespace presolve
#endif<|MERGE_RESOLUTION|>--- conflicted
+++ resolved
@@ -242,11 +242,7 @@
 
   void removeRedundantRows(std::vector<uint8_t>& rowdeleted);
 
-<<<<<<< HEAD
-  int strengthenInequalities();
-=======
   HighsInt strengthenInequalities();
->>>>>>> ed66d31c
 };
 
 }  // namespace presolve
