--- conflicted
+++ resolved
@@ -268,11 +268,9 @@
 
   Result presolve(HighsPostsolveStack& postsolve_stack);
 
-<<<<<<< HEAD
   Result removeSlacks(HighsPostsolveStack& postsolve_stack);
-=======
+
   Result checkTimeLimit();
->>>>>>> 7aede2a4
 
   Result checkLimits(HighsPostsolveStack& postsolve_stack);
 
