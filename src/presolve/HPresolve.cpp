--- conflicted
+++ resolved
@@ -2851,7 +2851,6 @@
     return checkLimits(postsolve_stack);
   }
 
-<<<<<<< HEAD
   if (model->row_lower_[row] != model->row_upper_[row]) {
     if (implRowDualLower[row] > options->dual_feasibility_tolerance) {
       model->row_upper_[row] = model->row_lower_[row];
@@ -2903,25 +2902,13 @@
         }
       }
     }
-=======
-  double rowUpper = implRowDualLower[row] > options->dual_feasibility_tolerance
-                        ? model->row_lower_[row]
-                        : model->row_upper_[row];
-  double rowLower = implRowDualUpper[row] < -options->dual_feasibility_tolerance
-                        ? model->row_upper_[row]
-                        : model->row_lower_[row];
-  if (rowsize[row] == 2 && rowLower == rowUpper) {
-    model->row_lower_[row] = rowLower;
-    model->row_upper_[row] = rowUpper;
-    return doubletonEq(postsolve_stack, row);
->>>>>>> b8a8c93d
   }
 
   double rowUpper = model->row_upper_[row];
   double rowLower = model->row_lower_[row];
 
   if (rowsize[row] == 2 && rowLower == rowUpper)
-    return doubletonEq(postSolveStack, row);
+    return doubletonEq(postsolve_stack, row);
 
   // todo: do additional single row presolve for mip here. It may assume a
   // non-redundant and non-infeasible row when considering variable and implied
