--- conflicted
+++ resolved
@@ -4325,9 +4325,8 @@
 
 HPresolve::Result HPresolve::checkTimeLimit() {
   assert(timer);
-  assert(run_clock >= 0);
   if (options->time_limit < kHighsInf &&
-      timer->read(run_clock) >= options->time_limit)
+      timer->read() >= options->time_limit)
     return Result::kStopped;
   return Result::kOk;
 }
@@ -4376,16 +4375,8 @@
     postsolve_stack.debug_prev_numreductions = numreductions;
   }
 
-<<<<<<< HEAD
-  if ((numreductions & 1023u) == 0) {
-    assert(timer);
-    if (options->time_limit < kHighsInf &&
-        timer->readRunHighsClock() >= options->time_limit)
-      return Result::kStopped;
-  }
-=======
   if ((numreductions & 1023u) == 0) HPRESOLVE_CHECKED_CALL(checkTimeLimit());
->>>>>>> 588b8a9b
+
   return numreductions >= reductionLimit ? Result::kStopped : Result::kOk;
 }
 
