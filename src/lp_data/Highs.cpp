--- conflicted
+++ resolved
@@ -2338,22 +2338,13 @@
   return returnFromHighs(return_status);
 }
 
-<<<<<<< HEAD
-HighsStatus analyseSetCreateError(HighsLogOptions log_options,
-                                  const std::string method,
-                                  const HighsInt create_error,
-                                  const bool ordered,
-                                  const HighsInt num_set_entries,
-                                  const HighsInt* set,
-                                  const HighsInt dimension) {
-=======
 static HighsStatus analyseSetCreateError(HighsLogOptions log_options,
                                          const std::string method,
                                          const HighsInt create_error,
                                          const bool ordered,
                                          const HighsInt num_set_entries,
+					 const HighsInt* set,
                                          const HighsInt dimension) {
->>>>>>> 347bde41
   if (create_error == kIndexCollectionCreateIllegalSetSize) {
     highsLogUser(log_options, HighsLogType::kError,
                  "Set supplied to Highs::%s has illegal size of %d\n",
