--- conflicted
+++ resolved
@@ -426,18 +426,10 @@
                             SIMPLEX_STRATEGY_DUAL, SIMPLEX_STRATEGY_MAX);
     records.push_back(record_int);
 
-<<<<<<< HEAD
     record_int = new OptionRecordInt("simplex_scale_strategy",
 				     "Strategy for scaling before simplex solver: off / on (0/1)",
 				     advanced, &simplex_scale_strategy,
 				     SIMPLEX_SCALE_STRATEGY_MIN, SIMPLEX_SCALE_STRATEGY_HIGHS_FORCED, SIMPLEX_SCALE_STRATEGY_MAX);
-=======
-    record_int = new OptionRecordInt(
-        "simplex_scale_strategy",
-        "Strategy for scaling before simplex solver: off / on (0/1)", advanced,
-        &simplex_scale_strategy, SIMPLEX_SCALE_STRATEGY_MIN,
-        SIMPLEX_SCALE_STRATEGY_HIGHS, SIMPLEX_SCALE_STRATEGY_MAX);
->>>>>>> a8412703
     records.push_back(record_int);
 
     record_int = new OptionRecordInt(
@@ -609,7 +601,6 @@
         HIGHS_CONST_INF);
     records.push_back(record_double);
 
-<<<<<<< HEAD
     record_bool = new OptionRecordBool("use_original_HFactor_logic",
 				       "Use original HFactor logic for sparse vs hyper-sparse TRANs",
 				       advanced, &use_original_HFactor_logic,
@@ -620,10 +611,6 @@
 				     "Run iCrash",
 				     advanced, &icrash,
 				     false);
-=======
-    record_bool =
-        new OptionRecordBool("icrash", "Run iCrash", advanced, &icrash, false);
->>>>>>> a8412703
     records.push_back(record_bool);
 
     record_bool =
