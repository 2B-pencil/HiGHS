--- conflicted
+++ resolved
@@ -68,16 +68,10 @@
   std::vector<double> rowLower_;
   std::vector<double> rowUpper_;
 
-<<<<<<< HEAD
-  // 1 is default, -1 is maximize
-  int sense_ = 1;
-  double offset_ = 0;
-=======
   // sense 1 = minimize, -1 = maximize
   int sense_ = 1;
   double offset_ = 0;
   std::string model_name_ = "";
->>>>>>> b3338865
 };
 
 // HiGHS status
