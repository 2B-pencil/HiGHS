/* * * * * * * * * * * * * * * * * * * * * * * * * * * * * * * * * * * * */
/*                                                                       */
/*    This file is part of the HiGHS linear optimization suite           */
/*                                                                       */
/*    Written and engineered 2008-2021 at the University of Edinburgh    */
/*                                                                       */
/*    Available as open-source under the MIT License                     */
/*                                                                       */
/*    Authors: Julian Hall, Ivet Galabova, Qi Huangfu, Leona Gottwald    */
/*    and Michael Feldmeier                                              */
/*                                                                       */
/* * * * * * * * * * * * * * * * * * * * * * * * * * * * * * * * * * * * */
/**@file lp_data/HConst.h
 * @brief Constants for HiGHS
 */
#ifndef LP_DATA_HCONST_H_
#define LP_DATA_HCONST_H_

#include <limits>
#include <string>

#include "util/HighsInt.h"

const HighsInt kHighsIInf = std::numeric_limits<HighsInt>::max();
const double kHighsInf = std::numeric_limits<double>::infinity();
const double kHighsTiny = 1e-14;
const double kHighsZero = 1e-50;
const std::string kHighsOffString = "off";
const std::string kHighsChooseString = "choose";
const std::string kHighsOnString = "on";
const HighsInt kHighsThreadLimit = 8;  // 32;
const double kRunningAverageMultiplier = 0.05;
const HighsInt kHighsPrereleaseRowDualSign = 1;

enum HighsDebugLevel {
  kHighsDebugLevelNone = 0,
  kHighsDebugLevelCheap,
  kHighsDebugLevelCostly,
  kHighsDebugLevelExpensive,
  kHighsDebugLevelMin = kHighsDebugLevelNone,
  kHighsDebugLevelMax = kHighsDebugLevelExpensive
};

enum class HighsDebugStatus {
  kNotChecked = -1,
  kOk,
  kSmallError,
  kWarning,
  kLargeError,
  kError,
  kExcessiveError,
  kLogicalError,
};

enum HighsAnalysisLevel {
  kHighsAnalysisLevelNone = 0,
  kHighsAnalysisLevelModelData = 1,
  kHighsAnalysisLevelSolverData = 2,
  kHighsAnalysisLevelSolverTime = 4,
  kHighsAnalysisLevelNlaData = 8,
  kHighsAnalysisLevelNlaTime = 16,
  kHighsAnalysisLevelMin = kHighsAnalysisLevelNone,
  kHighsAnalysisLevelMax =
      kHighsAnalysisLevelModelData + kHighsAnalysisLevelSolverData +
      kHighsAnalysisLevelSolverTime + kHighsAnalysisLevelNlaData +
      kHighsAnalysisLevelNlaTime
};

enum HighsAnalysisLevel {
  HIGHS_ANALYSIS_LEVEL_MIN = 0,
  HIGHS_ANALYSIS_LEVEL_NONE = HIGHS_ANALYSIS_LEVEL_MIN,
  HIGHS_ANALYSIS_LEVEL_MODEL_DATA = 1,
  HIGHS_ANALYSIS_LEVEL_SOLVER_DATA = 2,
  HIGHS_ANALYSIS_LEVEL_SOLVER_TIME = 4,
  HIGHS_ANALYSIS_LEVEL_NLA_DATA = 8,
  HIGHS_ANALYSIS_LEVEL_NLA_TIME = 16,
  HIGHS_ANALYSIS_LEVEL_MAX =
      HIGHS_ANALYSIS_LEVEL_MODEL_DATA + HIGHS_ANALYSIS_LEVEL_SOLVER_DATA +
      HIGHS_ANALYSIS_LEVEL_SOLVER_TIME + HIGHS_ANALYSIS_LEVEL_NLA_DATA +
      HIGHS_ANALYSIS_LEVEL_NLA_TIME
};

enum class HighsVarType : uint8_t {
  kContinuous = 0,
  kInteger = 1,
  kImplicitInteger = 2,
};

enum class HighsOptionType { kBool = 0, kInt, kDouble, kString };

enum class HighsInfoType { kInt64 = -1, kInt = 1, kDouble };

enum OptionOffChooseOn {
  kHighsOptionOff = -1,
  kHighsOptionChoose,
  kHighsOptionOn
};

/** SCIP/HiGHS Objective sense */
enum class ObjSense { kMinimize = 1, kMaximize = -1 };

enum class MatrixOrientation { kNone = 0, kColwise, kRowwise };

enum SolutionStatus {
  kSolutionStatusNone = 0,
  kSolutionStatusInfeasible,
  kSolutionStatusFeasible,
  kSolutionStatusMin = kSolutionStatusNone,
  kSolutionStatusMax = kSolutionStatusFeasible
};

const std::string kHighsFilenameDefault = "";

// Need to allow infinite costs to pass SCIP LPI unit tests
const bool kHighsAllowInfiniteCosts = true;

enum class HighsModelStatus {
  // NB Add new status values to the end so that int cast of status
  // values is unchanged, since enums are not preserved in some
  // interfaces
  kNotset = 0,
  kLoadError,
  kModelError,
  kPresolveError,
  kSolveError,
  kPostsolveError,
  kModelEmpty,
  kOptimal,
  kInfeasible,
  kUnboundedOrInfeasible,
  kUnbounded,
  kObjectiveBound,
  kObjectiveTarget,
  kTimeLimit,
  kIterationLimit,
  kUnknown,
  kMin = kNotset,
  kMax = kUnknown
};

/** SCIP/CPLEX-like HiGHS basis status for columns and rows. */
enum class HighsBasisStatus {
<<<<<<< HEAD
  LOWER =
      0,  // (slack) variable is at its lower bound [including fixed variables]
  BASIC,  // (slack) variable is basic
  UPPER,  // (slack) variable is at its upper bound
  ZERO,   // free variable is non-basic and set to zero
  NONBASIC  // nonbasic with no specific bound information - useful for users
            // and postsolve
=======
  kLower =
      0,   // (slack) variable is at its lower bound [including fixed variables]
  kBasic,  // (slack) variable is basic
  kUpper,  // (slack) variable is at its upper bound
  kZero,   // free variable is non-basic and set to zero
  kNonbasic  // nonbasic with no specific bound information - useful for users
             // and postsolve
>>>>>>> ed66d31c
};

// Illegal values of num/max/sum infeasibility - used to indicate that true
// values aren't known
<<<<<<< HEAD
const int illegal_infeasibility_count = -1;
const double illegal_infeasibility_measure = -1;
=======
const HighsInt kHighsIllegalInfeasibilityCount = -1;
const double kHighsIllegalInfeasibilityMeasure = -1;
>>>>>>> ed66d31c

#endif /* LP_DATA_HCONST_H_ */<|MERGE_RESOLUTION|>--- conflicted
+++ resolved
@@ -66,20 +66,6 @@
       kHighsAnalysisLevelNlaTime
 };
 
-enum HighsAnalysisLevel {
-  HIGHS_ANALYSIS_LEVEL_MIN = 0,
-  HIGHS_ANALYSIS_LEVEL_NONE = HIGHS_ANALYSIS_LEVEL_MIN,
-  HIGHS_ANALYSIS_LEVEL_MODEL_DATA = 1,
-  HIGHS_ANALYSIS_LEVEL_SOLVER_DATA = 2,
-  HIGHS_ANALYSIS_LEVEL_SOLVER_TIME = 4,
-  HIGHS_ANALYSIS_LEVEL_NLA_DATA = 8,
-  HIGHS_ANALYSIS_LEVEL_NLA_TIME = 16,
-  HIGHS_ANALYSIS_LEVEL_MAX =
-      HIGHS_ANALYSIS_LEVEL_MODEL_DATA + HIGHS_ANALYSIS_LEVEL_SOLVER_DATA +
-      HIGHS_ANALYSIS_LEVEL_SOLVER_TIME + HIGHS_ANALYSIS_LEVEL_NLA_DATA +
-      HIGHS_ANALYSIS_LEVEL_NLA_TIME
-};
-
 enum class HighsVarType : uint8_t {
   kContinuous = 0,
   kInteger = 1,
@@ -140,15 +126,6 @@
 
 /** SCIP/CPLEX-like HiGHS basis status for columns and rows. */
 enum class HighsBasisStatus {
-<<<<<<< HEAD
-  LOWER =
-      0,  // (slack) variable is at its lower bound [including fixed variables]
-  BASIC,  // (slack) variable is basic
-  UPPER,  // (slack) variable is at its upper bound
-  ZERO,   // free variable is non-basic and set to zero
-  NONBASIC  // nonbasic with no specific bound information - useful for users
-            // and postsolve
-=======
   kLower =
       0,   // (slack) variable is at its lower bound [including fixed variables]
   kBasic,  // (slack) variable is basic
@@ -156,17 +133,11 @@
   kZero,   // free variable is non-basic and set to zero
   kNonbasic  // nonbasic with no specific bound information - useful for users
              // and postsolve
->>>>>>> ed66d31c
 };
 
 // Illegal values of num/max/sum infeasibility - used to indicate that true
 // values aren't known
-<<<<<<< HEAD
-const int illegal_infeasibility_count = -1;
-const double illegal_infeasibility_measure = -1;
-=======
 const HighsInt kHighsIllegalInfeasibilityCount = -1;
 const double kHighsIllegalInfeasibilityMeasure = -1;
->>>>>>> ed66d31c
 
 #endif /* LP_DATA_HCONST_H_ */