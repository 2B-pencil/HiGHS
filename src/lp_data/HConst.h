/* * * * * * * * * * * * * * * * * * * * * * * * * * * * * * * * * * * * */
/*                                                                       */
/*    This file is part of the HiGHS linear optimization suite           */
/*                                                                       */
/*    Written and engineered 2008-2020 at the University of Edinburgh    */
/*                                                                       */
/*    Available as open-source under the MIT License                     */
/*                                                                       */
/* * * * * * * * * * * * * * * * * * * * * * * * * * * * * * * * * * * * */
/**@file lp_data/HConst.h
 * @brief Constants for HiGHS
 * @author Julian Hall, Ivet Galabova, Qi Huangfu and Michael Feldmeier
 */
#ifndef LP_DATA_HCONST_H_
#define LP_DATA_HCONST_H_

#include <cstdint>
#include <limits>
#include <string>

const int HIGHS_CONST_I_INF = std::numeric_limits<int>::max();
const double HIGHS_CONST_INF = std::numeric_limits<double>::infinity();
const double HIGHS_CONST_TINY = 1e-14;
const double HIGHS_CONST_ZERO = 1e-50;
const std::string off_string = "off";
const std::string choose_string = "choose";
const std::string on_string = "on";
const int HIGHS_THREAD_LIMIT = 8;  // 32;

enum HighsDebugLevel {
  HIGHS_DEBUG_LEVEL_MIN = 0,
  HIGHS_DEBUG_LEVEL_NONE = HIGHS_DEBUG_LEVEL_MIN,  // 0
  HIGHS_DEBUG_LEVEL_CHEAP,                         // 1
  HIGHS_DEBUG_LEVEL_COSTLY,                        // 2
  HIGHS_DEBUG_LEVEL_EXPENSIVE,                     // 3
  HIGHS_DEBUG_LEVEL_MAX = HIGHS_DEBUG_LEVEL_EXPENSIVE
};

enum class HighsDebugStatus {
  NOT_CHECKED = -1,
  OK,
  SMALL_ERROR,
  WARNING,
  LARGE_ERROR,
  ERROR,
  EXCESSIVE_ERROR,
  LOGICAL_ERROR,
};

<<<<<<< HEAD
enum HighsAnalysisLevel {
  HIGHS_ANALYSIS_LEVEL_MIN = 0,
  HIGHS_ANALYSIS_LEVEL_NONE = HIGHS_ANALYSIS_LEVEL_MIN,
  HIGHS_ANALYSIS_LEVEL_MODEL_DATA = 1,
  HIGHS_ANALYSIS_LEVEL_SOLVER_DATA = 2,
  HIGHS_ANALYSIS_LEVEL_SOLVER_TIME = 4,
  HIGHS_ANALYSIS_LEVEL_NLA_DATA = 8,
  HIGHS_ANALYSIS_LEVEL_NLA_TIME = 16,
  HIGHS_ANALYSIS_LEVEL_MAX =
      HIGHS_ANALYSIS_LEVEL_MODEL_DATA + HIGHS_ANALYSIS_LEVEL_SOLVER_DATA +
      HIGHS_ANALYSIS_LEVEL_SOLVER_TIME + HIGHS_ANALYSIS_LEVEL_NLA_DATA +
      HIGHS_ANALYSIS_LEVEL_NLA_TIME
};

=======
>>>>>>> cd2c986d
enum class HighsVarType : uint8_t {
  CONTINUOUS = 0,
  IMPLICIT_INTEGER = 1,
  INTEGER = 2,
};

enum class HighsOptionType { BOOL = 0, INT, DOUBLE, STRING };

enum class HighsInfoType { INT = 1, DOUBLE };

enum OptionOffChooseOn { OPTION_OFF = -1, OPTION_CHOOSE, OPTION_ON };

/** SCIP/HiGHS Objective sense */
enum class ObjSense { MINIMIZE = 1, MAXIMIZE = -1 };

enum SolverOption {
  SOLVER_OPTION_SIMPLEX = -1,
  SOLVER_OPTION_CHOOSE,
  SOLVER_OPTION_IPM
};

enum PrimalDualStatus {
  STATUS_NOTSET = -1,
  STATUS_MIN = STATUS_NOTSET,
  STATUS_NO_SOLUTION,
  STATUS_UNKNOWN,
  STATUS_INFEASIBLE_POINT,
  STATUS_FEASIBLE_POINT,
  STATUS_MAX = STATUS_FEASIBLE_POINT
};

const std::string FILENAME_DEFAULT = "";

// Need to allow infinite costs to pass SCIP LPI unit tests
const bool allow_infinite_costs = true;

// Primal/dual statuses and corresponding HighsModelStatus
// values. Note that if dual infeasibility is identified, then the
// prototype primal code is used to distinguish PRIMAL_DUAL_INFEASIBLE
// from PRIMAL_UNBOUNDED. If this fails, then HiGHS may just return
// DUAL_INFEASIBLE
//
//           | Du Infeas    | Du Feas   | Du UnBd
// Pr Infeas | PR_DU_INFEAS | PR_INFEAS | PR_INFEAS
// Pr Feas   | PR_UNBD      | OPTIMAL   |   N/A
// Pr Unbd   | PR_UNBD      |     N/A   |   N/A
//
// Dual infeasibility is recognised by infeasibility at dual phase 1 optimality
// (and implied by primal unboundedness)
//
// Dual feasibility is recognised by feasibility at dual phase 1 optimality or
// primal phase 2 optimality
//
// Dual unboundedness is recognised by unboundedness in dual phase 2
//
// Primal infeasibility is recognised by infeasibility at primal phase 1
// optimality (and implied by dual unboundedness)
//
// Primal feasibility is recognised by feasibility at primal phase 1 optimality
// or dual phase 2 optimality
//
// Primal unboundedness is recognised by unboundedness in primal phase 2
//

enum class HighsModelStatus {
  // NB Add new status values to the end so that int cast of status
  // values is unchanged, since enums are not preserved in some
  // interfaces
  NOTSET = 0,
  HIGHS_MODEL_STATUS_MIN = NOTSET,
  LOAD_ERROR,
  MODEL_ERROR,
  PRESOLVE_ERROR,
  SOLVE_ERROR,
  POSTSOLVE_ERROR,
  MODEL_EMPTY,
  PRIMAL_INFEASIBLE,
  PRIMAL_UNBOUNDED,
  OPTIMAL,
  REACHED_DUAL_OBJECTIVE_VALUE_UPPER_BOUND,
  REACHED_TIME_LIMIT,
  REACHED_ITERATION_LIMIT,
  PRIMAL_DUAL_INFEASIBLE,
  DUAL_INFEASIBLE,
  HIGHS_MODEL_STATUS_MAX = DUAL_INFEASIBLE
};

/** SCIP/CPLEX-like HiGHS basis status for columns and rows. */
enum class HighsBasisStatus {
  LOWER =
      0,  // (slack) variable is at its lower bound [including fixed variables]
  BASIC,  // (slack) variable is basic
  UPPER,  // (slack) variable is at its upper bound
  ZERO,   // free variable is non-basic and set to zero
  NONBASIC  // nonbasic with no specific bound information - useful for users
            // and postsolve
};

// Illegal values of num/max/sum infeasibility - used to indicate that true
// values aren't known
const int illegal_infeasibility_count = -1;
const double illegal_infeasibility_measure = -1;

#endif /* LP_DATA_HCONST_H_ */<|MERGE_RESOLUTION|>--- conflicted
+++ resolved
@@ -47,7 +47,6 @@
   LOGICAL_ERROR,
 };
 
-<<<<<<< HEAD
 enum HighsAnalysisLevel {
   HIGHS_ANALYSIS_LEVEL_MIN = 0,
   HIGHS_ANALYSIS_LEVEL_NONE = HIGHS_ANALYSIS_LEVEL_MIN,
@@ -62,8 +61,6 @@
       HIGHS_ANALYSIS_LEVEL_NLA_TIME
 };
 
-=======
->>>>>>> cd2c986d
 enum class HighsVarType : uint8_t {
   CONTINUOUS = 0,
   IMPLICIT_INTEGER = 1,
