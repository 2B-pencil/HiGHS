--- conflicted
+++ resolved
@@ -26,30 +26,7 @@
 )
 
 set(headers
-<<<<<<< HEAD
     HiGHSRun.h
-    HConst.h
-    HDual.h
-    HDualRow.h
-    HDualRHS.h
-    HFactor.h
-    HMatrix.h
-    HModel.h
-    HPrimal.h
-    HTester.h
-    HVector.h
-    HCrash.h
-    HRandom.h
-    HPresolve.h
-    HPreData.h
-    HinOut.h
-    HTimer.h
-    HTimerPre.h
-    KktCheck.h
-    KktChStep.h
-    HMPSIO.h
-    HMpsFF.h
-=======
     HApp.h
     lp_data/HighsModelBuilder.h
     simplex/HConst.h
@@ -76,7 +53,6 @@
     simplex/HTimerPre.h
     test/KktCheck.h
     test/KktChStep.h
->>>>>>> 0d5affdb
 )
 
 
