--- conflicted
+++ resolved
@@ -17,13 +17,9 @@
     io/HinOut.cpp
     io/HMPSIO.cpp
     io/HToyIO.cpp
-<<<<<<< HEAD
     io/Filereader.cpp
     io/FilereaderLp.cpp
-=======
-    io/FilereaderLp.cpp
     io/FilereaderMps.cpp
->>>>>>> cceba8f0
     test/KktCheck.cpp
     test/KktChStep.cpp
     RunHighs.cpp
@@ -49,11 +45,8 @@
     io/HMpsFF.h
     io/Filereader.h
     io/FilereaderLp.h
-<<<<<<< HEAD
-=======
     io/FilereaderMps.h
     io/LoadProblem.h
->>>>>>> cceba8f0
     simplex/HTimer.h
     simplex/HTimerPre.h
     test/KktCheck.h
