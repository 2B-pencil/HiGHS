--- conflicted
+++ resolved
@@ -25,17 +25,7 @@
     simplex/HVector.cpp
     simplex/HCrash.cpp
     simplex/HSort.cpp
-<<<<<<< HEAD
     simplex/HSensitivity.cpp
-    presolve/HPresolve.cpp
-    presolve/HPreData.cpp
-    io/HinOut.cpp
-    io/HMPSIO.cpp
-    io/HToyIO.cpp
-    io/FilereaderLp.cpp
-    io/FilereaderMps.cpp
-=======
->>>>>>> a0281c35
     test/KktCheck.cpp
     test/KktChStep.cpp
 )
@@ -55,6 +45,8 @@
     lp_data/HConst.h
     lp_data/HighsLp.h
     lp_data/HighsModelBuilder.h
+    presolve/HPresolve.h
+    presolve/HPreData.h
     simplex/HConst.h
     simplex/HDual.h
     simplex/HDualRow.h
@@ -69,18 +61,6 @@
     simplex/HSort.h
     simplex/HRandom.h
     simplex/HSensitivity.h
-    presolve/HPresolve.h
-<<<<<<< HEAD
-=======
-    io/HinOut.h
-    io/HMPSIO.h
-    io/HMpsFF.h
-    io/Filereader.h
-    io/FilereaderLp.h
-    io/FilereaderMps.h
-    io/HighsIO.h
-    io/LoadProblem.h
->>>>>>> master
     simplex/HTimer.h
     simplex/HTimerPre.h
     test/KktCheck.h
