# Source files for ipx, available in both pre-release CMake and FAST_BUILD.

set(basiclu_sources
    ipm/basiclu/src/basiclu_factorize.c
    ipm/basiclu/src/basiclu_solve_dense.c
    ipm/basiclu/src/lu_build_factors.c
    ipm/basiclu/src/lu_factorize_bump.c
    ipm/basiclu/src/lu_initialize.c
    ipm/basiclu/src/lu_markowitz.c
    ipm/basiclu/src/lu_setup_bump.c
    ipm/basiclu/src/lu_solve_sparse.c
    ipm/basiclu/src/basiclu_get_factors.c
    ipm/basiclu/src/basiclu_solve_for_update.c
    ipm/basiclu/src/lu_condest.c
    ipm/basiclu/src/lu_file.c
    ipm/basiclu/src/lu_internal.c
    ipm/basiclu/src/lu_matrix_norm.c
    ipm/basiclu/src/lu_singletons.c
    ipm/basiclu/src/lu_solve_symbolic.c
    ipm/basiclu/src/lu_update.c
    ipm/basiclu/src/basiclu_initialize.c
    ipm/basiclu/src/basiclu_solve_sparse.c
    ipm/basiclu/src/lu_pivot.c
    ipm/basiclu/src/lu_solve_dense.c
    ipm/basiclu/src/lu_solve_triangular.c
    ipm/basiclu/src/basiclu_object.c
    ipm/basiclu/src/basiclu_update.c
    ipm/basiclu/src/lu_dfs.c
    ipm/basiclu/src/lu_garbage_perm.c
    ipm/basiclu/src/lu_residual_test.c
    ipm/basiclu/src/lu_solve_for_update.c)

set(ipx_sources
    ipm/ipx/src/basiclu_kernel.cc
    ipm/ipx/src/basiclu_wrapper.cc
    ipm/ipx/src/basis.cc
    ipm/ipx/src/conjugate_residuals.cc
    ipm/ipx/src/control.cc
    ipm/ipx/src/crossover.cc
    ipm/ipx/src/diagonal_precond.cc
    ipm/ipx/src/forrest_tomlin.cc
    ipm/ipx/src/guess_basis.cc
    ipm/ipx/src/indexed_vector.cc
    ipm/ipx/src/info.cc
    ipm/ipx/src/ipm.cc
    ipm/ipx/src/ipx_c.cc
    ipm/ipx/src/iterate.cc
    ipm/ipx/src/kkt_solver.cc
    ipm/ipx/src/kkt_solver_basis.cc
    ipm/ipx/src/kkt_solver_diag.cc
    ipm/ipx/src/linear_operator.cc
    ipm/ipx/src/lp_solver.cc
    ipm/ipx/src/lu_factorization.cc
    ipm/ipx/src/lu_update.cc
    ipm/ipx/src/maxvolume.cc
    ipm/ipx/src/model.cc
    ipm/ipx/src/normal_matrix.cc
    ipm/ipx/src/sparse_matrix.cc
    ipm/ipx/src/sparse_utils.cc
    ipm/ipx/src/splitted_normal_matrix.cc
    ipm/ipx/src/starting_basis.cc
    ipm/ipx/src/symbolic_invert.cc
    ipm/ipx/src/timer.cc
    ipm/ipx/src/utils.cc)

# Define library.
# Outdated CMake approach: update in progress
if (NOT FAST_BUILD)
include_directories(ipm/ipx/src)
include_directories(ipm/ipx/include)
include_directories(ipm/basiclu/src)
include_directories(ipm/basiclu/include)

set(sources
    ../external/filereaderlp/reader.cpp
    io/Filereader.cpp
    io/FilereaderLp.cpp
    io/FilereaderEms.cpp
    io/FilereaderMps.cpp
    io/HighsIO.cpp
    io/HMPSIO.cpp
    io/HMpsFF.cpp
    io/LoadOptions.cpp
    lp_data/Highs.cpp
    lp_data/HighsDebug.cpp
    lp_data/HighsInfo.cpp
    lp_data/HighsLp.cpp
    lp_data/HighsLpUtils.cpp
    lp_data/HighsModelUtils.cpp
    lp_data/HighsRanging.cpp
    lp_data/HighsSolution.cpp
    lp_data/HighsSolutionDebug.cpp
    lp_data/HighsSolve.cpp
    lp_data/HighsStatus.cpp
    lp_data/HighsOptions.cpp
    mip/HighsMipSolver.cpp
    mip/HighsMipSolverData.cpp
    mip/HighsDomain.cpp
    mip/HighsDynamicRowMatrix.cpp
    mip/HighsLpRelaxation.cpp
    mip/HighsSeparation.cpp
    mip/HighsSearch.cpp
    mip/HighsCutPool.cpp
    mip/HighsCliqueTable.cpp
    mip/HighsImplications.cpp
    mip/HighsNodeQueue.cpp
    presolve/Presolve.cpp
    presolve/PresolveComponent.cpp
    presolve/PresolveAnalysis.cpp
    presolve/PresolveUtils.cpp
    presolve/HPreData.cpp
    presolve/HAggregator.cpp
    presolve/HighsLpPropagator.cpp
    simplex/HCrash.cpp
    simplex/HDual.cpp
    simplex/HDualRHS.cpp
    simplex/HDualRow.cpp
    simplex/HDualMulti.cpp
    simplex/HFactor.cpp
    simplex/HFactorDebug.cpp
    simplex/HighsSimplexAnalysis.cpp
    simplex/HighsSimplexInterface.cpp
    simplex/HMatrix.cpp
    simplex/HPrimal.cpp
    simplex/HQPrimal.cpp
    simplex/HSimplex.cpp
    simplex/HSimplexDebug.cpp
    simplex/HSimplexReport.cpp
    simplex/HVector.cpp
    test/DevKkt.cpp
    test/KktCh2.cpp
    util/HighsSort.cpp
    util/HighsUtils.cpp
    util/HighsMatrixPic.cpp
    util/stringutil.cpp
    interfaces/highs_c_api.cpp)

set(headers
    ../external/filereaderlp/builder.hpp
    ../external/filereaderlp/model.hpp
    ../external/filereaderlp/reader.hpp
    ipm/IpxStatus.h
    io/Filereader.h
    io/FilereaderLp.h
    io/FilereaderEms.h
    io/FilereaderMps.h
    io/HMpsFF.h
    io/HMPSIO.h
    io/HighsIO.h
    io/LoadOptions.h
    lp_data/HConst.h
    lp_data/HStruct.h
    lp_data/HighsAnalysis.h
    lp_data/HighsDebug.h
    lp_data/HighsInfo.h
    lp_data/HighsLp.h
    lp_data/HighsLpUtils.h
    lp_data/HighsModelUtils.h
    lp_data/HighsModelObject.h
    lp_data/HighsModelObjectUtils.h
    lp_data/HighsOptions.h
    lp_data/HighsRanging.h
    lp_data/HighsSolution.h
    lp_data/HighsSolutionDebug.h
    lp_data/HighsSolve.h
    lp_data/HighsStatus.h
<<<<<<< HEAD
=======
    mip/HighsCliqueTable.h
    mip/HighsCutPool.h
    mip/HighsDomain.h
    mip/HighsDomainChange.h
    mip/HighsDynamicRowMatrix.h
    mip/HighsImplications.h
    mip/HighsLpRelaxation.h
    mip/HighsMipSolver.h
    mip/HighsMipSolverData.h
    mip/HighsNodeQueue.h
    mip/HighsPseudoCost.h
    mip/HighsSearch.h
    mip/HighsSeparation.h
    mip/SparseVectorSum.h
    mip/SolveMip.h
>>>>>>> 11454c80
    simplex/HApp.h
    simplex/FactorTimer.h
    simplex/HCrash.h
    simplex/HDual.h
    simplex/HDualRow.h
    simplex/HDualRHS.h
    simplex/HFactor.h
    simplex/HFactorDebug.h
    simplex/HighsSimplexAnalysis.h
    simplex/HighsSimplexInterface.h
    simplex/HMatrix.h
    simplex/HPrimal.h
    simplex/HQPrimal.h
    simplex/HSimplex.h
    simplex/HSimplexReport.h
    simplex/HSimplexDebug.h
    simplex/SimplexConst.h
    simplex/SimplexStruct.h
    presolve/Presolve.h
    presolve/PresolveComponent.h
    presolve/PresolveAnalysis.h
    presolve/PresolveUtils.h
    presolve/HPreData.h
    simplex/HVector.h
    test/DevKkt.h
    test/KktCh2.h
    util/stringutil.h
    util/HighsComponent.h
    util/HighsRandom.h
    util/HighsSort.h
    util/HighsTimer.h
    util/HighsUtils.h
    util/HighsMatrixPic.h
    Highs.h
    interfaces/highs_c_api.h
)

if (GAMS_FOUND)
    set(sources ${sources} interfaces/GAMS.cpp)
    set(sources ${sources} "${GAMS_ROOT}/apifiles/C/api/gmomcc.c")
    set(sources ${sources} "${GAMS_ROOT}/apifiles/C/api/gevmcc.c")
    include_directories(${GAMS_ROOT}/apifiles/C/api)
endif()

if (IPX_ON)
    set(headers ${headers} ipm/IpxWrapper.h ${basiclu_headers}
        ${ipx_headers})
    add_library(libbasiclu ${basiclu_sources})
    add_library(libipx ${ipx_sources})
    target_link_libraries(libipx libbasiclu)
else ()
    set(headers ${headers} ipm/IpxWrapperEmpty.h)
endif()

add_library(libhighs ${sources})

if (IPX_ON)
    target_link_libraries(libhighs libipx)
endif()

if(${BUILD_SHARED_LIBS})
    # put version information into shared library file
    set_target_properties(libhighs PROPERTIES
        VERSION 
        ${HIGHS_VERSION_MAJOR}.${HIGHS_VERSION_MINOR}.${HIGHS_VERSION_PATCH}
        SOVERSION ${HIGHS_VERSION_MAJOR}.${HIGHS_VERSION_MINOR})
else()
    # create static highs library with pic
    set_target_properties(libhighs PROPERTIES
        POSITION_INDEPENDENT_CODE on)
endif()

# on UNIX system the 'lib' prefix is automatically added
set_target_properties(libhighs PROPERTIES
    OUTPUT_NAME "highs"
    MACOSX_RPATH "${CMAKE_INSTALL_PREFIX}/lib")

if (IPX_ON)
    set_target_properties(libipx PROPERTIES
        OUTPUT_NAME "ipx"
        MACOSX_RPATH "${CMAKE_INSTALL_PREFIX}/lib")
    set_target_properties(libbasiclu PROPERTIES
        OUTPUT_NAME "basiclu"
        MACOSX_RPATH "${CMAKE_INSTALL_PREFIX}/lib")
endif()

include(CheckLanguage)
check_language("Fortran")
if(FORTRAN_FOUND)
    set(fortransources interfaces/highs_lp_solver.f90)
    set(CMAKE_Fortran_MODULE_DIRECTORY ${HIGHS_BINARY_DIR}/modules)
    add_library(FortranHighs interfaces/highs_lp_solver.f90)
    target_link_libraries(FortranHighs PUBLIC libhighs)
    install(TARGETS FortranHighs
        LIBRARY DESTINATION lib
        ARCHIVE DESTINATION lib
        INCLUDES DESTINATION include
        MODULES DESTINATION modules)
    set_target_properties(FortranHighs PROPERTIES INSTALL_RPATH
        "${CMAKE_INSTALL_PREFIX}/lib")
endif(FORTRAN_FOUND)

check_language("CSharp")
if(CSHARP_FOUND)
    message(STATUS "CSharp supported")
    set(csharpsources
    interfaces/highs_csharp_api.cs)
    add_library(HighsCsharp interfaces/highs_csharp_api.cs)
    target_compile_options(HighsCsharp PUBLIC "/unsafe")
    add_executable(csharpexample ../examples/call_highs_from_csharp.cs)
    target_compile_options(csharpexample PUBLIC "/unsafe")
    target_link_libraries(csharpexample PUBLIC HighsCsharp)
else()
    message(STATUS "No CSharp support")
endif()

if (OSI_FOUND)
    add_library(OsiHighs interfaces/OsiHiGHSSolverInterface.cpp)
    set(headers ${headers} interfaces/OsiHiGHSSolverInterface.hpp)

    target_include_directories(OsiHighs PUBLIC ${OSI_INCLUDE_DIRS})
    target_link_libraries(OsiHighs PUBLIC libhighs ${OSI_LIBRARIES})
    target_compile_options(OsiHighs PUBLIC ${OSI_CFLAGS_OTHER})

    if(${BUILD_SHARED_LIBS})
        set_target_properties(OsiHighs PROPERTIES
           VERSION 
           ${HIGHS_VERSION_MAJOR}.${HIGHS_VERSION_MINOR}.${HIGHS_VERSION_PATCH}
           SOVERSION ${HIGHS_VERSION_MAJOR}.${HIGHS_VERSION_MINOR})
    else()
        set_target_properties(OsiHighs PROPERTIES POSITION_INDEPENDENT_CODE on)
    endif()

    install(TARGETS OsiHighs
        LIBRARY DESTINATION lib
        ARCHIVE DESTINATION lib
        INCLUDES DESTINATION include)

    set_target_properties(OsiHighs PROPERTIES INSTALL_RPATH
        "${CMAKE_INSTALL_PREFIX}/lib")

    #configure and install the pkg-config file
    configure_file(${HIGHS_SOURCE_DIR}/osi-highs.pc.in
        "${PROJECT_BINARY_DIR}${CMAKE_FILES_DIRECTORY}/osi-highs.pc" @ONLY)
    install(FILES "${PROJECT_BINARY_DIR}${CMAKE_FILES_DIRECTORY}/osi-highs.pc"
        DESTINATION lib/pkg-config)
endif()


# set the install rpath to the installed destination
set_target_properties(highs PROPERTIES INSTALL_RPATH
    "${CMAKE_INSTALL_PREFIX}/lib")

# install the header files of highs
foreach ( file ${headers} )
    get_filename_component( dir ${file} DIRECTORY )
    install( FILES ${file} DESTINATION include/${dir} )
endforeach()
install(FILES ${HIGHS_BINARY_DIR}/HConfig.h DESTINATION include)

if (IPX_ON)
    install(TARGETS libhighs libipx libbasiclu EXPORT highs-targets
            LIBRARY DESTINATION lib
            ARCHIVE DESTINATION lib
            INCLUDES DESTINATION include)

    # Add library targets to the build-tree export set
    export(TARGETS libhighs libipx libbasiclu
    FILE "${HIGHS_BINARY_DIR}/highs-targets.cmake")
else()
    install(TARGETS libhighs EXPORT highs-targets
            LIBRARY DESTINATION lib
            ARCHIVE DESTINATION lib
            INCLUDES DESTINATION include)

    # Add library targets to the build-tree export set
    export(TARGETS libhighs 
    FILE "${HIGHS_BINARY_DIR}/highs-targets.cmake")
endif()


# Configure the config file for the build tree:
# Either list all the src/* directories here, or put explicit paths in all the
# include statements.
# M reckons that the latter is more transparent, and I'm inclined to agree.
set(CONF_INCLUDE_DIRS "${HIGHS_SOURCE_DIR}/src" "${HIGHS_BINARY_DIR}")
configure_file(${HIGHS_SOURCE_DIR}/highs-config.cmake.in
    "${HIGHS_BINARY_DIR}/highs-config.cmake" @ONLY)

# Configure the config file for the install
set(CONF_INCLUDE_DIRS "\${CMAKE_CURRENT_LIST_DIR}/../../../include")
configure_file(${HIGHS_SOURCE_DIR}/highs-config.cmake.in
    "${HIGHS_BINARY_DIR}${CMAKE_FILES_DIRECTORY}/highs-config.cmake" @ONLY)

# Configure the pkg-config file for the install
configure_file(${HIGHS_SOURCE_DIR}/highs.pc.in
    "${HIGHS_BINARY_DIR}${CMAKE_FILES_DIRECTORY}/highs.pc" @ONLY)

# Install the targets of the highs export group, the config file so that other
# cmake-projects can link easily against highs, and the pkg-config flie so that
# other projects can easily build against highs
install(EXPORT highs-targets FILE highs-targets.cmake DESTINATION 
    lib/cmake/highs)
install(FILES "${HIGHS_BINARY_DIR}${CMAKE_FILES_DIRECTORY}/highs-config.cmake" 
    DESTINATION lib/cmake/highs)
install(FILES "${HIGHS_BINARY_DIR}${CMAKE_FILES_DIRECTORY}/highs.pc" 
    DESTINATION lib/pkg-config)

else() 

# FAST_BUILD is set to on.
# At the moment used only for gradually updating the CMake targets build and install / export.
# Define library in modern CMake using target_*()
# No interfaces (apart from c); No ipx; New (short) ctest instances.
add_library(libhighs)

target_sources(libhighs PRIVATE 
    ../external/filereaderlp/reader.cpp
    io/Filereader.cpp
    io/FilereaderLp.cpp
    io/FilereaderEms.cpp
    io/FilereaderMps.cpp
    io/HighsIO.cpp
    io/HMPSIO.cpp
    io/HMpsFF.cpp
    io/LoadOptions.cpp
    lp_data/Highs.cpp
    lp_data/HighsDebug.cpp
    lp_data/HighsInfo.cpp
    lp_data/HighsLp.cpp
    lp_data/HighsLpUtils.cpp
    lp_data/HighsModelUtils.cpp
    lp_data/HighsRanging.cpp
    lp_data/HighsSolution.cpp
    lp_data/HighsSolutionDebug.cpp
    lp_data/HighsSolve.cpp
    lp_data/HighsStatus.cpp
    lp_data/HighsOptions.cpp
<<<<<<< HEAD
=======
    mip/HighsCliqueTable.cpp
    mip/HighsCutPool.cpp
    mip/HighsDynamicRowMatrix.cpp
    mip/HighsDomain.cpp
    mip/HighsImplications.cpp
    mip/HighsLpRelaxation.cpp
    mip/HighsMipSolver.cpp
    mip/HighsMipSolverData.cpp
    mip/HighsNodeQueue.cpp
    mip/HighsSearch.cpp
    mip/HighsSeparation.cpp
    mip/SolveMip.cpp
>>>>>>> 11454c80
    presolve/Presolve.cpp
    presolve/PresolveComponent.cpp
    presolve/PresolveAnalysis.cpp
    presolve/PresolveUtils.cpp
    presolve/HPreData.cpp
    presolve/HAggregator.cpp
    presolve/HighsLpPropagator.cpp
    simplex/HCrash.cpp
    simplex/HDual.cpp
    simplex/HDualRHS.cpp
    simplex/HDualRow.cpp
    simplex/HDualMulti.cpp
    simplex/HFactor.cpp
    simplex/HFactorDebug.cpp
    simplex/HighsSimplexAnalysis.cpp
    simplex/HighsSimplexInterface.cpp
    simplex/HMatrix.cpp
    simplex/HPrimal.cpp
    simplex/HQPrimal.cpp
    simplex/HSimplex.cpp
    simplex/HSimplexDebug.cpp
    simplex/HSimplexReport.cpp
    simplex/HVector.cpp
    test/KktCh2.cpp
    test/DevKkt.cpp
    util/HighsSort.cpp
    util/HighsUtils.cpp
    util/HighsMatrixPic.cpp
    util/stringutil.cpp
    interfaces/highs_c_api.cpp)


target_include_directories(libhighs PUBLIC . ipm/ io/ lp_data/ mip/ simplex/ 
                           presolve/ util/ test/ interfaces/ ../external/)
target_include_directories(libhighs PUBLIC ${HIGHS_BINARY_DIR})

set(headers_fast_build
    "external/filereaderlp/builder.hpp;
    external/filereaderlp/model.hpp;
    external/filereaderlp/reader.hpp;
    src/ipm/IpxStatus.h
    src/io/Filereader.h
    src/io/FilereaderLp.h
    src/io/FilereaderEms.h
    src/io/FilereaderMps.h
    src/io/HMpsFF.h
    src/io/HMPSIO.h
    src/io/HighsIO.h
    src/io/LoadOptions.h
    src/lp_data/HConst.h
    src/lp_data/HStruct.h
    src/lp_data/HighsAnalysis.h
    src/lp_data/HighsDebug.h
    src/lp_data/HighsInfo.h
    src/lp_data/HighsLp.h
    src/lp_data/HighsLpUtils.h
    src/lp_data/HighsModelUtils.h
    src/lp_data/HighsModelObject.h
    src/lp_data/HighsModelObjectUtils.h
    src/lp_data/HighsOptions.h
    src/lp_data/HighsRanging.h
    src/lp_data/HighsSolution.h
    src/lp_data/HighsSolutionDebug.h
    src/lp_data/HighsSolve.h
    src/lp_data/HighsStatus.h
    src/simplex/HApp.h
    src/simplex/FactorTimer.h
    src/simplex/HCrash.h
    src/simplex/HDual.h
    src/simplex/HDualRow.h
    src/simplex/HDualRHS.h
    src/simplex/HFactor.h
    src/simplex/HFactorDebug.h
    src/simplex/HighsSimplexAnalysis.h
    src/simplex/HighsSimplexInterface.h
    src/simplex/HMatrix.h
    src/simplex/HPrimal.h
    src/simplex/HQPrimal.h
    src/simplex/HSimplex.h
    src/simplex/HSimplexReport.h
    src/simplex/HSimplexDebug.h
    src/simplex/SimplexConst.h
    src/simplex/SimplexStruct.h
    src/presolve/Presolve.h
    src/presolve/PresolveComponent.h
    src/presolve/PresolveAnalysis.h
    src/presolve/PresolveUtils.h
    src/presolve/HPreData.h
    src/simplex/HVector.h
    src/test/DevKkt.h
    src/test/KktCh2.h
    src/util/stringutil.h
    src/util/HighsComponent.h
    src/util/HighsRandom.h
    src/util/HighsSort.h
    src/util/HighsTimer.h
    src/util/HighsUtils.h
    src/util/HighsMatrixPic.h
    src/Highs.h
    src/interfaces/highs_c_api.h"
)

set(headers_fast_build_
    ../external/filereaderlp/builder.hpp
    ../external/filereaderlp/model.hpp
    ../external/filereaderlp/reader.hpp
    ipm/IpxStatus.h
    io/Filereader.h
    io/FilereaderLp.h
    io/FilereaderEms.h
    io/FilereaderMps.h
    io/HMpsFF.h
    io/HMPSIO.h
    io/HighsIO.h
    io/LoadOptions.h
    lp_data/HConst.h
    lp_data/HStruct.h
    lp_data/HighsAnalysis.h
    lp_data/HighsDebug.h
    lp_data/HighsInfo.h
    lp_data/HighsLp.h
    lp_data/HighsLpUtils.h
    lp_data/HighsModelUtils.h
    lp_data/HighsModelObject.h
    lp_data/HighsModelObjectUtils.h
    lp_data/HighsOptions.h
    lp_data/HighsRanging.h
    lp_data/HighsSolution.h
    lp_data/HighsSolutionDebug.h
    lp_data/HighsSolve.h
    lp_data/HighsStatus.h
    simplex/HApp.h
    simplex/FactorTimer.h
    simplex/HCrash.h
    simplex/HDual.h
    simplex/HDualRow.h
    simplex/HDualRHS.h
    simplex/HFactor.h
    simplex/HFactorDebug.h
    simplex/HighsSimplexAnalysis.h
    simplex/HighsSimplexInterface.h
    simplex/HMatrix.h
    simplex/HPrimal.h
    simplex/HQPrimal.h
    simplex/HSimplex.h
    simplex/HSimplexReport.h
    simplex/HSimplexDebug.h
    simplex/SimplexConst.h
    simplex/SimplexStruct.h
    presolve/Presolve.h
    presolve/PresolveComponent.h
    presolve/PresolveAnalysis.h
    presolve/PresolveUtils.h
    presolve/HAggregator.h
    presolve/HPreData.h
    simplex/HVector.h
    test/DevKkt.h
    test/KktCh2.h
    util/stringutil.h
    util/HighsCDouble.h
    util/HighsComponent.h
    util/HighsHash.h
    util/HighsRandom.h
    util/HighsSort.h
    util/HighsTimer.h
    util/HighsUtils.h
    util/HighsMatrixPic.h
    Highs.h
    interfaces/highs_c_api.h
)

#set_target_properties(libhighs PROPERTIES PUBLIC_HEADER "src/Highs.h;src/lp_data/HighsLp.h;src/lp_data/HighsModelObject.h")

# set the install rpath to the installed destination
set_target_properties(libhighs PROPERTIES INSTALL_RPATH
    "${CMAKE_INSTALL_PREFIX}/lib")

# install the header files of highs
foreach ( file ${headers_fast_build_} )
    get_filename_component( dir ${file} DIRECTORY )
    install( FILES ${file} DESTINATION include/${dir} )
endforeach()
install(FILES ${HIGHS_BINARY_DIR}/HConfig.h DESTINATION include)

if (${HiGHSRELEASE} ON)
    target_compile_options(libhighs PRIVATE "-O3" "-DNDEBUG")
endif()

# target_compile_options(libhighs PRIVATE "-Wall")
# target_compile_options(libhighs PRIVATE "-Wunused")

set_target_properties(libhighs PROPERTIES
    OUTPUT_NAME "highs"
    MACOSX_RPATH "${CMAKE_INSTALL_PREFIX}/lib")

if (IPX_ON)
    add_library(ipx OBJECT ${basiclu_sources} ${ipx_sources})
    target_include_directories(ipx PUBLIC ipm/ipx/src ipm/ipx/include ipm/basiclu/src ipm/basiclu/include)
    #target_sources(libhighs PRIVATE ${basiclu_sources} ${ipx_sources})

    set_target_properties(ipx PROPERTIES
        LIBRARY_OUTPUT_DIRECTORY "${CMAKE_BINARY_DIR}/lib")

    target_link_libraries(libhighs PRIVATE ipx)
endif()

endif()<|MERGE_RESOLUTION|>--- conflicted
+++ resolved
@@ -164,8 +164,6 @@
     lp_data/HighsSolutionDebug.h
     lp_data/HighsSolve.h
     lp_data/HighsStatus.h
-<<<<<<< HEAD
-=======
     mip/HighsCliqueTable.h
     mip/HighsCutPool.h
     mip/HighsDomain.h
@@ -181,7 +179,6 @@
     mip/HighsSeparation.h
     mip/SparseVectorSum.h
     mip/SolveMip.h
->>>>>>> 11454c80
     simplex/HApp.h
     simplex/FactorTimer.h
     simplex/HCrash.h
@@ -420,21 +417,6 @@
     lp_data/HighsSolve.cpp
     lp_data/HighsStatus.cpp
     lp_data/HighsOptions.cpp
-<<<<<<< HEAD
-=======
-    mip/HighsCliqueTable.cpp
-    mip/HighsCutPool.cpp
-    mip/HighsDynamicRowMatrix.cpp
-    mip/HighsDomain.cpp
-    mip/HighsImplications.cpp
-    mip/HighsLpRelaxation.cpp
-    mip/HighsMipSolver.cpp
-    mip/HighsMipSolverData.cpp
-    mip/HighsNodeQueue.cpp
-    mip/HighsSearch.cpp
-    mip/HighsSeparation.cpp
-    mip/SolveMip.cpp
->>>>>>> 11454c80
     presolve/Presolve.cpp
     presolve/PresolveComponent.cpp
     presolve/PresolveAnalysis.cpp
@@ -466,76 +448,9 @@
     util/stringutil.cpp
     interfaces/highs_c_api.cpp)
 
-
 target_include_directories(libhighs PUBLIC . ipm/ io/ lp_data/ mip/ simplex/ 
                            presolve/ util/ test/ interfaces/ ../external/)
 target_include_directories(libhighs PUBLIC ${HIGHS_BINARY_DIR})
-
-set(headers_fast_build
-    "external/filereaderlp/builder.hpp;
-    external/filereaderlp/model.hpp;
-    external/filereaderlp/reader.hpp;
-    src/ipm/IpxStatus.h
-    src/io/Filereader.h
-    src/io/FilereaderLp.h
-    src/io/FilereaderEms.h
-    src/io/FilereaderMps.h
-    src/io/HMpsFF.h
-    src/io/HMPSIO.h
-    src/io/HighsIO.h
-    src/io/LoadOptions.h
-    src/lp_data/HConst.h
-    src/lp_data/HStruct.h
-    src/lp_data/HighsAnalysis.h
-    src/lp_data/HighsDebug.h
-    src/lp_data/HighsInfo.h
-    src/lp_data/HighsLp.h
-    src/lp_data/HighsLpUtils.h
-    src/lp_data/HighsModelUtils.h
-    src/lp_data/HighsModelObject.h
-    src/lp_data/HighsModelObjectUtils.h
-    src/lp_data/HighsOptions.h
-    src/lp_data/HighsRanging.h
-    src/lp_data/HighsSolution.h
-    src/lp_data/HighsSolutionDebug.h
-    src/lp_data/HighsSolve.h
-    src/lp_data/HighsStatus.h
-    src/simplex/HApp.h
-    src/simplex/FactorTimer.h
-    src/simplex/HCrash.h
-    src/simplex/HDual.h
-    src/simplex/HDualRow.h
-    src/simplex/HDualRHS.h
-    src/simplex/HFactor.h
-    src/simplex/HFactorDebug.h
-    src/simplex/HighsSimplexAnalysis.h
-    src/simplex/HighsSimplexInterface.h
-    src/simplex/HMatrix.h
-    src/simplex/HPrimal.h
-    src/simplex/HQPrimal.h
-    src/simplex/HSimplex.h
-    src/simplex/HSimplexReport.h
-    src/simplex/HSimplexDebug.h
-    src/simplex/SimplexConst.h
-    src/simplex/SimplexStruct.h
-    src/presolve/Presolve.h
-    src/presolve/PresolveComponent.h
-    src/presolve/PresolveAnalysis.h
-    src/presolve/PresolveUtils.h
-    src/presolve/HPreData.h
-    src/simplex/HVector.h
-    src/test/DevKkt.h
-    src/test/KktCh2.h
-    src/util/stringutil.h
-    src/util/HighsComponent.h
-    src/util/HighsRandom.h
-    src/util/HighsSort.h
-    src/util/HighsTimer.h
-    src/util/HighsUtils.h
-    src/util/HighsMatrixPic.h
-    src/Highs.h
-    src/interfaces/highs_c_api.h"
-)
 
 set(headers_fast_build_
     ../external/filereaderlp/builder.hpp
