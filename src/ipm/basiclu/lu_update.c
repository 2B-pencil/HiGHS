--- conflicted
+++ resolved
@@ -464,8 +464,9 @@
 
     lu_int i, j, jnext, n, nz, t, put, pos, end, where, room, grow, used,need,M;
     lu_int have_diag, intersect, istriangular, nz_roweta, nz_spike;
-    lu_int nreach, *col_reach = NULL, *row_reach = NULL;
+    lu_int nreach, *col_reach, *row_reach;
     double spike_diag, newpiv, piverr;
+    double tic[2], elapsed;
 
     assert(nforrest < m);
 
@@ -640,13 +641,10 @@
     /* ------------------ */
     /* Test triangularity */
     /* ------------------ */
-<<<<<<< HEAD
-=======
 
     row_reach = NULL;
     col_reach = NULL;
 
->>>>>>> 38cd31ea
     if (have_diag)
     {
         /*
