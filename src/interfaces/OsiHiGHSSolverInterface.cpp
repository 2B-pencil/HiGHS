/* * * * * * * * * * * * * * * * * * * * * * * * * * * * * * * * * * * * */
/*                                                                       */
/*    This file is part of the HiGHS linear optimization suite           */
/*                                                                       */
/*    Written and engineered 2008-2019 at the University of Edinburgh    */
/*                                                                       */
/*    Available as open-source under the MIT License                     */
/*                                                                       */
/* * * * * * * * * * * * * * * * * * * * * * * * * * * * * * * * * * * * */
/**@file interfaces/OsiHiGHSInterface.cpp
 * @brief Osi/HiGHS interface implementation
 * @author Julian Hall, Ivet Galabova, Qi Huangfu and Michael Feldmeier
 */
#ifdef OSI
#include "OsiHiGHSSolverInterface.hpp"

#include "Highs.h"
#include "lp_data/HConst.h"

OsiHiGHSSolverInterface::OsiHiGHSSolverInterface() {
  HighsOptions options;
  this->highs = new Highs(options);
  this->lp = NULL;
}

OsiHiGHSSolverInterface::~OsiHiGHSSolverInterface() {
  delete this->highs;
  if (this->lp != NULL) {
    delete this->lp;
  }
}

void OsiHiGHSSolverInterface::initialSolve() { this->status = this->highs->run(*this->lp); };

void OsiHiGHSSolverInterface::loadProblem(
    const CoinPackedMatrix &matrix, const double *collb, const double *colub,
    const double *obj, const double *rowlb, const double *rowub) {
  assert(this->lp == NULL);
  assert(matrix.isColOrdered());

  this->lp = new HighsLp();

  int numCol = matrix.getNumCols();
  int numRow = matrix.getNumRows();
  int nnz = matrix.getNumElements();

  this->lp->numRow_ = numRow;
  this->lp->numCol_ = numCol;
  this->lp->nnz_ = nnz;

  // setup HighsLp data structures
  // TODO: create and use HighsLp construtor for this!!!
  this->lp->colCost_.resize(numCol);
  this->lp->colUpper_.resize(numCol);
  this->lp->colLower_.resize(numCol);

  this->lp->rowLower_.resize(numRow);
  this->lp->rowUpper_.resize(numRow);

  this->lp->Astart_.resize(numCol + 1);
  this->lp->Aindex_.resize(nnz);
  this->lp->Avalue_.resize(nnz);

  // set HighsLp data
  if (obj != NULL) {
    this->lp->colCost_.assign(obj, obj + numCol);
  } else {
    this->lp->colCost_.assign(numCol, 0.0);
  }

  if (collb != NULL) {
    this->lp->colLower_.assign(collb, collb + numCol);
  } else {
    this->lp->colLower_.assign(numCol, 0.0);
  }

  if (colub != NULL) {
    this->lp->colUpper_.assign(colub, colub + numCol);
  } else {
    this->lp->colUpper_.assign(numCol, HIGHS_CONST_INF);
  }

  if (rowlb != NULL) {
    this->lp->rowLower_.assign(rowlb, rowlb + numRow);
  } else {
    this->lp->rowLower_.assign(numRow, -HIGHS_CONST_INF);
  }

  if (rowub != NULL) {
    this->lp->rowUpper_.assign(rowub, rowub + numRow);
  } else {
    this->lp->rowUpper_.assign(numRow, HIGHS_CONST_INF);
  }

  // get matrix data
  const CoinBigIndex *vectorStarts = matrix.getVectorStarts();
  const int *vectorLengths = matrix.getVectorLengths();
  const double *elements = matrix.getElements();
  const int *indices = matrix.getIndices();

  // set matrix in HighsLp
  this->lp->Astart_[0] = 0;
  int nz = 0;
  for (int i = 0; i < numCol; i++) {
    this->lp->Astart_[i + 1] = this->lp->Astart_[i] + vectorLengths[i];
    CoinBigIndex first = matrix.getVectorFirst(i);
    for (int j = 0; j < vectorLengths[i]; j++) {
      this->lp->Aindex_[nz] = indices[first + j];
      this->lp->Avalue_[nz] = elements[first + j];
      nz++;
    }
  }
  assert(nnz == nz);
}

<<<<<<< HEAD
bool OsiHiGHSSolverInterface::isAbandoned() const {
  return this->status == HighsStatus::NumericalDifficulties;
}

bool OsiHiGHSSolverInterface::isProvenOptimal() const {
  return this->status == HighsStatus::Optimal;
}

bool OsiHiGHSSolverInterface::isProvenPrimalInfeasible() const {
  return this->status == HighsStatus::Infeasible;
}

bool OsiHiGHSSolverInterface::isProvenDualInfeasible() const {
  return this->status == HighsStatus::Unbounded;
}

bool OsiHiGHSSolverInterface::isPrimalObjectiveLimitReached() const { return false; }

bool OsiHiGHSSolverInterface::isDualObjectiveLimitReached() const {
  return this->status == HighsStatus::ReachedDualObjectiveUpperBound;
}

bool OsiHiGHSSolverInterface::isIterationLimitReached() const {
  return this->status == HighsStatus::ReachedIterationLimit;
}
=======
#endif
>>>>>>> 6c899ac5
<|MERGE_RESOLUTION|>--- conflicted
+++ resolved
@@ -113,7 +113,6 @@
   assert(nnz == nz);
 }
 
-<<<<<<< HEAD
 bool OsiHiGHSSolverInterface::isAbandoned() const {
   return this->status == HighsStatus::NumericalDifficulties;
 }
@@ -139,6 +138,4 @@
 bool OsiHiGHSSolverInterface::isIterationLimitReached() const {
   return this->status == HighsStatus::ReachedIterationLimit;
 }
-=======
-#endif
->>>>>>> 6c899ac5
+#endif