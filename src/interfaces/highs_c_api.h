/* * * * * * * * * * * * * * * * * * * * * * * * * * * * * * * * * * * * */
/*                                                                       */
/*    This file is part of the HiGHS linear optimization suite           */
/*                                                                       */
/*    Written and engineered 2008-2022 at the University of Edinburgh    */
/*                                                                       */
/*    Available as open-source under the MIT License                     */
/*                                                                       */
/*    Authors: Julian Hall, Ivet Galabova, Leona Gottwald and Michael    */
/*    Feldmeier                                                          */
/*                                                                       */
/* * * * * * * * * * * * * * * * * * * * * * * * * * * * * * * * * * * * */
#ifndef HIGHS_C_API
#define HIGHS_C_API

#include "util/HighsInt.h"
const HighsInt HighsStatuskError = -1;
const HighsInt HighsStatuskOk = 0;
const HighsInt HighsStatuskWarning = 1;

#ifdef __cplusplus
extern "C" {
#endif

/**
 * Formulate and solve a linear program using HiGHS.
 *
 * @param numcol    the number of columns
 * @param numrow    the number of rows
 * @param numnz     the number of nonzeros in the constraint matrix
 * @param a_format  the format of the constraint matrix
 * @param sense     the optimization sense. Use -1 for maximization, 1 otherwise
 * @param offset    the objective constant
 * @param colcost   array of length [numcol] with the column costs
 * @param collower  array of length [numcol] with the column lower bounds
 * @param colupper  array of length [numcol] with the column upper bounds
 * @param rowlower  array of length [numrow] with the row lower bounds
 * @param rowupper  array of length [numrow] with the row upper bounds
 * @param astart    the constraint matrix is provided to HiGHS in compressed
 *                  sparse column form (if `a_format` is `kColwise`, otherwise
 *                  compressed sparse row form). The sparse matrix consists of
 *                  three arrays, `astart`, `aindex`, and `avalue`. `astart` is
 *                  an array of length [numcol] containing the starting index of
 *                  each column in `aindex`. If `a_format` is `kRowwise` the
 *                  array is of length [numrow] corresponding to each row.
 * @param aindex    array of length [numnz] with indices of matrix entries
 * @param avalue    array of length [numnz] with values of matrix entries
 *
 * @param colvalue       array of length [numcol], filled with the primal column
 *                       solution
 * @param coldual        array of length [numcol], filled with the dual column
 *                       solution
 * @param rowvalue       array of length [numrow], filled with the primal row
 *                       solution
 * @param rowdual        array of length [numrow], filled with the dual row
 *                       solution
 * @param colbasisstatus array of length [numcol], filled with the basis status
 *                       of the columns
 * @param rowbasisstatus array of length [numrow], filled with the basis status
 *                       of the rows
 * @param modelstatus    termination status of the model after the solve
 *
 * @returns A non-zero return value indicates that a problem occured
 */
HighsInt Highs_lpCall(const HighsInt numcol, const HighsInt numrow,
                      const HighsInt numnz, const HighsInt a_format,
                      const HighsInt sense, const double offset,
                      const double* colcost, const double* collower,
                      const double* colupper, const double* rowlower,
                      const double* rowupper, const HighsInt* astart,
                      const HighsInt* aindex, const double* avalue,
                      double* colvalue, double* coldual, double* rowvalue,
                      double* rowdual, HighsInt* colbasisstatus,
                      HighsInt* rowbasisstatus, HighsInt* modelstatus);

/**
 * Formulate and solve a mixed-integer linear program using HiGHS.
 *
 * The signature of this method is identical to `Highs_lpCall`, except that it
 * has an additional `integrality` argument, and that it is missing the
 * `coldual`, `rowdual`, `colbasisstatus` and `rowbasisstatus` arguments.
 *
 * @param integrality   array of length [numcol] indicating whether the columns
 *                      are continuous (0) or integer (1)
 *
 * @returns A non-zero return value indicates that a problem occured
 */
HighsInt Highs_mipCall(const HighsInt numcol, const HighsInt numrow,
                       const HighsInt numnz, const HighsInt a_format,
                       const HighsInt sense, const double offset,
                       const double* colcost, const double* collower,
                       const double* colupper, const double* rowlower,
                       const double* rowupper, const HighsInt* astart,
                       const HighsInt* aindex, const double* avalue,
                       const HighsInt* integrality, double* colvalue,
                       double* rowvalue, HighsInt* modelstatus);

/**
 * Formulate and solve a quadratic program using HiGHS.
 *
 * The signature of this method is identical to `Highs_lpCall`, except that it
 * has additional arguments for specifying the Hessian matrix.

 * @param q_numnz   the number of nonzeros in the Hessian matrix
 * @param q_format  the format of the Hessian matrix. If q_numnz > 0, this
                    must be 1
 * @param qstart    the Hessian matrix is provided in the same format as the
 *                  constraint matrix, using `qstart`, `qindex`, and `qvalue` in
 *                  the place of `astart`, `aindex`, and `avalue`
 * @param qindex    array of length [q_numnz] with indices of matrix entries
 * @param qvalue    array of length [q_numnz] with values of matrix entries
  *
 * @returns A non-zero return value indicates that a problem occured
 */
HighsInt Highs_qpCall(
    const HighsInt numcol, const HighsInt numrow, const HighsInt numnz,
    const HighsInt q_numnz, const HighsInt a_format, const HighsInt q_format,
    const HighsInt sense, const double offset, const double* colcost,
    const double* collower, const double* colupper, const double* rowlower,
    const double* rowupper, const HighsInt* astart, const HighsInt* aindex,
    const double* avalue, const HighsInt* qstart, const HighsInt* qindex,
    const double* qvalue, double* colvalue, double* coldual, double* rowvalue,
    double* rowdual, HighsInt* colbasisstatus, HighsInt* rowbasisstatus,
    HighsInt* modelstatus);

/*
 * TODO(odow): deprecate this method.
 *@brief reads dimensions of an LP from an MPS file using HiGHS
 */
HighsInt Highs_lpDimMpsRead(
    //    const char* filename,
    HighsInt* numcol,  //!< number of columns
    HighsInt* numrow,  //!< number of rows
    HighsInt* numNz    //!< number of rows
);

/*
 * TODO(odow): deprecate this method.
 * @brief reads data for an LP from an MPS file using HiGHS - requires pointers
 * to allocated memory
 */
HighsInt Highs_lpDataMpsRead(
    //    const char* filename,
    const HighsInt numcol,  //!< number of columns
    const HighsInt numrow,  //!< number of rows
    HighsInt* sense,        //!< sense of the optimization (-1 => Maximization;
                            //!< Otherwise minimization)
    double* offset,         //!< objective constant
    double* colcost,        //!< array of length [numcol] with column costs
    double* collower,  //!< array of length [numcol] with lower column bounds
    double* colupper,  //!< array of length [numcol] with upper column bounds
    double* rowlower,  //!< array of length [numrow] with lower row bounds
    double* rowupper,  //!< array of length [numrow] with upper row bounds
    HighsInt* astart,  //!< array of length [numcol] with column start indices
    HighsInt*
        aindex,  //!< array of length [numnz] with row indices of matrix entries
    double* avalue  //!< array of length [numnz] with value of matrix entries
);

/**
 * Create a HiGHS model object and return the reference.
 *
 * Call `Highs_destroy` on the returned reference to clean up allocated memory.
 *
 * @returns A pointer to the HiGHS model object
 */
void* Highs_create(void);

/**
 * Destroy the model `highs` created by `Highs_create` and free all
 * corresponding memory. Future calls using `highs` are not allowed.
 *
 * To empty a model without invalidating `highs`, see `Highs_clearModel`.
 *
 * @param highs a pointer to the HiGHS model object
 */
void Highs_destroy(void* highs);

/**
 * Read a model from `filename` into `highs`.
 *
 * @param highs     a pointer to the HiGHS model object
 * @param filename  the filename to read.
 *
 * @returns A non-zero return value indicates that a problem occured
 */
HighsInt Highs_readModel(void* highs, const char* filename);

/**
 * Write the model `highs` to `filename`.
 *
 * @param highs     a pointer to the HiGHS model object
 * @param filename  the filename to write.
 *
 * @returns A non-zero return value indicates that a problem occured
 */
HighsInt Highs_writeModel(void* highs, const char* filename);

/**
 * Remove all variables and constraints from the model `highs`, but do not
 * invalidate the pointer `highs`. Future calls (for example, adding new
 * variables and constraints) are allowed.
 *
 * See `Highs_destroy` to clear the model and free all associated memory.
 *
 * @param highs a pointer to the HiGHS model object
 *
 * @returns A non-zero return value indicates that a problem occured
 */
HighsInt Highs_clearModel(void* highs);

/**
 * Optimize a model. The algorithm used by HiGHS depends on the options that
 * have been set.
 *
 * @param highs a pointer to the HiGHS model object
 *
 * @returns A non-zero return value indicates that a problem occured
 */
HighsInt Highs_run(void* highs);

/**
 * Write the solution information (including basis status if available) to a
 * file.
 *
 * See also: `Highs_writeSolutionPretty`.
 *
 * @param highs     a pointer to the HiGHS model object
 * @param filename  the name of the file to write the results to
 *
 * @returns A non-zero return value indicates that a problem occured
 */
HighsInt Highs_writeSolution(const void* highs, const char* filename);

/**
 * Write the solution information (including basis status if available) to a
 * file in a human-readable format.
 *
 * The method identical to `Highs_writeSolution`, except that the printout is in
 * a human-readiable format.
 *
 * @param highs     a pointer to the HiGHS model object
 * @param filename  the name of the file to write the results to
 *
 * @returns A non-zero return value indicates that a problem occured
 */
HighsInt Highs_writeSolutionPretty(const void* highs, const char* filename);

/**
 * Pass a linear program (LP) to HiGHS in a single function call.
 *
 * The signature of this function is identical to `Highs_passModel`, without the
 * arguments for passing the Hessian matrix of a quadratic program and the
 * integrality vector.
 *
 * @returns A non-zero return value indicates that a problem occured
 */
HighsInt Highs_passLp(void* highs, const HighsInt numcol, const HighsInt numrow,
                      const HighsInt numnz, const HighsInt a_format,
                      const HighsInt sense, const double offset,
                      const double* colcost, const double* collower,
                      const double* colupper, const double* rowlower,
                      const double* rowupper, const HighsInt* astart,
                      const HighsInt* aindex, const double* avalue);

/**
 * Pass a mixed-integer linear program (MILP) to HiGHS in a single function
 * call.
 *
 * The signature of function is identical to `Highs_passModel`, without the
 * arguments for passing the Hessian matrix of a quadratic program.
 *
 * @returns A non-zero return value indicates that a problem occured
 */
HighsInt Highs_passMip(void* highs, const HighsInt numcol,
                       const HighsInt numrow, const HighsInt numnz,
                       const HighsInt a_format, const HighsInt sense,
                       const double offset, const double* colcost,
                       const double* collower, const double* colupper,
                       const double* rowlower, const double* rowupper,
                       const HighsInt* astart, const HighsInt* aindex,
                       const double* avalue, const HighsInt* integrality);

/**
 * Pass a model to HiGHS in a single function call. This is faster than
 * constructing the model using `Highs_addRow` and `Highs_addCol`.
 *
 * @param highs     a pointer to the HiGHS model object
 * @param numcol    the number of columns
 * @param numrow    the number of rows
 * @param numnz     the number of elements in the constraint matrix
 * @param q_num_nz  the number of elements in the Hessian matrix
 * @param a_format  the format of the constraint matrix to use. See
 *                  HighsMatrixFormat for more details.
 * @param q_format  the format of the Hessian matrix to use. See
 *                  HighsMatrixFormat for more details.
 * @param sense     the optimization sense (-1 for maximization, 1 for
 *                  minimization)
 * @param offset    the constant term in the objective function
 * @param colcost   array of length [numcol] with the objective coefficients
 * @param collower  array of length [numcol] with the lower column bounds
 * @param colupper  array of length [numcol] with the upper column bounds
 * @param rowlower  array of length [numrow] with the upper row bounds
 * @param rowupper  array of length [numrow] with the upper row bounds
 * @param astart    the constraint matrix is provided to HiGHS in compressed
 *                  sparse column form (if `a_format` is `kColwise`, otherwise
 *                  compressed sparse row form). The sparse matrix consists of
 *                  three arrays, `astart`, `aindex`, and `avalue`. `astart` is
 *                  an array of length [numcol] containing the starting index of
 *                  each column in `aindex`. If `a_format` is `kRowwise` the
 *                  array is of length [numrow] corresponding to each row.
 * @param aindex    array of length [numnz] with indices of matrix entries
 * @param avalue    array of length [numnz] with values of matrix entries
 * @param qstart    the Hessian matrix is provided in the same format as the
 *                  constraint matrix, using `qstart`, `qindex`, and `qvalue` in
 *                  the place of `astart`, `aindex`, and `avalue`. If the model
 *                  is linear, pass NULL.
 * @param qindex    array of length [q_numnz] with indices of matrix entries. If
 *                  the model is linear, pass NULL.
 * @param qvalue    array of length [q_numnz] with values of matrix entries. If
 *                  the model is linear, pass NULL.
 * @param integrality an array of length [numcol] indicating whether the column
 *                    is continuous (0) or integer (1). If the model is linear,
 *                    pass NULL.
 *
 * @returns A non-zero return value indicates that a problem occured
 */
HighsInt Highs_passModel(
    void* highs, const HighsInt numcol, const HighsInt numrow,
    const HighsInt numnz, const HighsInt q_num_nz, const HighsInt a_format,
    const HighsInt q_format, const HighsInt sense, const double offset,
    const double* colcost, const double* collower, const double* colupper,
    const double* rowlower, const double* rowupper, const HighsInt* astart,
    const HighsInt* aindex, const double* avalue, const HighsInt* qstart,
    const HighsInt* qindex, const double* qvalue, const HighsInt* integrality);

// TODO(odow): document this function
/**
 * Set the Hessian matrix for a quadratic objective.
 *
 * @param highs     a pointer to the HiGHS model object
 * @param dim
 * @param num_nz    the number of non-zero elements in the Hessian matrix
 * @param format
 * @param start
 * @param index
 * @param value
 *
 * @returns A non-zero return value indicates that a problem occured
 */
HighsInt Highs_passHessian(void* highs, const HighsInt dim,
                           const HighsInt num_nz, const HighsInt format,
                           const HighsInt* start, const HighsInt* index,
                           const double* value);

/**
 * Set a boolean-valued option.
 *
 * @param highs     a pointer to the HiGHS model object
 * @param option    the name of the option
 * @param value     the value of the option
 *
 * @returns A non-zero return value indicates that a problem occured
 */
HighsInt Highs_setBoolOptionValue(void* highs, const char* option,
                                  const HighsInt value);

/**
 * Set an int-valued option.
 *
 * @param highs     a pointer to the HiGHS model object
 * @param option    the name of the option
 * @param value     the value of the option
 *
 * @returns A non-zero return value indicates that a problem occured
 */
HighsInt Highs_setIntOptionValue(void* highs, const char* option,
                                 const HighsInt value);

/**
 * Set a double-valued option.
 *
 * @param highs     a pointer to the HiGHS model object
 * @param option    the name of the option
 * @param value     the value of the option
 *
 * @returns A non-zero return value indicates that a problem occured
 */
HighsInt Highs_setDoubleOptionValue(void* highs, const char* option,
                                    const double value);

<<<<<<< HEAD
/**
 * Set a string-valued option.
 *
 * @param highs     a pointer to the HiGHS model object
 * @param option    the name of the option
 * @param value     the value of the option
 *
 * @returns A non-zero return value indicates that a problem occured
 */
HighsInt Highs_setStringOptionValue(void* highs, const char* option,
                                    const char* value);

// TODO(odow): deprecate this method
HighsInt Highs_setOptionValue(void* highs, const char* option,
                              const char* value);
=======
HighsInt Highs_getBoolOptionValue(const void* highs,
                                  const char* option,  //!< name of the option
                                  HighsInt* value      //!< value of option
);
>>>>>>> 98393c65

/**
 * Get a boolean-valued option.
 *
 * @param highs     a pointer to the HiGHS model object
 * @param option    the name of the option
 * @param value     storage for the value of the option
 *
 * @returns A non-zero return value indicates that a problem occured
 */
HighsInt Highs_getBoolOptionValue(const void* highs, const char* option,
                                  HighsInt* value);

/**
 * Get an int-valued option.
 *
 * @param highs     a pointer to the HiGHS model object
 * @param option    the name of the option
 * @param value     storage for the value of the option
 *
 * @returns A non-zero return value indicates that a problem occured
 */
HighsInt Highs_getIntOptionValue(const void* highs, const char* option,
                                 HighsInt* value);

/**
 * Get a double-valued option.
 *
 * @param highs     a pointer to the HiGHS model object
 * @param option    the name of the option
 * @param value     storage for the value of the option
 *
 * @returns A non-zero return value indicates that a problem occured
 */
HighsInt Highs_getDoubleOptionValue(const void* highs, const char* option,
                                    double* value);

/**
 * Get a string-valued option.
 *
 * @param highs     a pointer to the HiGHS model object
 * @param option    the name of the option
 * @param value     pointer to allocated memory to store the value of the option
 *
 * @returns A non-zero return value indicates that a problem occured
 */
HighsInt Highs_getStringOptionValue(const void* highs, const char* option,
                                    char* value);

/**
 * Get the type expected by an option.
 *
 * @param highs     a pointer to the HiGHS model object
 * @param option    the name of the option
 * @param type      int in which to store the option type. See `HighsOptionType`
 *                  for more details.
 *
 * @returns A non-zero return value indicates that a problem occured
 */
HighsInt Highs_getOptionType(const void* highs, const char* option,
                             HighsInt* type);

/**
 * Reset all options to their default value.
 *
 * @param highs a pointer to the HiGHS model object
 *
 * @returns A non-zero return value indicates that a problem occured
 */
HighsInt Highs_resetOptions(void* highs);

/**
 * Write the current options to file.
 *
 * @param highs     a pointer to the HiGHS model object
 * @param filename  the filename to write the options to
 *
 * @returns A non-zero return value indicates that a problem occured
 */
HighsInt Highs_writeOptions(const void* highs, const char* filename);

/**
 * Write the value of non-default options to file.
 *
 * This is similar to `Highs_writeOptions`, except only non-default options are
 * written to `filename`.
 *
 * @param highs     a pointer to the HiGHS model object
 * @param filename  the filename to write the options to
 *
 * @returns A non-zero return value indicates that a problem occured
 */
HighsInt Highs_writeOptionsDeviations(const void* highs, const char* filename);

/**
 * Get an int-valued info value.
 *
 * @param highs a pointer to the HiGHS model object
 * @param info  the name of the info
 * @param value a reference to an integer that the result will be stored in
 *
 * @returns A non-zero return value indicates that a problem occured
 */
HighsInt Highs_getIntInfoValue(const void* highs, const char* info,
                               HighsInt* value);

/**
 * Get a double-valued info value.
 *
 * @param highs a pointer to the HiGHS model object
 * @param info  the name of the info
 * @param value a reference to an double that the result will be stored in
 *
 * @returns A non-zero return value indicates that a problem occured
 */
HighsInt Highs_getDoubleInfoValue(const void* highs, const char* info,
                                  double* value);

/**
 * Get the primal and dual solution from an optimized model.
 *
 * @param highs     a pointer to the HiGHS model object
 * @param colvalue  array of length [numcol], filled with primal column values
 * @param coldual   array of length [numcol], filled with dual column values
 * @param rowvalue  array of length [numrow], filled with primal row values
 * @param rowdual   array of length [numrow], filled with dual row values
 *
 * @returns A non-zero return value indicates that a problem occured
 */
HighsInt Highs_getSolution(const void* highs, double* colvalue, double* coldual,
                           double* rowvalue, double* rowdual);

/**
 * Given a linear program with a basic feasible solution, get the column and row
 * basis statuses.
 *
 * @param highs     a pointer to the HiGHS model object
 * @param colstatus array of length [numcol], to be filled with the column basis
 *                  statuses
 * @param rowstatus array of length [numrow], to be filled with the row basis
 *                  statuses
 *
 * @returns A non-zero return value indicates that a problem occured
 */
HighsInt Highs_getBasis(const void* highs, HighsInt* colstatus,
                        HighsInt* rowstatus);

/**
 * Return the optimization status of the model.
 *
 * See `HighsModelStatus` for a list of possible returns.
 *
 * @param highs a pointer to the HiGHS model object
 *
 * @returns an integer corresponding to the `HighsModelStatus` enum
 */
HighsInt Highs_getModelStatus(const void* highs);

/**
 * Return the optimization status of the scaled model.
 *
 * See `HighsModelStatus` for a list of possible returns.
 *
 * Note that the status of the scaled model may not match the status of the
 * unscaled model as returned by `Highs_getModelStatus`.
 *
 * @param highs a pointer to the HiGHS model object
 *
 * @returns an integer corresponding to the `HighsModelStatus` enum
 */
HighsInt Highs_getScaledModelStatus(const void* highs);

/**
 * Get an unbounded dual ray that is a certificate of primal infeasibility.
 *
 * @param highs             a pointer to the HiGHS model object
 * @param has_dual_ray      a pointer to an int to store 1 if the dual ray
 *                          exists
 * @param dual_ray_value    an array of length [numrow] filled with the
 *                          unbounded ray
 *
 * @returns A non-zero return value indicates that a problem occured
 */
HighsInt Highs_getDualRay(const void* highs, HighsInt* has_dual_ray,
                          double* dual_ray_value);

/**
 * Get an unbounded primal ray that is a certificate of dual infeasibility.
 *
 * @param highs             a pointer to the HiGHS model object
 * @param has_primal_ray    a pointer to an int to store 1 if the primal ray
 *                          exists
 * @param primal_ray_value  an array of length [numcol] filled with the
 *                          unbounded ray
 *
 * @returns A non-zero return value indicates that a problem occured
 */
HighsInt Highs_getPrimalRay(const void* highs, HighsInt* has_primal_ray,
                            double* primal_ray_value);

/**
 * Get the primal objective function value.
 *
 * @param highs a pointer to the HiGHS model object
 *
 * @returns the primal objective function value
 */
double Highs_getObjectiveValue(const void* highs);

/**
 * Get the indices of the rows and columns that make up the basis matrix of a
 * basic feasible solution.
 *
 * Non-negative entries are indices of columns, and negative entries are
 * `-row_index - 1`. For example, `{1, -1}` would be the second column and first
 * row.
 *
 * The order of these rows and columns is important for calls to the functions:
 *  - `Highs_getBasisInverseRow`
 *  - `Highs_getBasisInverseCol`
 *  - `Highs_getBasisSolve`
 *  - `Highs_getBasisTransposeSolve`
 *  - `Highs_getReducedRow`
 *  - `Highs_getReducedColumn`
 *
 * @param highs             a pointer to the HiGHS model object
 * @param basic_variables   array of size [num_rows], filled with the indices of
 *                          the basic variables
 *
 * @returns A non-zero return value indicates that a problem occured
 */
HighsInt Highs_getBasicVariables(const void* highs, HighsInt* basic_variables);

/**
 * Get a row of the inverse basis matrix \f$B^{-1}\f$.
 *
 * See `Highs_getBasicVariables` for a description of the `B` matrix.
 *
 * The arrays `row_vector` and `row_indices` must have an allocated length of
 * [numrow]. However, check `row_num_nz` to see how many non-zero elements are
 * actually stored.
 *
 * @param highs         a pointer to the HiGHS model object
 * @param row           index of the row to compute
 * @param row_vector    values of the non-zero elements
 * @param row_num_nz    the number of non-zeros in the row
 * @param row_indices   indices of the non-zero elements
 *
 * @returns A non-zero return value indicates that a problem occured
 */
HighsInt Highs_getBasisInverseRow(const void* highs, const HighsInt row,
                                  double* row_vector, HighsInt* row_num_nz,
                                  HighsInt* row_indices);

/**
 * Get a column of the inverse basis matrix \f$B^{-1}\f$.
 *
 * See `Highs_getBasicVariables` for a description of the `B` matrix.
 *
 * The arrays `col_vector` and `col_indices` must have an allocated length of
 * [numrow]. However, check `col_num_nz` to see how many non-zero elements are
 * actually stored.
 *
 * @param highs         a pointer to the HiGHS model object
 * @param col           index of the column to compute
 * @param col_vector    values of the non-zero elements
 * @param col_num_nz    the number of non-zeros in the column
 * @param col_indices   indices of the non-zero elements

 * @returns A non-zero return value indicates that a problem occured
 */
HighsInt Highs_getBasisInverseCol(const void* highs, const HighsInt col,
                                  double* col_vector, HighsInt* col_num_nz,
                                  HighsInt* col_indices);

/**
 * Compute \f$\mathbf{x}=B^{-1}\mathbf{b}\f$ for a given vector
 * \f$\mathbf{b}\f$.
 *
 * See `Highs_getBasicVariables` for a description of the `B` matrix.
 *
 * The arrays `solution_vector` and `solution_indices` must have an allocated
 * length of [numrow]. However, check `solution_num_nz` to see how many
 * non-zero elements are actually stored.
 *
 * @param highs             a pointer to the HiGHS model object
 * @param rhs               the right-hand side vector `b`
 * @param solution_vector   values of the non-zero elements
 * @param solution_num_nz   the number of non-zeros in the solution
 * @param solution_indices  indices of the non-zero elements
 *
 * @returns A non-zero return value indicates that a problem occured
 */
HighsInt Highs_getBasisSolve(const void* highs, const double* rhs,
                             double* solution_vector, HighsInt* solution_num_nz,
                             HighsInt* solution_indices);

/**
 * Compute \f$\mathbf{x}=B^{-T}\mathbf{b}\f$ for a given vector
 * \f$\mathbf{b}\f$.
 *
 * See `Highs_getBasicVariables` for a description of the `B` matrix.
 *
 * The arrays `solution_vector` and `solution_indices` must have an allocated
 * length of [numrow]. However, check `solution_num_nz` to see how many
 * non-zero elements are actually stored.
 *
 * @param highs             a pointer to the HiGHS model object
 * @param rhs               the right-hand side vector `b`
 * @param solution_vector   values of the non-zero elements
 * @param solution_num_nz   the number of non-zeros in the solution
 * @param solution_indices  indices of the non-zero elements
 *
 * @returns A non-zero return value indicates that a problem occured
 */
HighsInt Highs_getBasisTransposeSolve(const void* highs, const double* rhs,
                                      double* solution_vector,
                                      HighsInt* solution_nz,
                                      HighsInt* solution_indices);

/**
 * Compute a row of \f$B^{-1}A\f$.
 *
 * See `Highs_getBasicVariables` for a description of the `B` matrix.
 *
 * The arrays `row_vector` and `row_indices` must have an allocated length of
 * [numrow]. However, check `row_num_nz` to see how many non-zero elements are
 * actually stored.
 *
 * @param highs         a pointer to the HiGHS model object
 * @param row           index of the row to compute
 * @param row_vector    values of the non-zero elements
 * @param row_num_nz    the number of non-zeros in the row
 * @param row_indices   indices of the non-zero elements
 *
 * @returns A non-zero return value indicates that a problem occured
 */
HighsInt Highs_getReducedRow(const void* highs, const HighsInt row,
                             double* row_vector, HighsInt* row_num_nz,
                             HighsInt* row_indices);

/**
 * Compute a column of \f$B^{-1}A\f$.
 *
 * See `Highs_getBasicVariables` for a description of the `B` matrix.
 *
 * The arrays `col_vector` and `col_indices` must have an allocated length of
 * [numrow]. However, check `col_num_nz` to see how many non-zero elements are
 * actually stored.
 *
 * @param highs         a pointer to the HiGHS model object
 * @param col           index of the column to compute
 * @param col_vector    values of the non-zero elements
 * @param col_num_nz    the number of non-zeros in the column
 * @param col_indices   indices of the non-zero elements

 * @returns A non-zero return value indicates that a problem occured
 */
HighsInt Highs_getReducedColumn(const void* highs, const HighsInt col,
                                double* col_vector, HighsInt* col_num_nz,
                                HighsInt* col_indices);

/**
 * Set a basic feasible solution by passing the column and row basis statuses to
 * the model.
 *
 * @param highs     a pointer to the HiGHS model object
 * @param colstatus an array of length [numcol] with the column basis status
 * @param rowstatus an array of length [numrow] with the row basis status
 *
 * @returns A non-zero return value indicates that a problem occured
 */
HighsInt Highs_setBasis(void* highs, const HighsInt* colstatus,
                        const HighsInt* rowstatus);

/**
 * Set a logical basis in the model.
 *
 * @param highs a pointer to the HiGHS model object
 *
 * @returns A non-zero return value indicates that a problem occured
 */
HighsInt Highs_setLogicalBasis(void* highs);

/**
 * Return the cumulative wall-clock time spent in `Highs_run`.
 *
 * @param highs a pointer to the HiGHS model object
 *
 * @returns the cumulative wall-clock time spent in `Highs_run`
 */
double Highs_getRunTime(const void* highs);

/**
 * Add a new row (a linear constraint) to the model.
 *
 * @param highs         a pointer to the HiGHS model object
 * @param lower         lower bound of the row
 * @param upper         upper bound of the row
 * @param num_new_nz    number of non-zeros in the row
 * @param indices       array of size [num_new_nz] with column indices
 * @param values        array of size [num_new_nz] with column values
 *
 * @returns A non-zero return value indicates that a problem occured
 */
HighsInt Highs_addRow(void* highs, const double lower, const double upper,
                      const HighsInt num_new_nz, const HighsInt* indices,
                      const double* values);

/**
 * Add multiple rows (linear constraints) to the model.
 *
 * @param highs         a pointer to the HiGHS model object
 * @param num_new_row   the number of new rows to add
 * @param lower         array of size [num_new_row] with the lower bounds of the
 *                      rows
 * @param upper         array of size [num_new_row] with the upper bounds of the
 *                      rows
 * @param num_new_nz    number of non-zeros in the rows
 * @param starts        the constraint coefficients are given as a matrix in
 *                      compressed sparse row form by the arrays `starts`,
 *                      `indices`, and `values`. `starts` is an array of size
 *                      [num_new_rows] with the start index of each row in
 *                      indices and values.
 * @param indices       array of size [num_new_nz] with column indices
 * @param values        array of size [num_new_nz] with column values
 *
 * @returns A non-zero return value indicates that a problem occured
 */
HighsInt Highs_addRows(void* highs, const HighsInt num_new_row,
                       const double* lower, const double* upper,
                       const HighsInt num_new_nz, const HighsInt* starts,
                       const HighsInt* indices, const double* values);

/**
 * Add a new column (variable) to the model.
 *
 * @param highs         a pointer to the HiGHS model object
 * @param cost          objective coefficient of the column
 * @param lower         lower bound of the column
 * @param upper         upper bound of the column
 * @param num_new_nz    number of non-zeros in the column
 * @param indices       array of size [num_new_nz] with the row indices
 * @param values        array of size [num_new_nz] with row values
 *
 * @returns A non-zero return value indicates that a problem occured
 */
HighsInt Highs_addCol(void* highs, const double cost, const double lower,
                      const double upper, const HighsInt num_new_nz,
                      const HighsInt* indices, const double* values);

/**
 * Add multiple columns (linear constraints) to the model.
 *
 * @param highs         a pointer to the HiGHS model object
 * @param num_new_col   number of new columns to add
 * @param costs         array of size [num_new_col] with objective coefficients
 * @param lower         array of size [num_new_col] with lower bounds
 * @param upper         array of size [num_new_col] with upper bounds
 * @param num_new_nz    number of new nonzeros in the constraint matrix
 * @param starts        the constraint coefficients are given as a matrix in
 *                      compressed sparse column form by the arrays `starts`,
 *                      `indices`, and `values`. `starts` is an array of size
 *                      [num_new_cols] with the start index of each row in
 *                      indices and values.
 * @param indices       array of size [num_new_nz] with row indices
 * @param values        array of size [num_new_nz] with row values
 *
 * @returns A non-zero return value indicates that a problem occured
 */
HighsInt Highs_addCols(void* highs, const HighsInt num_new_col,
                       const double* costs, const double* lower,
                       const double* upper, const HighsInt num_new_nz,
                       const HighsInt* starts, const HighsInt* indices,
                       const double* values);

/**
 * Change the objective sense of the model.
 *
 * @param highs a pointer to the HiGHS model object
 * @param sense the new optimization sense. Use -1 for maximization and 1 for
 *              minimization.
 *
 * @returns A non-zero return value indicates that a problem occured
 */
HighsInt Highs_changeObjectiveSense(void* highs, const HighsInt sense);

/**
 * Change the objective offset of the model.
 *
 * @param highs     a pointer to the HiGHS model object
 * @param offset    the new objective offset
 *
 * @returns A non-zero return value indicates that a problem occured
 */
HighsInt Highs_changeObjectiveOffset(void* highs, const double offset);

/**
 * Change the integrality of a column.
 *
 * @param highs         a pointer to the HiGHS model object
 * @param col           the column index to change
 * @param integrality   the new integrality of the column. Use 0 for continuous
 *                      and 1 for integer.
 *
 * @returns A non-zero return value indicates that a problem occured
 */
HighsInt Highs_changeColIntegrality(void* highs, const HighsInt col,
                                    const HighsInt integrality);

/**
 * Change the integrality of multiple adjacent columns.
 *
 * @param highs         a pointer to the HiGHS model object
 * @param from_col      the index of the first column whose integrality changes
 * @param to_col        the index of the last column whose integrality
 *                      changes
 * @param integrality   an array of length [to_col - from_col + 1] with the new
 *                      integralities of the columns
 *
 * @returns A non-zero return value indicates that a problem occured
 */
HighsInt Highs_changeColsIntegralityByRange(void* highs,
                                            const HighsInt from_col,
                                            const HighsInt to_col,
                                            const HighsInt* integrality);

/**
 * Change the integrality of multiple columns given by an array of indices.
 *
 * @param highs             a pointer to the HiGHS model object
 * @param num_set_entries   the number of columns to change
 * @param set               an array of size [num_set_entries] with the indices
 *                          of the columns to change
 * @param integrality       an array of length [num_set_entries] with the new
 *                          integralities of the columns.
 *
 * @returns A non-zero return value indicates that a problem occured
 */
HighsInt Highs_changeColsIntegralityBySet(void* highs,
                                          const HighsInt num_set_entries,
                                          const HighsInt* set,
                                          const HighsInt* integrality);

/**
 * Change the integrality of multiple columns given by a mask.
 *
 * @param highs         a pointer to the HiGHS model object
 * @param mask          an array of length [numcol] with 1 if the column
 *                      integrality should be changed and 0 otherwise
 * @param integrality   an array of length [numcol] with the new
 *                      integralities of the columns.
 *
 * @returns A non-zero return value indicates that a problem occured
 */
HighsInt Highs_changeColsIntegralityByMask(void* highs, const HighsInt* mask,
                                           const HighsInt* integrality);

/**
 * Change the objective coefficient of a column.
 *
 * @param highs a pointer to the HiGHS model object
 * @param col   the index of the column fo change
 * @param cost  the new objective coefficient
 *
 * @returns A non-zero return value indicates that a problem occured
 */
HighsInt Highs_changeColCost(void* highs, const HighsInt col,
                             const double cost);

/**
 * Change the cost coefficients of multiple adjacent columns.
 *
 * @param highs     a pointer to the HiGHS model object
 * @param from_col  the index of the first column whose cost changes
 * @param to_col    the index of the last column whose cost changes
 * @param cost      an array of length [to_col - from_col + 1] with the new
 *                  objective coefficients
 *
 * @returns A non-zero return value indicates that a problem occured
 */
HighsInt Highs_changeColsCostByRange(void* highs, const HighsInt from_col,
                                     const HighsInt to_col, const double* cost);

/**
 * Change the cost of multiple columns given by an array of indices.
 *
 * @param highs             a pointer to the HiGHS model object
 * @param num_set_entries   the number of columns to change
 * @param set               an array of size [num_set_entries] with the indices
 *                          of the columns to change
 * @param cost              an array of length [num_set_entries] with the new
 *                          costs of the columns.
 *
 * @returns A non-zero return value indicates that a problem occured
 */
HighsInt Highs_changeColsCostBySet(void* highs, const HighsInt num_set_entries,
                                   const HighsInt* set, const double* cost);

/**
 * Change the cost of multiple columns given by a mask.
 *
 * @param highs a pointer to the HiGHS model object
 * @param mask  an array of length [numcol] with 1 if the column
 *              cost should be changed and 0 otherwise
 * @param cost  an array of length [numcol] with the new costs
 *
 * @returns A non-zero return value indicates that a problem occured
 */
HighsInt Highs_changeColsCostByMask(void* highs, const HighsInt* mask,
                                    const double* cost);

/**
 * Change the variable bounds of a column.
 *
 * @param highs a pointer to the HiGHS model object
 * @param col   the index of the column whose bounds are to change
 * @param lower the new lower bound
 * @param upper the new upper bound
 *
 * @returns A non-zero return value indicates that a problem occured
 */
HighsInt Highs_changeColBounds(void* highs, const HighsInt col,
                               const double lower, const double upper);

/**
 * Change the variable bounds of multiple adjacent columns.
 *
 * @param highs     a pointer to the HiGHS model object
 * @param from_col  the index of the first column whose bound changes
 * @param to_col    the index of the last column whose bound changes
 * @param lower     an array of length [to_col - from_col + 1] with the new
 *                  lower bounds
 * @param upper     an array of length [to_col - from_col + 1] with the new
 *                  upper bounds
 *
 * @returns A non-zero return value indicates that a problem occured
 */
HighsInt Highs_changeColsBoundsByRange(void* highs, const HighsInt from_col,
                                       const HighsInt to_col,
                                       const double* lower,
                                       const double* upper);

/**
 * Change the bounds of multiple columns given by an array of indices.
 *
 * @param highs             a pointer to the HiGHS model object
 * @param num_set_entries   the number of columns to change
 * @param set               an array of size [num_set_entries] with the indices
 *                          of the columns to change
 * @param lower             an array of length [num_set_entries] with the new
 *                          lower bounds
 * @param upper             an array of length [num_set_entries] with the new
 *                          upper bounds
 *
 * @returns A non-zero return value indicates that a problem occured
 */
HighsInt Highs_changeColsBoundsBySet(void* highs,
                                     const HighsInt num_set_entries,
                                     const HighsInt* set, const double* lower,
                                     const double* upper);

/**
 * Change the variable bounds of multiple columns given by a mask.
 *
 * @param highs a pointer to the HiGHS model object
 * @param mask  an array of length [numcol] with 1 if the column
 *              bounds should be changed and 0 otherwise
 * @param lower an array of length [numcol] with the new lower bounds
 * @param upper an array of length [numcol] with the new upper bounds
 *
 * @returns A non-zero return value indicates that a problem occured
 */
HighsInt Highs_changeColsBoundsByMask(void* highs, const HighsInt* mask,
                                      const double* lower, const double* upper);

/**
 * Change the bounds of a row.
 *
 * @param highs a pointer to the HiGHS model object
 * @param row   the index of the row whose bounds are to change
 * @param lower the new lower bound
 * @param upper the new upper bound
 *
 * @returns A non-zero return value indicates that a problem occured
 */
HighsInt Highs_changeRowBounds(void* highs, const HighsInt row,
                               const double lower, const double upper);

/**
 * Change the bounds of multiple rows given by an array of indices.
 *
 * @param highs             a pointer to the HiGHS model object
 * @param num_set_entries   the number of rows to change
 * @param set               an array of size [num_set_entries] with the indices
 *                          of the rows to change
 * @param lower             an array of length [num_set_entries] with the new
 *                          lower bounds
 * @param upper             an array of length [num_set_entries] with the new
 *                          upper bounds
 *
 * @returns A non-zero return value indicates that a problem occured
 */
HighsInt Highs_changeRowsBoundsBySet(void* highs,
                                     const HighsInt num_set_entries,
                                     const HighsInt* set, const double* lower,
                                     const double* upper);

/**
 * Change the bounds of multiple rows given by a mask.
 *
 * @param highs a pointer to the HiGHS model object
 * @param mask  an array of length [numrow] with 1 if the row
 *              bounds should be changed and 0 otherwise
 * @param lower an array of length [numrow] with the new lower bounds
 * @param upper an array of length [numrow] with the new upper bounds
 *
 * @returns A non-zero return value indicates that a problem occured
 */
HighsInt Highs_changeRowsBoundsByMask(void* highs, const HighsInt* mask,
                                      const double* lower, const double* upper);

/**
 * Change a coefficient in the constraint matrix.
 *
 * @param highs a pointer to the HiGHS model object
 * @param row the index of the row to change
 * @param col the index of the col to change
 * @param value the new constraint coefficient
 *
 * @returns A non-zero return value indicates that a problem occured
 */
HighsInt Highs_changeCoeff(void* highs, const HighsInt row, const HighsInt col,
                           const double value);

/**
 * Get the objective sense.
 *
 * @param highs a pointer to the HiGHS model object
 * @param sense stores the current objective sense
 *
 * @returns A non-zero return value indicates that a problem occured
 */
HighsInt Highs_getObjectiveSense(const void* highs, HighsInt* sense);

/**
 * Get the objective offset.
 *
 * @param highs a pointer to the HiGHS model object
 * @param offset stores the current objective offset
 *
 * @returns A non-zero return value indicates that a problem occured
 */
HighsInt Highs_getObjectiveOffset(const void* highs, double* offset);

/**
 * Get data associated with multiple adjacent columns from the model.
 *
 * To query the constraint coefficients, this function should be called twice:
 *  - First, call this function with `matrix_start`, `matrix_index`, and
 *    `matrix_value` as `NULL`. This call will populate `num_nz` with the
 *    number of nonzero elements in the corresponding section of the constraint
 *    matrix.
 *  - Second, allocate new `matrix_index` and `matrix_value` arrays of length
 *    `num_nz` and call this function again to populate the new arrays with
 *    their contents.
 *
 * @param highs         a pointer to the HiGHS model object
 * @param from_col      the first column for which to query data for
 * @param to_col        the last column (inclusive) for which to query data for
 * @param num_col       an integer populated with the number of columns got from
 *                      the model (this should equal `to_col - from_col + 1`)
 * @param costs         array of size [to_col - from_col + 1] for the column
 *                      cost coefficients
 * @param lower         array of size [to_col - from_col + 1] for the column
 *                      lower bounds
 * @param upper         array of size [to_col - from_col + 1] for the column
 *                      upper bounds
 * @param num_nz        an integer populated with the number of non-zero
 *                      elements in the constraint matrix
 * @param matrix_start  array of size [to_col - from_col + 1] with the start
 *                      indices of each
 *                      column in `matrix_index` and `matrix_value`
 * @param matrix_index  array of size [num_nz] with the row indices of each
 *                      element in the constraint matrix
 * @param matrix_value  array of size [num_nz] with the non-zero elements of the
 *                      constraint matrix.
 *
 * @returns A non-zero return value indicates that a problem occured
 */
HighsInt Highs_getColsByRange(const void* highs, const HighsInt from_col,
                              const HighsInt to_col, HighsInt* num_col,
                              double* costs, double* lower, double* upper,
                              HighsInt* num_nz, HighsInt* matrix_start,
                              HighsInt* matrix_index, double* matrix_value);

/**
 * Get data associated with multiple columns given by an array.
 *
 * This function is identical to `Highs_getColsByRange`, except for how the
 * columns are specified.
 *
 * @param num_set_indices   the number of indices in the set
 * @param set               array of size [num_set_entries] with the column
 *                          indices to get
 *
 * @returns A non-zero return value indicates that a problem occured
 */
HighsInt Highs_getColsBySet(const void* highs, const HighsInt num_set_entries,
                            const HighsInt* set, HighsInt* num_col,
                            double* costs, double* lower, double* upper,
                            HighsInt* num_nz, HighsInt* matrix_start,
                            HighsInt* matrix_index, double* matrix_value);

/**
 * Get data associated with multiple columns given by a mask.
 *
 * This function is identical to `Highs_getColsByRange`, except for how the
 * columns are specified.
 *
 * @param mask  array of length [num_col] containing a 1 to get the column and 0
 *              otherwise
 *
 * @returns A non-zero return value indicates that a problem occured
 */
HighsInt Highs_getColsByMask(const void* highs, const HighsInt* mask,
                             HighsInt* num_col, double* costs, double* lower,
                             double* upper, HighsInt* num_nz,
                             HighsInt* matrix_start, HighsInt* matrix_index,
                             double* matrix_value);

/**
 * Get data associated with multiple adjacent rows from the model.
 *
 * To query the constraint coefficients, this function should be called twice:
 *  - First, call this function with `matrix_start`, `matrix_index`, and
 *    `matrix_value` as `NULL`. This call will populate `num_nz` with the
 *    number of nonzero elements in the corresponding section of the constraint
 *    matrix.
 *  - Second, allocate new `matrix_index` and `matrix_value` arrays of length
 *    `num_nz` and call this function again to populate the new arrays with
 *    their contents.
 *
 * @param highs         a pointer to the HiGHS model object
 * @param from_row      the first row for which to query data for
 * @param to_row        the last row (inclusive) for which to query data for
 * @param num_row       an integer populated with the number of row got from the
 *                      model
 * @param lower         array of size [to_row - from_row + 1] for the row lower
 *                      bounds
 * @param upper         array of size [to_row - from_row + 1] for the row upper
 *                      bounds
 * @param num_nz        an integer populated with the number of non-zero
 *                      elements in the constraint matrix
 * @param matrix_start  array of size [to_row - from_row + 1] with the start
 *                      indices of each row in `matrix_index` and `matrix_value`
 * @param matrix_index  array of size [num_nz] with the column indices of each
 *                      element in the constraint matrix
 * @param matrix_value  array of size [num_nz] with the non-zero elements of the
 *                      constraint matrix.
 *
 * @returns A non-zero return value indicates that a problem occured
 */
HighsInt Highs_getRowsByRange(const void* highs, const HighsInt from_row,
                              const HighsInt to_row, HighsInt* num_row,
                              double* lower, double* upper, HighsInt* num_nz,
                              HighsInt* matrix_start, HighsInt* matrix_index,
                              double* matrix_value);

/**
 * Get data associated with multiple rows given by an array.
 *
 * This function is identical to `Highs_getRowsByRange`, except for how the
 * rows are specified.
 *
 * @param num_set_indices   the number of indices in the set
 * @param set               array of size [num_set_entries] with the row indices
 *                          to get
 *
 * @returns A non-zero return value indicates that a problem occured
 */
HighsInt Highs_getRowsBySet(const void* highs, const HighsInt num_set_entries,
                            const HighsInt* set, HighsInt* num_row,
                            double* lower, double* upper, HighsInt* num_nz,
                            HighsInt* matrix_start, HighsInt* matrix_index,
                            double* matrix_value);

/**
 * Get data associated with multiple rows given by a mask.
 *
 * This function is identical to `Highs_getRowsByRange`, except for how the
 * rows are specified.
 *
 * @param mask  array of length [num_row] containing a 1 to get the row and 0
 *              otherwise
 *
 * @returns A non-zero return value indicates that a problem occured
 */
HighsInt Highs_getRowsByMask(const void* highs, const HighsInt* mask,
                             HighsInt* num_row, double* lower, double* upper,
                             HighsInt* num_nz, HighsInt* matrix_start,
                             HighsInt* matrix_index, double* matrix_value);

/**
 * Delete multiple adjacent columns.
 *
 * @param highs     a pointer to the HiGHS model object
 * @param from_col  the index of the first column to delete
 * @param to_col    the index of the last column to delete
 *
 * @returns A non-zero return value indicates that a problem occured
 */
HighsInt Highs_deleteColsByRange(void* highs, const HighsInt from_col,
                                 const HighsInt to_col);

/**
 * Delete multiple columns given by an array of indices.
 *
 * @param highs             a pointer to the HiGHS model object
 * @param num_set_entries   the number of columns to delete
 * @param set               an array of size [num_set_entries] with the indices
 *                          of the columns to delete
 *
 * @returns A non-zero return value indicates that a problem occured
 */
HighsInt Highs_deleteColsBySet(void* highs, const HighsInt num_set_entries,
                               const HighsInt* set);

/**
 * Delete multiple columns given by a mask.
 *
 * @param highs a pointer to the HiGHS model object
 * @param mask  an array of length [numcol] with 1 if the column
 *              should be deleted and 0 otherwise
 *
 * @returns A non-zero return value indicates that a problem occured
 */
HighsInt Highs_deleteColsByMask(void* highs, HighsInt* mask);

/**
 * Delete multiple adjacent rows.
 *
 * @param highs     a pointer to the HiGHS model object
 * @param from_row  the index of the first row to delete
 * @param to_row    the index of the last row to delete
 *
 * @returns A non-zero return value indicates that a problem occured
 */
HighsInt Highs_deleteRowsByRange(void* highs, const int from_row,
                                 const HighsInt to_row);

/**
 * Delete multiple rows given by an array of indices.
 *
 * @param highs             a pointer to the HiGHS model object
 * @param num_set_entries   the number of rows to delete
 * @param set               an array of size [num_set_entries] with the indices
 *                          of the rows to delete
 *
 * @returns A non-zero return value indicates that a problem occured
 */
HighsInt Highs_deleteRowsBySet(void* highs, const HighsInt num_set_entries,
                               const HighsInt* set);

/**
 * Delete multiple rows given by a mask.
 *
 * @param highs a pointer to the HiGHS model object
 * @param mask  an array of length [numrow] with 1 if the row should be deleted
 *              and 0 otherwise
 *
 * @returns A non-zero return value indicates that a problem occured
 */
HighsInt Highs_deleteRowsByMask(void* highs, HighsInt* mask);

/**
 * Scale a column by a constant.
 *
 * Scaling a column modifies the elements in the constraint matrix, the variable
 * bounds, and the objective coefficient.
 *
 * If scaleval < 0, the variable bounds flipped.
 *
 * @param highs     a pointer to the HiGHS model object
 * @param col       the index of the column to scale
 * @param scaleval  the value by which to scale the column
 *
 * @returns A non-zero return value indicates that a problem occured
 */
HighsInt Highs_scaleCol(void* highs, const HighsInt col, const double scaleval);

/**
 * Scale a row by a constant.
 *
 * If scaleval < 0, the row bounds are flipped.
 *
 * @param highs     a pointer to the HiGHS model object
 * @param row       the index of the row to scale
 * @param scaleval  the value by which to scale the row
 *
 * @returns A non-zero return value indicates that a problem occured
 */
HighsInt Highs_scaleRow(void* highs, const HighsInt row, const double scaleval);

/**
 * Return the value of infinity used by HiGHS.
 *
 * @param highs a pointer to the HiGHS model object
 *
 * @returns the value of infinity used by HiGHS
 */
double Highs_getInfinity(const void* highs);

/**
 * Return the number of columns in the model.
 *
 * @param highs a pointer to the HiGHS model object
 *
 * @returns the number of columns in the model
 */
HighsInt Highs_getNumCol(const void* highs);

/**
 * Return the number of rows in the model.
 *
 * @param highs a pointer to the HiGHS model object
 *
 * @returns the number of rows in the model.
 */
HighsInt Highs_getNumRow(const void* highs);

/**
 * Return the number of nonzeros in the constraint matrix of the model.
 *
 * @param highs a pointer to the HiGHS model object
 *
 * @returns the number of nonzeros in the constraint matrix of the model.
 */
HighsInt Highs_getNumNz(const void* highs);

/**
 * Return the number of nonzeroes in the Hessian matrix of the model.
 *
 * @param highs a pointer to the HiGHS model object
 *
 * @returns the number of nonzeroes in the Hessian matrix of the model.
 */
HighsInt Highs_getHessianNumNz(const void* highs);

/**
 * Get the data from a HiGHS model.
 *
 * The input arguments have the same meaning (in a different order) to those
 * used in `Highs_passModel`.
 *
 * Note that all arrays must be pre-allocated to the correct size before calling
 * `Highs_getModel`. Use the following query methods to check the appropriate
 * size:
 *  - `Highs_getNumCol`
 *  - `Highs_getNumRow`
 *  - `Highs_getNumNz`
 *  - `Highs_getHessianNumNz`
 *
 * @returns A non-zero return value indicates that a problem occured
 */
HighsInt Highs_getModel(const void* highs, const HighsInt a_format,
                        const HighsInt q_format, HighsInt* numcol,
                        HighsInt* numrow, HighsInt* numnz,
                        HighsInt* hessian_num_nz, HighsInt* sense,
                        double* offset, double* colcost, double* collower,
                        double* colupper, double* rowlower, double* rowupper,
                        HighsInt* astart, HighsInt* aindex, double* avalue,
                        HighsInt* qstart, HighsInt* qindex, double* qvalue,
                        HighsInt* integrality);

// Fails on Windows and MacOS since string_model_status is destroyed
// after the method returns, so what's returned is a pointer to
// something that no longer exists.
//
// /**
//  * @brief Returns a pointer to a character representation of a model
//  * status
//  */
// const char* Highs_modelStatusToChar(
//     void* highs,
//     HighsInt int_model_status  //!< Status to interpret
// );
//
// Fails on Windows and MacOS since string_solution_status is
// destroyed after the method returns, so what's returned is a pointer
// to something that no longer exists.
//
// /**
//  * @brief Returns a pointer to a character representation of a
//  * solution status
//  */
// const char* Highs_solutionStatusToChar(
//     void* highs,
//     HighsInt int_solution_status  //!< Status to interpret
// );

/**
 * Given a model solved with an interior point method, run crossover to compute
 * a basic feasible solution.
 *
 * @param highs a pointer to the HiGHS model object
 *
 * @returns A non-zero return value indicates that a problem occured
 */
HighsInt Highs_crossover(void* highs);

/**
 * Set a primal-dual solution as a starting point, then run crossover to compute
 * a basic feasible solution.
 *
 * @param highs     a pointer to the HiGHS model object
 * @param n         the number of variables
 * @param m         the number of rows
 * @param col_value array of length [m] with optimal primal solution for each
 *                  column
 * @param col_dual  array of length [n] with optimal dual solution for each
 *                  column
 * @param row_dual  array of length [m] with optimal dual solution for each row
 *
 * @returns A non-zero return value indicates that a problem occured
 */
HighsInt Highs_crossover_set(void* highs, const int n, const int m,
                             double* col_value, double* col_dual,
                             double* row_dual);

// *********************
// * Deprecated methods*
// *********************

HighsInt Highs_call(const HighsInt numcol, const HighsInt numrow,
                    const HighsInt numnz, const double* colcost,
                    const double* collower, const double* colupper,
                    const double* rowlower, const double* rowupper,
                    const HighsInt* astart, const HighsInt* aindex,
                    const double* avalue, double* colvalue, double* coldual,
                    double* rowvalue, double* rowdual, HighsInt* colbasisstatus,
                    HighsInt* rowbasisstatus, HighsInt* modelstatus);

HighsInt Highs_runQuiet(void* highs);

HighsInt Highs_setHighsLogfile(void* highs, const void* logfile);

HighsInt Highs_setHighsOutput(void* highs, const void* outputfile);

HighsInt Highs_getIterationCount(const void* highs);

HighsInt Highs_getSimplexIterationCount(const void* highs);

HighsInt Highs_setHighsBoolOptionValue(void* highs, const char* option,
                                       const HighsInt value);

// void Highs_getLp(
//     void *highs,       //!< HiGHS object reference
//     int* numcol,        //!< number of columns
//     int* numrow,        //!< number of rows
//     int* numnz,         //!< number of entries in the constraint matrix
//     double *colcost,   //!< array of length [numcol] with column costs
//     double *collower,  //!< array of length [numcol] with lower column bounds
//     double *colupper,  //!< array of length [numcol] with upper column bounds
//     double *rowlower,  //!< array of length [numrow] with lower row bounds
//     double *rowupper,  //!< array of length [numrow] with upper row bounds
//     int *astart,       //!< array of length [numcol] with column start
//     indices int *
//         aindex,  //!< array of length [numnz] with row indices of matrix
//         entries
//     double *avalue  //!< array of length [numnz] with value of matrix entries
// );
HighsInt Highs_setHighsIntOptionValue(void* highs, const char* option,
                                      const HighsInt value);

HighsInt Highs_setHighsDoubleOptionValue(void* highs, const char* option,
                                         const double value);

HighsInt Highs_setHighsStringOptionValue(void* highs, const char* option,
                                         const char* value);

HighsInt Highs_setHighsOptionValue(void* highs, const char* option,
                                   const char* value);

HighsInt Highs_getHighsBoolOptionValue(const void* highs, const char* option,
                                       HighsInt* value);

HighsInt Highs_getHighsIntOptionValue(const void* highs, const char* option,
                                      HighsInt* value);

HighsInt Highs_getHighsDoubleOptionValue(const void* highs, const char* option,
                                         double* value);

HighsInt Highs_getHighsStringOptionValue(const void* highs, const char* option,
                                         char* value);

HighsInt Highs_getHighsOptionType(const void* highs, const char* option,
                                  HighsInt* type);

HighsInt Highs_resetHighsOptions(void* highs);

HighsInt Highs_getHighsIntInfoValue(const void* highs, const char* info,
                                    HighsInt* value);

HighsInt Highs_getHighsDoubleInfoValue(const void* highs, const char* info,
                                       double* value);

HighsInt Highs_getNumCols(const void* highs);

HighsInt Highs_getNumRows(const void* highs);

double Highs_getHighsInfinity(const void* highs);

double Highs_getHighsRunTime(const void* highs);

// const char* Highs_highsModelStatusToChar(void* highs,
//                                          HighsInt int_model_status);

HighsInt Highs_setOptionValue(void* highs, const char* option,
                              const char* value);

#ifdef __cplusplus
}
#endif

#endif<|MERGE_RESOLUTION|>--- conflicted
+++ resolved
@@ -389,7 +389,6 @@
 HighsInt Highs_setDoubleOptionValue(void* highs, const char* option,
                                     const double value);
 
-<<<<<<< HEAD
 /**
  * Set a string-valued option.
  *
@@ -401,16 +400,6 @@
  */
 HighsInt Highs_setStringOptionValue(void* highs, const char* option,
                                     const char* value);
-
-// TODO(odow): deprecate this method
-HighsInt Highs_setOptionValue(void* highs, const char* option,
-                              const char* value);
-=======
-HighsInt Highs_getBoolOptionValue(const void* highs,
-                                  const char* option,  //!< name of the option
-                                  HighsInt* value      //!< value of option
-);
->>>>>>> 98393c65
 
 /**
  * Get a boolean-valued option.
