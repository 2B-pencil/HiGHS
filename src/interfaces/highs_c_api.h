--- conflicted
+++ resolved
@@ -1103,7 +1103,6 @@
     const HighsInt value  //!< new value of option
 );
 
-<<<<<<< HEAD
 /**
  * @brief Runs crossover and loads basis. If no basis is found, the values of
  * Highs solution will not be modified. If basis is found they are updated
@@ -1111,27 +1110,6 @@
  * status
  */
 
-=======
-// /**
-//  * @brief Returns the current model
-//  */
-// void Highs_getLp(
-//     void *highs,       //!< HiGHS object reference
-//     int* numcol,        //!< number of columns
-//     int* numrow,        //!< number of rows
-//     int* numnz,         //!< number of entries in the constraint matrix
-//     double *colcost,   //!< array of length [numcol] with column costs
-//     double *collower,  //!< array of length [numcol] with lower column bounds
-//     double *colupper,  //!< array of length [numcol] with upper column bounds
-//     double *rowlower,  //!< array of length [numrow] with lower row bounds
-//     double *rowupper,  //!< array of length [numrow] with upper row bounds
-//     int *astart,       //!< array of length [numcol+1] with column start
-//     indices int *
-//         aindex,  //!< array of length [numnz] with row indices of matrix
-//         entries
-//     double *avalue  //!< array of length [numnz] with value of matrix entries
-// );
->>>>>>> 80e5e10b
 HighsInt Highs_setHighsIntOptionValue(
     void* highs,
     const char* option,   //!< name of the option
