#define PYBIND11_DETAILED_ERROR_MESSAGES 1
#include <pybind11/functional.h>
#include <pybind11/numpy.h>
#include <pybind11/pybind11.h>
#include <pybind11/stl.h>

#include <cassert>

#include "Highs.h"
#include "lp_data/HighsCallback.h"

namespace py = pybind11;
using namespace pybind11::literals;

HighsStatus highs_passModel(Highs* h, HighsModel& model) {
  return h->passModel(model);
}

HighsStatus highs_passModelPointers(
    Highs* h, const HighsInt num_col, const HighsInt num_row,
    const HighsInt num_nz, const HighsInt q_num_nz, const HighsInt a_format,
    const HighsInt q_format, const HighsInt sense, const double offset,
    const py::array_t<double> col_cost, const py::array_t<double> col_lower,
    const py::array_t<double> col_upper, const py::array_t<double> row_lower,
    const py::array_t<double> row_upper, const py::array_t<HighsInt> a_start,
    const py::array_t<HighsInt> a_index, const py::array_t<double> a_value,
    const py::array_t<HighsInt> q_start, const py::array_t<HighsInt> q_index,
    const py::array_t<double> q_value,
    const py::array_t<HighsInt> integrality) {
  py::buffer_info col_cost_info = col_cost.request();
  py::buffer_info col_lower_info = col_lower.request();
  py::buffer_info col_upper_info = col_upper.request();
  py::buffer_info row_lower_info = row_lower.request();
  py::buffer_info row_upper_info = row_upper.request();
  py::buffer_info a_start_info = a_start.request();
  py::buffer_info a_index_info = a_index.request();
  py::buffer_info a_value_info = a_value.request();
  py::buffer_info q_start_info = q_start.request();
  py::buffer_info q_index_info = q_index.request();
  py::buffer_info q_value_info = q_value.request();
  py::buffer_info integrality_info = integrality.request();

  const double* col_cost_ptr = static_cast<double*>(col_cost_info.ptr);
  const double* col_lower_ptr = static_cast<double*>(col_lower_info.ptr);
  const double* col_upper_ptr = static_cast<double*>(col_upper_info.ptr);
  const double* row_lower_ptr = static_cast<double*>(row_lower_info.ptr);
  const double* row_upper_ptr = static_cast<double*>(row_upper_info.ptr);
  const double* a_value_ptr = static_cast<double*>(a_value_info.ptr);
  const double* q_value_ptr = static_cast<double*>(q_value_info.ptr);
  const HighsInt* a_start_ptr = static_cast<HighsInt*>(a_start_info.ptr);
  const HighsInt* a_index_ptr = static_cast<HighsInt*>(a_index_info.ptr);
  const HighsInt* q_start_ptr = static_cast<HighsInt*>(q_start_info.ptr);
  const HighsInt* q_index_ptr = static_cast<HighsInt*>(q_index_info.ptr);
  const HighsInt* integrality_ptr =
      static_cast<HighsInt*>(integrality_info.ptr);

  return h->passModel(
      static_cast<HighsInt>(num_col), static_cast<HighsInt>(num_row),
      static_cast<HighsInt>(num_nz), static_cast<HighsInt>(q_num_nz),
      static_cast<HighsInt>(a_format), static_cast<HighsInt>(q_format),
      static_cast<HighsInt>(sense), offset, col_cost_ptr, col_lower_ptr,
      col_upper_ptr, row_lower_ptr, row_upper_ptr, a_start_ptr, a_index_ptr,
      a_value_ptr, q_start_ptr, q_index_ptr, q_value_ptr, integrality_ptr);
}

HighsStatus highs_passLp(Highs* h, HighsLp& lp) { return h->passModel(lp); }

HighsStatus highs_passLpPointers(
    Highs* h, const HighsInt num_col, const HighsInt num_row,
    const HighsInt num_nz, const HighsInt a_format, const HighsInt sense,
    const double offset, const py::array_t<double> col_cost,
    const py::array_t<double> col_lower, const py::array_t<double> col_upper,
    const py::array_t<double> row_lower, const py::array_t<double> row_upper,
    const py::array_t<HighsInt> a_start, const py::array_t<HighsInt> a_index,
    const py::array_t<double> a_value,
    const py::array_t<HighsInt> integrality) {
  py::buffer_info col_cost_info = col_cost.request();
  py::buffer_info col_lower_info = col_lower.request();
  py::buffer_info col_upper_info = col_upper.request();
  py::buffer_info row_lower_info = row_lower.request();
  py::buffer_info row_upper_info = row_upper.request();
  py::buffer_info a_start_info = a_start.request();
  py::buffer_info a_index_info = a_index.request();
  py::buffer_info a_value_info = a_value.request();
  py::buffer_info integrality_info = integrality.request();

  const double* col_cost_ptr = static_cast<double*>(col_cost_info.ptr);
  const double* col_lower_ptr = static_cast<double*>(col_lower_info.ptr);
  const double* col_upper_ptr = static_cast<double*>(col_upper_info.ptr);
  const double* row_lower_ptr = static_cast<double*>(row_lower_info.ptr);
  const double* row_upper_ptr = static_cast<double*>(row_upper_info.ptr);
  const HighsInt* a_start_ptr = static_cast<HighsInt*>(a_start_info.ptr);
  const HighsInt* a_index_ptr = static_cast<HighsInt*>(a_index_info.ptr);
  const double* a_value_ptr = static_cast<double*>(a_value_info.ptr);
  const HighsInt* integrality_ptr =
      static_cast<HighsInt*>(integrality_info.ptr);

  return h->passModel(
      static_cast<HighsInt>(num_col), static_cast<HighsInt>(num_row),
      static_cast<HighsInt>(num_nz), static_cast<HighsInt>(a_format),
      static_cast<HighsInt>(sense), offset, col_cost_ptr, col_lower_ptr,
      col_upper_ptr, row_lower_ptr, row_upper_ptr, a_start_ptr, a_index_ptr,
      a_value_ptr, integrality_ptr);
}

HighsStatus highs_passHessian(Highs* h, HighsHessian& hessian) {
  return h->passHessian(hessian);
}

HighsStatus highs_passHessianPointers(Highs* h, const HighsInt dim,
                                      const HighsInt num_nz,
                                      const HighsInt format,
                                      const py::array_t<HighsInt> q_start,
                                      const py::array_t<HighsInt> q_index,
                                      const py::array_t<double> q_value) {
  py::buffer_info q_start_info = q_start.request();
  py::buffer_info q_index_info = q_index.request();
  py::buffer_info q_value_info = q_value.request();

  const HighsInt* q_start_ptr = static_cast<HighsInt*>(q_start_info.ptr);
  const HighsInt* q_index_ptr = static_cast<HighsInt*>(q_index_info.ptr);
  const double* q_value_ptr = static_cast<double*>(q_value_info.ptr);

  return h->passHessian(dim, num_nz, format, q_start_ptr, q_index_ptr,
                        q_value_ptr);
}

HighsStatus highs_postsolve(Highs* h, const HighsSolution& solution,
                            const HighsBasis& basis) {
  return h->postsolve(solution, basis);
}

HighsStatus highs_mipPostsolve(Highs* h, const HighsSolution& solution) {
  return h->postsolve(solution);
}

HighsStatus highs_writeSolution(Highs* h, const std::string filename,
                                const HighsInt style) {
  return h->writeSolution(filename, style);
}

// Not needed once getModelStatus(const bool scaled_model) disappears
// from, Highs.h
HighsModelStatus highs_getModelStatus(Highs* h) { return h->getModelStatus(); }

std::tuple<HighsStatus, HighsRanging> highs_getRanging(Highs* h) {
  HighsRanging ranging;
  HighsStatus status = h->getRanging(ranging);
  return std::make_tuple(status, ranging);
}

HighsStatus highs_addRow(Highs* h, double lower, double upper,
                         HighsInt num_new_nz, py::array_t<HighsInt> indices,
                         py::array_t<double> values) {
  py::buffer_info indices_info = indices.request();
  py::buffer_info values_info = values.request();

  HighsInt* indices_ptr = reinterpret_cast<HighsInt*>(indices_info.ptr);
  double* values_ptr = static_cast<double*>(values_info.ptr);

  return h->addRow(lower, upper, num_new_nz, indices_ptr, values_ptr);
}

HighsStatus highs_addRows(Highs* h, HighsInt num_row, py::array_t<double> lower,
                          py::array_t<double> upper, HighsInt num_new_nz,
                          py::array_t<HighsInt> starts,
                          py::array_t<HighsInt> indices,
                          py::array_t<double> values) {
  py::buffer_info lower_info = lower.request();
  py::buffer_info upper_info = upper.request();
  py::buffer_info starts_info = starts.request();
  py::buffer_info indices_info = indices.request();
  py::buffer_info values_info = values.request();

  double* lower_ptr = static_cast<double*>(lower_info.ptr);
  double* upper_ptr = static_cast<double*>(upper_info.ptr);
  HighsInt* starts_ptr = reinterpret_cast<HighsInt*>(starts_info.ptr);
  HighsInt* indices_ptr = reinterpret_cast<HighsInt*>(indices_info.ptr);
  double* values_ptr = static_cast<double*>(values_info.ptr);

  return h->addRows(num_row, lower_ptr, upper_ptr, num_new_nz, starts_ptr,
                    indices_ptr, values_ptr);
}

HighsStatus highs_addCol(Highs* h, double cost, double lower, double upper,
                         HighsInt num_new_nz, py::array_t<HighsInt> indices,
                         py::array_t<double> values) {
  py::buffer_info indices_info = indices.request();
  py::buffer_info values_info = values.request();

  HighsInt* indices_ptr = reinterpret_cast<HighsInt*>(indices_info.ptr);
  double* values_ptr = static_cast<double*>(values_info.ptr);

  return h->addCol(cost, lower, upper, num_new_nz, indices_ptr, values_ptr);
}

HighsStatus highs_addCols(Highs* h, HighsInt num_col, py::array_t<double> cost,
                          py::array_t<double> lower, py::array_t<double> upper,
                          HighsInt num_new_nz, py::array_t<HighsInt> starts,
                          py::array_t<HighsInt> indices,
                          py::array_t<double> values) {
  py::buffer_info cost_info = cost.request();
  py::buffer_info lower_info = lower.request();
  py::buffer_info upper_info = upper.request();
  py::buffer_info starts_info = starts.request();
  py::buffer_info indices_info = indices.request();
  py::buffer_info values_info = values.request();

  double* cost_ptr = static_cast<double*>(cost_info.ptr);
  double* lower_ptr = static_cast<double*>(lower_info.ptr);
  double* upper_ptr = static_cast<double*>(upper_info.ptr);
  HighsInt* starts_ptr = reinterpret_cast<HighsInt*>(starts_info.ptr);
  const HighsInt* indices_ptr = reinterpret_cast<HighsInt*>(indices_info.ptr);
  double* values_ptr = static_cast<double*>(values_info.ptr);

  return h->addCols(num_col, cost_ptr, lower_ptr, upper_ptr, num_new_nz,
                    starts_ptr, indices_ptr, values_ptr);
}

HighsStatus highs_addVar(Highs* h, double lower, double upper) {
  return h->addVar(lower, upper);
}

HighsStatus highs_addVars(Highs* h, HighsInt num_vars,
                          py::array_t<double> lower,
                          py::array_t<double> upper) {
  py::buffer_info lower_info = lower.request();
  py::buffer_info upper_info = upper.request();

  double* lower_ptr = static_cast<double*>(lower_info.ptr);
  double* upper_ptr = static_cast<double*>(upper_info.ptr);

  return h->addVars(num_vars, lower_ptr, upper_ptr);
}

HighsStatus highs_changeColsCost(Highs* h, HighsInt num_set_entries,
                                 py::array_t<HighsInt> indices,
                                 py::array_t<double> cost) {
  py::buffer_info indices_info = indices.request();
  py::buffer_info cost_info = cost.request();

  HighsInt* indices_ptr = static_cast<HighsInt*>(indices_info.ptr);
  double* cost_ptr = static_cast<double*>(cost_info.ptr);

  return h->changeColsCost(num_set_entries, indices_ptr, cost_ptr);
}

HighsStatus highs_changeColsBounds(Highs* h, HighsInt num_set_entries,
                                   py::array_t<HighsInt> indices,
                                   py::array_t<double> lower,
                                   py::array_t<double> upper) {
  py::buffer_info indices_info = indices.request();
  py::buffer_info lower_info = lower.request();
  py::buffer_info upper_info = upper.request();

  HighsInt* indices_ptr = static_cast<HighsInt*>(indices_info.ptr);
  double* lower_ptr = static_cast<double*>(lower_info.ptr);
  double* upper_ptr = static_cast<double*>(upper_info.ptr);

  return h->changeColsBounds(num_set_entries, indices_ptr, lower_ptr,
                             upper_ptr);
}

HighsStatus highs_changeColsIntegrality(Highs* h, HighsInt num_set_entries,
                                        py::array_t<HighsInt> indices,
                                        py::array_t<HighsVarType> integrality) {
  py::buffer_info indices_info = indices.request();
  py::buffer_info integrality_info = integrality.request();

  HighsInt* indices_ptr = static_cast<HighsInt*>(indices_info.ptr);
  HighsVarType* integrality_ptr =
      static_cast<HighsVarType*>(integrality_info.ptr);

  return h->changeColsIntegrality(num_set_entries, indices_ptr,
                                  integrality_ptr);
}

// Same as deleteVars
HighsStatus highs_deleteCols(Highs* h, HighsInt num_set_entries,
                              std::vector<HighsInt>& indices) {
  return h->deleteCols(num_set_entries, indices.data());
}

HighsStatus highs_deleteRows(Highs* h, HighsInt num_set_entries, std::vector<HighsInt>& indices) {
    return h->deleteRows(num_set_entries, indices.data());
}


HighsStatus highs_setSolution(Highs* h, HighsSolution& solution) {
  return h->setSolution(solution);
}

HighsStatus highs_setSparseSolution(Highs* h, HighsInt num_entries,
				    py::array_t<HighsInt> index,
				    py::array_t<double> value) {
  py::buffer_info index_info = index.request();
  py::buffer_info value_info = value.request();

  HighsInt* index_ptr = reinterpret_cast<HighsInt*>(index_info.ptr);
  double* value_ptr = static_cast<double*>(value_info.ptr);

  return h->setSolution(num_entries, index_ptr, value_ptr);
}


HighsStatus highs_setBasis(Highs* h, HighsBasis& basis) {
  return h->setBasis(basis);
}

HighsStatus highs_setLogicalBasis(Highs* h) {
  return h->setBasis();
}

std::tuple<HighsStatus, py::object> highs_getOptionValue(
    Highs* h, const std::string& option) {
  HighsOptionType option_type;
  HighsStatus status = h->getOptionType(option, option_type);

  if (status != HighsStatus::kOk) return std::make_tuple(status, py::cast(0));

  if (option_type == HighsOptionType::kBool) {
    bool value;
    status = h->getOptionValue(option, value);
    return std::make_tuple(status, py::cast(value));
  } else if (option_type == HighsOptionType::kInt) {
    HighsInt value;
    status = h->getOptionValue(option, value);
    return std::make_tuple(status, py::cast(value));
  } else if (option_type == HighsOptionType::kDouble) {
    double value;
    status = h->getOptionValue(option, value);
    return std::make_tuple(status, py::cast(value));
  } else if (option_type == HighsOptionType::kString) {
    std::string value;
    status = h->getOptionValue(option, value);
    return std::make_tuple(status, py::cast(value));
  } else
    return std::make_tuple(HighsStatus::kError, py::cast(0));
}

std::tuple<HighsStatus, HighsOptionType> highs_getOptionType(
    Highs* h, const std::string& option) {
  HighsOptionType option_type;
  HighsStatus status = h->getOptionType(option, option_type);
  return std::make_tuple(status, option_type);
}

HighsStatus highs_writeOptions(Highs* h, const std::string& filename) {
  return h->writeOptions(filename);
}

std::tuple<HighsStatus, py::object> highs_getInfoValue(
    Highs* h, const std::string& info) {
  HighsInfoType info_type;
  HighsStatus status = h->getInfoType(info, info_type);

  if (status != HighsStatus::kOk) return std::make_tuple(status, py::cast(0));

  if (info_type == HighsInfoType::kInt64) {
    int64_t value;
    status = h->getInfoValue(info, value);
    return std::make_tuple(status, py::cast(value));
  } else if (info_type == HighsInfoType::kInt) {
    HighsInt value;
    status = h->getInfoValue(info, value);
    return std::make_tuple(status, py::cast(value));
  } else if (info_type == HighsInfoType::kDouble) {
    double value;
    status = h->getInfoValue(info, value);
    return std::make_tuple(status, py::cast(value));
  } else
    return std::make_tuple(HighsStatus::kError, py::cast(0));
}

std::tuple<HighsStatus, HighsInfoType> highs_getInfoType(
    Highs* h, const std::string& info) {
  HighsInfoType info_type;
  HighsStatus status = h->getInfoType(info, info_type);
  return std::make_tuple(status, info_type);
}

std::tuple<HighsStatus, ObjSense> highs_getObjectiveSense(Highs* h) {
  ObjSense obj_sense;
  HighsStatus status = h->getObjectiveSense(obj_sense);
  return std::make_tuple(status, obj_sense);
}

std::tuple<HighsStatus, double> highs_getObjectiveOffset(Highs* h) {
  double obj_offset;
  HighsStatus status = h->getObjectiveOffset(obj_offset);
  return std::make_tuple(status, obj_offset);
}

std::tuple<HighsStatus, double, double, double, HighsInt> highs_getCol(
    Highs* h, HighsInt col) {
  double cost, lower, upper;
  HighsInt get_num_col;
  HighsInt get_num_nz;
  HighsInt col_ = static_cast<HighsInt>(col);
  HighsStatus status = h->getCols(1, &col_, get_num_col, &cost, &lower, &upper,
                                  get_num_nz, nullptr, nullptr, nullptr);
  return std::make_tuple(status, cost, lower, upper, get_num_nz);
}

std::tuple<HighsStatus, py::array_t<HighsInt>, py::array_t<double>>
highs_getColEntries(Highs* h, HighsInt col) {
  double cost, lower, upper;
  HighsInt get_num_col;
  HighsInt get_num_nz;
  HighsInt col_ = static_cast<HighsInt>(col);
  h->getCols(1, &col_, get_num_col, nullptr, nullptr, nullptr, get_num_nz,
             nullptr, nullptr, nullptr);
  get_num_nz = get_num_nz > 0 ? get_num_nz : 1;
  HighsInt start;
  std::vector<HighsInt> index(get_num_nz);
  std::vector<double> value(get_num_nz);
  HighsInt* index_ptr = static_cast<HighsInt*>(index.data());
  double* value_ptr = static_cast<double*>(value.data());
  HighsStatus status =
      h->getCols(1, &col_, get_num_col, nullptr, nullptr, nullptr, get_num_nz,
                 &start, index_ptr, value_ptr);
  return std::make_tuple(status, py::cast(index), py::cast(value));
}

std::tuple<HighsStatus, double, double, HighsInt> highs_getRow(Highs* h,
                                                               HighsInt row) {
  double cost, lower, upper;
  HighsInt get_num_row;
  HighsInt get_num_nz;
  HighsInt row_ = static_cast<HighsInt>(row);
  HighsStatus status = h->getRows(1, &row_, get_num_row, &lower, &upper,
                                  get_num_nz, nullptr, nullptr, nullptr);
  return std::make_tuple(status, lower, upper, get_num_nz);
}

std::tuple<HighsStatus, py::array_t<HighsInt>, py::array_t<double>>
highs_getRowEntries(Highs* h, HighsInt row) {
  double cost, lower, upper;
  HighsInt get_num_row;
  HighsInt get_num_nz;
  HighsInt row_ = static_cast<HighsInt>(row);
  h->getRows(1, &row_, get_num_row, nullptr, nullptr, get_num_nz, nullptr,
             nullptr, nullptr);
  get_num_nz = get_num_nz > 0 ? get_num_nz : 1;
  HighsInt start;
  std::vector<HighsInt> index(get_num_nz);
  std::vector<double> value(get_num_nz);
  HighsInt* index_ptr = static_cast<HighsInt*>(index.data());
  double* value_ptr = static_cast<double*>(value.data());
  HighsStatus status = h->getRows(1, &row_, get_num_row, nullptr, nullptr,
                                  get_num_nz, &start, index_ptr, value_ptr);
  return std::make_tuple(status, py::cast(index), py::cast(value));
}

std::tuple<HighsStatus, HighsInt, py::array_t<double>, py::array_t<double>,
           py::array_t<double>, HighsInt>
highs_getCols(Highs* h, HighsInt num_set_entries,
              py::array_t<HighsInt> indices) {
  py::buffer_info indices_info = indices.request();
  HighsInt* indices_ptr = static_cast<HighsInt*>(indices_info.ptr);
  // Make sure that the vectors are not empty
  const HighsInt dim = num_set_entries > 0 ? num_set_entries : 1;
  std::vector<double> cost(dim);
  std::vector<double> lower(dim);
  std::vector<double> upper(dim);
  double* cost_ptr = static_cast<double*>(cost.data());
  double* lower_ptr = static_cast<double*>(lower.data());
  double* upper_ptr = static_cast<double*>(upper.data());
  HighsInt get_num_col;
  HighsInt get_num_nz;
  HighsStatus status =
      h->getCols(num_set_entries, indices_ptr, get_num_col, cost_ptr, lower_ptr,
                 upper_ptr, get_num_nz, nullptr, nullptr, nullptr);
  return std::make_tuple(status, get_num_col, py::cast(cost), py::cast(lower),
                         py::cast(upper), get_num_nz);
}

std::tuple<HighsStatus, py::array_t<HighsInt>, py::array_t<HighsInt>,
           py::array_t<double>>
highs_getColsEntries(Highs* h, HighsInt num_set_entries,
                     py::array_t<HighsInt> indices) {
  py::buffer_info indices_info = indices.request();
  HighsInt* indices_ptr = static_cast<HighsInt*>(indices_info.ptr);
  // Make sure that the vectors are not empty
  const HighsInt dim = num_set_entries > 0 ? num_set_entries : 1;
  HighsInt get_num_col;
  HighsInt get_num_nz;
  h->getCols(num_set_entries, indices_ptr, get_num_col, nullptr, nullptr,
             nullptr, get_num_nz, nullptr, nullptr, nullptr);
  get_num_nz = get_num_nz > 0 ? get_num_nz : 1;
  std::vector<HighsInt> start(dim);
  std::vector<HighsInt> index(get_num_nz);
  std::vector<double> value(get_num_nz);
  HighsInt* start_ptr = static_cast<HighsInt*>(start.data());
  HighsInt* index_ptr = static_cast<HighsInt*>(index.data());
  double* value_ptr = static_cast<double*>(value.data());
  HighsStatus status =
      h->getCols(num_set_entries, indices_ptr, get_num_col, nullptr, nullptr,
                 nullptr, get_num_nz, start_ptr, index_ptr, value_ptr);
  return std::make_tuple(status, py::cast(start), py::cast(index),
                         py::cast(value));
}

std::tuple<HighsStatus, HighsInt, py::array_t<double>, py::array_t<double>,
           HighsInt>
highs_getRows(Highs* h, HighsInt num_set_entries,
              py::array_t<HighsInt> indices) {
  py::buffer_info indices_info = indices.request();
  HighsInt* indices_ptr = static_cast<HighsInt*>(indices_info.ptr);
  // Make sure that the vectors are not empty
  const HighsInt dim = num_set_entries > 0 ? num_set_entries : 1;
  std::vector<double> lower(dim);
  std::vector<double> upper(dim);
  double* lower_ptr = static_cast<double*>(lower.data());
  double* upper_ptr = static_cast<double*>(upper.data());
  HighsInt get_num_row;
  HighsInt get_num_nz;
  HighsStatus status =
      h->getRows(num_set_entries, indices_ptr, get_num_row, lower_ptr,
                 upper_ptr, get_num_nz, nullptr, nullptr, nullptr);
  return std::make_tuple(status, get_num_row, py::cast(lower), py::cast(upper),
                         get_num_nz);
}

std::tuple<HighsStatus, py::array_t<HighsInt>, py::array_t<HighsInt>,
           py::array_t<double>>
highs_getRowsEntries(Highs* h, HighsInt num_set_entries,
                     py::array_t<HighsInt> indices) {
  py::buffer_info indices_info = indices.request();
  HighsInt* indices_ptr = static_cast<HighsInt*>(indices_info.ptr);
  // Make sure that the vectors are not empty
  const HighsInt dim = num_set_entries > 0 ? num_set_entries : 1;
  HighsInt get_num_row;
  HighsInt get_num_nz;
  h->getRows(num_set_entries, indices_ptr, get_num_row, nullptr, nullptr,
             get_num_nz, nullptr, nullptr, nullptr);
  get_num_nz = get_num_nz > 0 ? get_num_nz : 1;
  std::vector<HighsInt> start(dim);
  std::vector<HighsInt> index(get_num_nz);
  std::vector<double> value(get_num_nz);
  HighsInt* start_ptr = static_cast<HighsInt*>(start.data());
  HighsInt* index_ptr = static_cast<HighsInt*>(index.data());
  double* value_ptr = static_cast<double*>(value.data());
  HighsStatus status =
      h->getRows(num_set_entries, indices_ptr, get_num_row, nullptr, nullptr,
                 get_num_nz, start_ptr, index_ptr, value_ptr);
  return std::make_tuple(status, py::cast(start), py::cast(index),
                         py::cast(value));
}

std::tuple<HighsStatus, std::string> highs_getColName(Highs* h,
                                                      const HighsInt col) {
  std::string name;
  HighsStatus status = h->getColName(col, name);
  return std::make_tuple(status, name);
}

std::tuple<HighsStatus, int> highs_getColByName(Highs* h,
                                                const std::string name) {
  HighsInt col;
  HighsStatus status = h->getColByName(name, col);
  return std::make_tuple(status, col);
}

std::tuple<HighsStatus, std::string> highs_getRowName(Highs* h,
                                                      const HighsInt row) {
  std::string name;
  HighsStatus status = h->getRowName(row, name);
  return std::make_tuple(status, name);
}

std::tuple<HighsStatus, int> highs_getRowByName(Highs* h,
                                                const std::string name) {
  HighsInt row;
  HighsStatus status = h->getRowByName(name, row);
  return std::make_tuple(status, row);
}


HighsStatus highs_run(Highs* h)
{
  py::gil_scoped_release release;
  HighsStatus status = h->run();
  py::gil_scoped_acquire();
  return status;
}


PYBIND11_MODULE(_core, m) {
  // enum classes
  py::enum_<ObjSense>(m, "ObjSense")
      .value("kMinimize", ObjSense::kMinimize)
      .value("kMaximize", ObjSense::kMaximize);
      // // .export_values();
  py::enum_<MatrixFormat>(m, "MatrixFormat")
      .value("kColwise", MatrixFormat::kColwise)
      .value("kRowwise", MatrixFormat::kRowwise)
      .value("kRowwisePartitioned", MatrixFormat::kRowwisePartitioned);
      // // .export_values();
  py::enum_<HessianFormat>(m, "HessianFormat")
      .value("kTriangular", HessianFormat::kTriangular)
      .value("kSquare", HessianFormat::kSquare);
      // .export_values();
  py::enum_<SolutionStatus>(m, "SolutionStatus")
      .value("kSolutionStatusNone", SolutionStatus::kSolutionStatusNone)
      .value("kSolutionStatusInfeasible",
             SolutionStatus::kSolutionStatusInfeasible)
      .value("kSolutionStatusFeasible", SolutionStatus::kSolutionStatusFeasible)
      .export_values();
  py::enum_<BasisValidity>(m, "BasisValidity")
      .value("kBasisValidityInvalid", BasisValidity::kBasisValidityInvalid)
      .value("kBasisValidityValid", BasisValidity::kBasisValidityValid)
      .export_values();
  py::enum_<HighsModelStatus>(m, "HighsModelStatus")
      .value("kNotset", HighsModelStatus::kNotset)
      .value("kLoadError", HighsModelStatus::kLoadError)
      .value("kModelError", HighsModelStatus::kModelError)
      .value("kPresolveError", HighsModelStatus::kPresolveError)
      .value("kSolveError", HighsModelStatus::kSolveError)
      .value("kPostsolveError", HighsModelStatus::kPostsolveError)
      .value("kModelEmpty", HighsModelStatus::kModelEmpty)
      .value("kOptimal", HighsModelStatus::kOptimal)
      .value("kInfeasible", HighsModelStatus::kInfeasible)
      .value("kUnboundedOrInfeasible", HighsModelStatus::kUnboundedOrInfeasible)
      .value("kUnbounded", HighsModelStatus::kUnbounded)
      .value("kObjectiveBound", HighsModelStatus::kObjectiveBound)
      .value("kObjectiveTarget", HighsModelStatus::kObjectiveTarget)
      .value("kTimeLimit", HighsModelStatus::kTimeLimit)
      .value("kIterationLimit", HighsModelStatus::kIterationLimit)
      .value("kUnknown", HighsModelStatus::kUnknown)
      .value("kSolutionLimit", HighsModelStatus::kSolutionLimit)
      .value("kInterrupt", HighsModelStatus::kInterrupt)
      .value("kMemoryLimit", HighsModelStatus::kMemoryLimit);
      // .export_values();
  py::enum_<HighsPresolveStatus>(m, "HighsPresolveStatus")
      .value("kNotPresolved", HighsPresolveStatus::kNotPresolved)
      .value("kNotReduced", HighsPresolveStatus::kNotReduced)
      .value("kInfeasible", HighsPresolveStatus::kInfeasible)
      .value("kUnboundedOrInfeasible",
             HighsPresolveStatus::kUnboundedOrInfeasible)
      .value("kReduced", HighsPresolveStatus::kReduced)
      .value("kReducedToEmpty", HighsPresolveStatus::kReducedToEmpty)
      .value("kTimeout", HighsPresolveStatus::kTimeout)
      .value("kNullError", HighsPresolveStatus::kNullError)
      .value("kOptionsError", HighsPresolveStatus::kOptionsError);
      // .export_values();
  py::enum_<HighsBasisStatus>(m, "HighsBasisStatus")
      .value("kLower", HighsBasisStatus::kLower)
      .value("kBasic", HighsBasisStatus::kBasic)
      .value("kUpper", HighsBasisStatus::kUpper)
      .value("kZero", HighsBasisStatus::kZero)
      .value("kNonbasic", HighsBasisStatus::kNonbasic);
      // .export_values();
  py::enum_<HighsVarType>(m, "HighsVarType")
      .value("kContinuous", HighsVarType::kContinuous)
      .value("kInteger", HighsVarType::kInteger)
      .value("kSemiContinuous", HighsVarType::kSemiContinuous)
      .value("kSemiInteger", HighsVarType::kSemiInteger);
      // .export_values();
  py::enum_<HighsOptionType>(m, "HighsOptionType")
      .value("kBool", HighsOptionType::kBool)
      .value("kInt", HighsOptionType::kInt)
      .value("kDouble", HighsOptionType::kDouble)
      .value("kString", HighsOptionType::kString);
      // .export_values();
  py::enum_<HighsInfoType>(m, "HighsInfoType")
      .value("kInt64", HighsInfoType::kInt64)
      .value("kInt", HighsInfoType::kInt)
      .value("kDouble", HighsInfoType::kDouble);
      // .export_values();
  py::enum_<HighsStatus>(m, "HighsStatus")
      .value("kError", HighsStatus::kError)
      .value("kOk", HighsStatus::kOk)
      .value("kWarning", HighsStatus::kWarning);
      // .export_values();
  py::enum_<HighsLogType>(m, "HighsLogType")
      .value("kInfo", HighsLogType::kInfo)
      .value("kDetailed", HighsLogType::kDetailed)
      .value("kVerbose", HighsLogType::kVerbose)
      .value("kWarning", HighsLogType::kWarning)
      .value("kError", HighsLogType::kError);
      // .export_values();
  py::enum_<IisStrategy>(m, "IisStrategy")
      .value("kIisStrategyMin", IisStrategy::kIisStrategyMin)
      .value("kIisStrategyFromLpRowPriority", IisStrategy::kIisStrategyFromLpRowPriority)
      .value("kIisStrategyFromLpColPriority", IisStrategy::kIisStrategyFromLpColPriority)
      .value("kIisStrategyMax", IisStrategy::kIisStrategyMax);
      // .export_values();
  py::enum_<IisBoundStatus>(m, "IisBoundStatus")
      .value("kIisBoundStatusDropped", IisBoundStatus::kIisBoundStatusDropped)
      .value("kIisBoundStatusNull", IisBoundStatus::kIisBoundStatusNull)
      .value("kIisBoundStatusFree", IisBoundStatus::kIisBoundStatusFree)
      .value("kIisBoundStatusLower", IisBoundStatus::kIisBoundStatusLower)
      .value("kIisBoundStatusUpper", IisBoundStatus::kIisBoundStatusUpper)
      .value("kIisBoundStatusBoxed", IisBoundStatus::kIisBoundStatusBoxed);
      // .export_values();
  // Classes
  py::class_<HighsSparseMatrix>(m, "HighsSparseMatrix")
      .def(py::init<>())
      .def_readwrite("format_", &HighsSparseMatrix::format_)
      .def_readwrite("num_col_", &HighsSparseMatrix::num_col_)
      .def_readwrite("num_row_", &HighsSparseMatrix::num_row_)
      .def_readwrite("start_", &HighsSparseMatrix::start_)
      .def_readwrite("p_end_", &HighsSparseMatrix::p_end_)
      .def_readwrite("index_", &HighsSparseMatrix::index_)
      .def_readwrite("value_", &HighsSparseMatrix::value_);
  py::class_<HighsLp>(m, "HighsLp")
      .def(py::init<>())
      .def_readwrite("num_col_", &HighsLp::num_col_)
      .def_readwrite("num_row_", &HighsLp::num_row_)
      .def_readwrite("col_cost_", &HighsLp::col_cost_)
      .def_readwrite("col_lower_", &HighsLp::col_lower_)
      .def_readwrite("col_upper_", &HighsLp::col_upper_)
      .def_readwrite("row_lower_", &HighsLp::row_lower_)
      .def_readwrite("row_upper_", &HighsLp::row_upper_)
      .def_readwrite("a_matrix_", &HighsLp::a_matrix_)
      .def_readwrite("sense_", &HighsLp::sense_)
      .def_readwrite("offset_", &HighsLp::offset_)
      .def_readwrite("model_name_", &HighsLp::model_name_)
      .def_readwrite("col_names_", &HighsLp::col_names_)
      .def_readwrite("row_names_", &HighsLp::row_names_)
      .def_readwrite("integrality_", &HighsLp::integrality_)
      .def_readwrite("scale_", &HighsLp::scale_)
      .def_readwrite("is_scaled_", &HighsLp::is_scaled_)
      .def_readwrite("is_moved_", &HighsLp::is_moved_)
      .def_readwrite("mods_", &HighsLp::mods_);
  py::class_<HighsHessian>(m, "HighsHessian")
      .def(py::init<>())
      .def_readwrite("dim_", &HighsHessian::dim_)
      .def_readwrite("format_", &HighsHessian::format_)
      .def_readwrite("start_", &HighsHessian::start_)
      .def_readwrite("index_", &HighsHessian::index_)
      .def_readwrite("value_", &HighsHessian::value_);
  py::class_<HighsModel>(m, "HighsModel")
      .def(py::init<>())
      .def_readwrite("lp_", &HighsModel::lp_)
      .def_readwrite("hessian_", &HighsModel::hessian_);
  py::class_<HighsInfo>(m, "HighsInfo")
      .def(py::init<>())
      .def_readwrite("valid", &HighsInfo::valid)
      .def_readwrite("mip_node_count", &HighsInfo::mip_node_count)
      .def_readwrite("simplex_iteration_count",
                     &HighsInfo::simplex_iteration_count)
      .def_readwrite("ipm_iteration_count", &HighsInfo::ipm_iteration_count)
      .def_readwrite("qp_iteration_count", &HighsInfo::qp_iteration_count)
      .def_readwrite("crossover_iteration_count",
                     &HighsInfo::crossover_iteration_count)
      .def_readwrite("pdlp_iteration_count", &HighsInfo::pdlp_iteration_count)
      .def_readwrite("primal_solution_status",
                     &HighsInfo::primal_solution_status)
      .def_readwrite("dual_solution_status", &HighsInfo::dual_solution_status)
      .def_readwrite("basis_validity", &HighsInfo::basis_validity)
      .def_readwrite("objective_function_value",
                     &HighsInfo::objective_function_value)
      .def_readwrite("mip_dual_bound", &HighsInfo::mip_dual_bound)
      .def_readwrite("mip_gap", &HighsInfo::mip_gap)
      .def_readwrite("max_integrality_violation",
                     &HighsInfo::max_integrality_violation)
      .def_readwrite("num_primal_infeasibilities",
                     &HighsInfo::num_primal_infeasibilities)
      .def_readwrite("max_primal_infeasibility",
                     &HighsInfo::max_primal_infeasibility)
      .def_readwrite("sum_primal_infeasibilities",
                     &HighsInfo::sum_primal_infeasibilities)
      .def_readwrite("num_dual_infeasibilities",
                     &HighsInfo::num_dual_infeasibilities)
      .def_readwrite("max_dual_infeasibility",
                     &HighsInfo::max_dual_infeasibility)
      .def_readwrite("sum_dual_infeasibilities",
                     &HighsInfo::sum_dual_infeasibilities)
      .def_readwrite("max_complementarity_violation",
                     &HighsInfo::max_complementarity_violation)
      .def_readwrite("sum_complementarity_violations",
                     &HighsInfo::sum_complementarity_violations);
  py::class_<HighsOptions>(m, "HighsOptions")
      .def(py::init<>())
      .def_readwrite("presolve", &HighsOptions::presolve)
      .def_readwrite("solver", &HighsOptions::solver)
      .def_readwrite("parallel", &HighsOptions::parallel)
      .def_readwrite("run_crossover", &HighsOptions::run_crossover)
      .def_readwrite("ranging", &HighsOptions::ranging)
      .def_readwrite("time_limit", &HighsOptions::time_limit)
      .def_readwrite("infinite_cost", &HighsOptions::infinite_cost)
      .def_readwrite("infinite_bound", &HighsOptions::infinite_bound)
      .def_readwrite("small_matrix_value", &HighsOptions::small_matrix_value)
      .def_readwrite("large_matrix_value", &HighsOptions::large_matrix_value)
      .def_readwrite("primal_feasibility_tolerance",
                     &HighsOptions::primal_feasibility_tolerance)
      .def_readwrite("dual_feasibility_tolerance",
                     &HighsOptions::dual_feasibility_tolerance)
      .def_readwrite("ipm_optimality_tolerance",
                     &HighsOptions::ipm_optimality_tolerance)
      .def_readwrite("objective_bound", &HighsOptions::objective_bound)
      .def_readwrite("objective_target", &HighsOptions::objective_target)
      .def_readwrite("random_seed", &HighsOptions::random_seed)
      .def_readwrite("threads", &HighsOptions::threads)
      .def_readwrite("highs_debug_level", &HighsOptions::highs_debug_level)
      .def_readwrite("highs_analysis_level",
                     &HighsOptions::highs_analysis_level)
      .def_readwrite("simplex_strategy", &HighsOptions::simplex_strategy)
      .def_readwrite("simplex_scale_strategy",
                     &HighsOptions::simplex_scale_strategy)
      .def_readwrite("simplex_crash_strategy",
                     &HighsOptions::simplex_crash_strategy)
      .def_readwrite("simplex_dual_edge_weight_strategy",
                     &HighsOptions::simplex_dual_edge_weight_strategy)
      .def_readwrite("simplex_primal_edge_weight_strategy",
                     &HighsOptions::simplex_primal_edge_weight_strategy)
      .def_readwrite("simplex_iteration_limit",
                     &HighsOptions::simplex_iteration_limit)
      .def_readwrite("simplex_update_limit",
                     &HighsOptions::simplex_update_limit)
      .def_readwrite("simplex_min_concurrency",
                     &HighsOptions::simplex_min_concurrency)
      .def_readwrite("simplex_max_concurrency",
                     &HighsOptions::simplex_max_concurrency)
      .def_readwrite("ipm_iteration_limit", &HighsOptions::ipm_iteration_limit)
      .def_readwrite("write_model_file", &HighsOptions::write_model_file)
      .def_readwrite("solution_file", &HighsOptions::solution_file)
      .def_readwrite("log_file", &HighsOptions::log_file)
      .def_readwrite("write_model_to_file", &HighsOptions::write_model_to_file)
      .def_readwrite("write_solution_to_file",
                     &HighsOptions::write_solution_to_file)
      .def_readwrite("write_solution_style",
                     &HighsOptions::write_solution_style)
      .def_readwrite("output_flag", &HighsOptions::output_flag)
      .def_readwrite("log_to_console", &HighsOptions::log_to_console)
      .def_readwrite("log_dev_level", &HighsOptions::log_dev_level)
      .def_readwrite("allow_unbounded_or_infeasible",
                     &HighsOptions::allow_unbounded_or_infeasible)
      .def_readwrite("allowed_matrix_scale_factor",
                     &HighsOptions::allowed_matrix_scale_factor)
      .def_readwrite("ipx_dualize_strategy",
                     &HighsOptions::ipx_dualize_strategy)
      .def_readwrite("simplex_dualize_strategy",
                     &HighsOptions::simplex_dualize_strategy)
      .def_readwrite("simplex_permute_strategy",
                     &HighsOptions::simplex_permute_strategy)
      .def_readwrite("simplex_price_strategy",
                     &HighsOptions::simplex_price_strategy)
      .def_readwrite("mip_detect_symmetry", &HighsOptions::mip_detect_symmetry)
      .def_readwrite("mip_max_nodes", &HighsOptions::mip_max_nodes)
      .def_readwrite("mip_max_stall_nodes", &HighsOptions::mip_max_stall_nodes)
      .def_readwrite("mip_max_leaves", &HighsOptions::mip_max_leaves)
      .def_readwrite("mip_max_improving_sols",
                     &HighsOptions::mip_max_improving_sols)
      .def_readwrite("mip_lp_age_limit", &HighsOptions::mip_lp_age_limit)
      .def_readwrite("mip_pool_age_limit", &HighsOptions::mip_pool_age_limit)
      .def_readwrite("mip_pool_soft_limit", &HighsOptions::mip_pool_soft_limit)
      .def_readwrite("mip_pscost_minreliable",
                     &HighsOptions::mip_pscost_minreliable)
      .def_readwrite("mip_min_cliquetable_entries_for_parallelism",
                     &HighsOptions::mip_min_cliquetable_entries_for_parallelism)
      .def_readwrite("mip_report_level", &HighsOptions::mip_report_level)
      .def_readwrite("mip_feasibility_tolerance",
                     &HighsOptions::mip_feasibility_tolerance)
      .def_readwrite("mip_rel_gap", &HighsOptions::mip_rel_gap)
      .def_readwrite("mip_abs_gap", &HighsOptions::mip_abs_gap)
      .def_readwrite("mip_heuristic_effort",
                     &HighsOptions::mip_heuristic_effort)
      .def_readwrite("mip_min_logging_interval",
                     &HighsOptions::mip_min_logging_interval);
  py::class_<Highs>(m, "_Highs")
      .def(py::init<>())
      .def("version", &Highs::version)
      .def("versionMajor", &Highs::versionMajor)
      .def("versionMinor", &Highs::versionMinor)
      .def("versionPatch", &Highs::versionPatch)
      .def("githash", &Highs::githash)
      .def("clear", &Highs::clear)
      .def("clearModel", &Highs::clearModel)
      .def("clearSolver", &Highs::clearSolver)
      .def("passModel", &highs_passModel)
      .def("passModel", &highs_passModelPointers)
      .def("passModel", &highs_passLp)
      .def("passModel", &highs_passLpPointers)
      .def("passHessian", &highs_passHessian)
      .def("passHessian", &highs_passHessianPointers)
      .def("passColName", &Highs::passColName)
      .def("passRowName", &Highs::passRowName)
      .def("readModel", &Highs::readModel)
      .def("readBasis", &Highs::readBasis)
      .def("writeBasis", &Highs::writeBasis)
      .def("postsolve", &highs_postsolve)
      .def("postsolve", &highs_mipPostsolve)
<<<<<<< HEAD
      .def("run", &highs_run)
=======
      .def("run", &Highs::run)
      .def("feasibilityRelaxation", 
     [](Highs& self, double global_lower_penalty, double global_upper_penalty, double global_rhs_penalty,
        py::object local_lower_penalty, py::object local_upper_penalty, py::object local_rhs_penalty) {
         std::vector<double> llp, lup, lrp;
         const double* llp_ptr = nullptr;
         const double* lup_ptr = nullptr;
         const double* lrp_ptr = nullptr;

         if (!local_lower_penalty.is_none()) {
             llp = local_lower_penalty.cast<std::vector<double>>();
             llp_ptr = llp.data();
         }
         if (!local_upper_penalty.is_none()) {
             lup = local_upper_penalty.cast<std::vector<double>>();
             lup_ptr = lup.data();
         }
         if (!local_rhs_penalty.is_none()) {
             lrp = local_rhs_penalty.cast<std::vector<double>>();
             lrp_ptr = lrp.data();
         }

         return self.feasibilityRelaxation(global_lower_penalty, global_upper_penalty, global_rhs_penalty,
                                           llp_ptr, lup_ptr, lrp_ptr);
     },
     py::arg("global_lower_penalty"),
     py::arg("global_upper_penalty"),
     py::arg("global_rhs_penalty"),
     py::arg("local_lower_penalty") = py::none(),
     py::arg("local_upper_penalty") = py::none(),
     py::arg("local_rhs_penalty") = py::none())
      .def("getIis", &Highs::getIis)
>>>>>>> 61f72a3a
      .def("presolve", &Highs::presolve)
      .def("writeSolution", &highs_writeSolution)
      .def("readSolution", &Highs::readSolution)
      .def("setOptionValue",
           static_cast<HighsStatus (Highs::*)(const std::string&, const bool)>(
               &Highs::setOptionValue))
      .def("setOptionValue",
           static_cast<HighsStatus (Highs::*)(const std::string&, const int)>(
               &Highs::setOptionValue))
      .def(
          "setOptionValue",
          static_cast<HighsStatus (Highs::*)(const std::string&, const double)>(
              &Highs::setOptionValue))
      .def("setOptionValue",
           static_cast<HighsStatus (Highs::*)(
               const std::string&, const std::string&)>(&Highs::setOptionValue))
      .def("readOptions", &Highs::readOptions)
      .def("passOptions", &Highs::passOptions)
      .def("getOptions", &Highs::getOptions)
      .def("getOptionValue", &highs_getOptionValue)
      //    .def("getOptionName", &highs_getOptionName)
      .def("getOptionType", &highs_getOptionType)
      .def("resetOptions", &Highs::resetOptions)
      .def("writeOptions", &highs_writeOptions)
      //    .def("getBoolOptionValues", &highs_getBoolOptionValues)
      //    .def("getIntOptionValues", &highs_getIntOptionValues)
      //    .def("getDoubleOptionValues", &highs_getDoubleOptionValues)
      //    .def("getStringOptionValues", &highs_getStringOptionValues)
      .def("getInfo", &Highs::getInfo)
      .def("getInfoValue", &highs_getInfoValue)
      .def("getInfoType", &highs_getInfoType)
      .def("writeInfo", &Highs::writeInfo)
      .def("getInfinity", &Highs::getInfinity)
      .def("getRunTime", &Highs::getRunTime)
      .def("getPresolvedLp", &Highs::getPresolvedLp)
      //    .def("getPresolvedModel", &Highs::getPresolvedModel)
      //    .def("getPresolveLog", &Highs::getPresolveLog)
      .def("getLp", &Highs::getLp)
      .def("getModel", &Highs::getModel)
      .def("getSolution", &Highs::getSolution)
      .def("getSavedMipSolutions", &Highs::getSavedMipSolutions)
      .def("getBasis", &Highs::getBasis)
      // &highs_getModelStatus not needed once getModelStatus(const bool
      // scaled_model) disappears from, Highs.h
      .def("getModelStatus", &highs_getModelStatus)  //&Highs::getModelStatus)
      .def("getModelPresolveStatus", &Highs::getModelPresolveStatus)
      .def("getRanging", &highs_getRanging)
      .def("getObjectiveValue", &Highs::getObjectiveValue)
      .def("getNumCol", &Highs::getNumCol)
      .def("getNumRow", &Highs::getNumRow)
      .def("getNumNz", &Highs::getNumNz)
      .def("getHessianNumNz", &Highs::getHessianNumNz)
      .def("getObjectiveSense", &highs_getObjectiveSense)
      .def("getObjectiveOffset", &highs_getObjectiveOffset)

      .def("getCol", &highs_getCol)
      .def("getColEntries", &highs_getColEntries)
      .def("getRow", &highs_getRow)
      .def("getRowEntries", &highs_getRowEntries)

      .def("getCols", &highs_getCols)
      .def("getColsEntries", &highs_getColsEntries)
      .def("getRows", &highs_getRows)
      .def("getRowsEntries", &highs_getRowsEntries)

      .def("getColName", &highs_getColName)
      .def("getColByName", &highs_getColByName)
      .def("getRowName", &highs_getRowName)
      .def("getRowByName", &highs_getRowByName)

      .def("writeModel", &Highs::writeModel)
      .def("writePresolvedModel", &Highs::writePresolvedModel)
      .def("crossover", &Highs::crossover)
      .def("changeObjectiveSense", &Highs::changeObjectiveSense)
      .def("changeObjectiveOffset", &Highs::changeObjectiveOffset)
      .def("changeColIntegrality", &Highs::changeColIntegrality)
      .def("changeColCost", &Highs::changeColCost)
      .def("changeColBounds", &Highs::changeColBounds)
      .def("changeRowBounds", &Highs::changeRowBounds)
      .def("changeCoeff", &Highs::changeCoeff)
      .def("addRows", &highs_addRows)
      .def("addRow", &highs_addRow)
      .def("addCol", &highs_addCol)
      .def("addCols", &highs_addCols)
      .def("addVar", &highs_addVar)
      .def("addVars", &highs_addVars)
      .def("changeColsCost", &highs_changeColsCost)
      .def("changeColsBounds", &highs_changeColsBounds)
      .def("changeColsIntegrality", &highs_changeColsIntegrality)
      .def("deleteCols", &highs_deleteCols)
      .def("deleteVars", &highs_deleteCols) // alias
      .def("deleteRows", &highs_deleteRows)
      .def("setSolution", &highs_setSolution)
      .def("setSolution", &highs_setSparseSolution)
      .def("setBasis", &highs_setBasis)
      .def("setBasis", &highs_setLogicalBasis)
      .def("modelStatusToString", &Highs::modelStatusToString)
      .def("solutionStatusToString", &Highs::solutionStatusToString)
      .def("basisStatusToString", &Highs::basisStatusToString)
      .def("basisValidityToString", &Highs::basisValidityToString)
      .def(
          "setCallback",
          static_cast<HighsStatus (Highs::*)(HighsCallbackFunctionType, void*)>(
              &Highs::setCallback))
      .def("startCallback",
           static_cast<HighsStatus (Highs::*)(const HighsCallbackType)>(
               &Highs::startCallback))
      .def("stopCallback",
           static_cast<HighsStatus (Highs::*)(const HighsCallbackType)>(
               &Highs::stopCallback))
      .def("startCallbackInt", static_cast<HighsStatus (Highs::*)(const int)>(
                                   &Highs::startCallback))
      .def("stopCallbackInt", static_cast<HighsStatus (Highs::*)(const int)>(
                                  &Highs::stopCallback));

  py::class_<HighsIis>(m, "HighsIis")
    .def(py::init<>())
    .def("invalidate", &HighsIis::invalidate)
    .def_readwrite("valid", &HighsIis::valid_)
    .def_readwrite("strategy", &HighsIis::strategy_)
    .def_readwrite("col_index", &HighsIis::col_index_)
    .def_readwrite("row_index", &HighsIis::row_index_)
    .def_readwrite("col_bound", &HighsIis::col_bound_)
    .def_readwrite("row_bound", &HighsIis::row_bound_)
    .def_readwrite("info", &HighsIis::info_);
  // structs
  py::class_<HighsSolution>(m, "HighsSolution")
      .def(py::init<>())
      .def_readwrite("value_valid", &HighsSolution::value_valid)
      .def_readwrite("dual_valid", &HighsSolution::dual_valid)
      .def_readwrite("col_value", &HighsSolution::col_value)
      .def_readwrite("col_dual", &HighsSolution::col_dual)
      .def_readwrite("row_value", &HighsSolution::row_value)
      .def_readwrite("row_dual", &HighsSolution::row_dual);
  py::class_<HighsObjectiveSolution>(m, "HighsObjectiveSolution")
      .def(py::init<>())
      .def_readwrite("objective", &HighsObjectiveSolution::objective)
      .def_readwrite("col_value", &HighsObjectiveSolution::col_value);
  py::class_<HighsBasis>(m, "HighsBasis")
      .def(py::init<>())
      .def_readwrite("valid", &HighsBasis::valid)
      .def_readwrite("alien", &HighsBasis::alien)
      .def_readwrite("was_alien", &HighsBasis::was_alien)
      .def_readwrite("debug_id", &HighsBasis::debug_id)
      .def_readwrite("debug_update_count", &HighsBasis::debug_update_count)
      .def_readwrite("debug_origin_name", &HighsBasis::debug_origin_name)
      .def_readwrite("col_status", &HighsBasis::col_status)
      .def_readwrite("row_status", &HighsBasis::row_status);
  py::class_<HighsRangingRecord>(m, "HighsRangingRecord")
      .def(py::init<>())
      .def_readwrite("value_", &HighsRangingRecord::value_)
      .def_readwrite("objective_", &HighsRangingRecord::objective_)
      .def_readwrite("in_var_", &HighsRangingRecord::in_var_)
      .def_readwrite("ou_var_", &HighsRangingRecord::ou_var_);
  py::class_<HighsRanging>(m, "HighsRanging")
      .def(py::init<>())
      .def_readwrite("valid", &HighsRanging::valid)
      .def_readwrite("col_cost_up", &HighsRanging::col_cost_up)
      .def_readwrite("col_cost_dn", &HighsRanging::col_cost_dn)
      .def_readwrite("col_bound_up", &HighsRanging::col_bound_up)
      .def_readwrite("col_bound_dn", &HighsRanging::col_bound_dn)
      .def_readwrite("row_bound_up", &HighsRanging::row_bound_up)
      .def_readwrite("row_bound_dn", &HighsRanging::row_bound_dn);
  py::class_<HighsIisInfo>(m, "HighsIisInfo")
    .def(py::init<>())
    .def_readwrite("simplex_time", &HighsIisInfo::simplex_time)
    .def_readwrite("simplex_iterations", &HighsIisInfo::simplex_iterations);
  // constants
  m.attr("kHighsInf") = kHighsInf;
  m.attr("kHighsIInf") = kHighsIInf;

  m.attr("HIGHS_VERSION_MAJOR") = HIGHS_VERSION_MAJOR;
  m.attr("HIGHS_VERSION_MINOR") = HIGHS_VERSION_MINOR;
  m.attr("HIGHS_VERSION_PATCH") = HIGHS_VERSION_PATCH;

  // Submodules
  py::module_ simplex_constants =
      m.def_submodule("simplex_constants", "Submodule for simplex constants");

  py::enum_<SimplexStrategy>(simplex_constants, "SimplexStrategy")
      .value("kSimplexStrategyMin", SimplexStrategy::kSimplexStrategyMin)
      .value("kSimplexStrategyChoose", SimplexStrategy::kSimplexStrategyChoose)
      .value("kSimplexStrategyDual", SimplexStrategy::kSimplexStrategyDual)
      .value("kSimplexStrategyDualPlain",
             SimplexStrategy::kSimplexStrategyDualPlain)
      .value("kSimplexStrategyDualTasks",
             SimplexStrategy::kSimplexStrategyDualTasks)
      .value("kSimplexStrategyDualMulti",
             SimplexStrategy::kSimplexStrategyDualMulti)
      .value("kSimplexStrategyPrimal", SimplexStrategy::kSimplexStrategyPrimal)
      .value("kSimplexStrategyMax", SimplexStrategy::kSimplexStrategyMax)
      .value("kSimplexStrategyNum", SimplexStrategy::kSimplexStrategyNum)
      .export_values();  // needed since it isn't an enum class
  py::enum_<SimplexUnscaledSolutionStrategy>(simplex_constants,
                                             "SimplexUnscaledSolutionStrategy")
      .value(
          "kSimplexUnscaledSolutionStrategyMin",
          SimplexUnscaledSolutionStrategy::kSimplexUnscaledSolutionStrategyMin)
      .value(
          "kSimplexUnscaledSolutionStrategyNone",
          SimplexUnscaledSolutionStrategy::kSimplexUnscaledSolutionStrategyNone)
      .value("kSimplexUnscaledSolutionStrategyRefine",
             SimplexUnscaledSolutionStrategy::
                 kSimplexUnscaledSolutionStrategyRefine)
      .value("kSimplexUnscaledSolutionStrategyDirect",
             SimplexUnscaledSolutionStrategy::
                 kSimplexUnscaledSolutionStrategyDirect)
      .value(
          "kSimplexUnscaledSolutionStrategyMax",
          SimplexUnscaledSolutionStrategy::kSimplexUnscaledSolutionStrategyMax)
      .value(
          "kSimplexUnscaledSolutionStrategyNum",
          SimplexUnscaledSolutionStrategy::kSimplexUnscaledSolutionStrategyNum)
      .export_values();
  py::enum_<SimplexSolvePhase>(simplex_constants, "SimplexSolvePhase")
      .value("kSolvePhaseMin", SimplexSolvePhase::kSolvePhaseMin)
      .value("kSolvePhaseError", SimplexSolvePhase::kSolvePhaseError)
      .value("kSolvePhaseExit", SimplexSolvePhase::kSolvePhaseExit)
      .value("kSolvePhaseUnknown", SimplexSolvePhase::kSolvePhaseUnknown)
      .value("kSolvePhaseOptimal", SimplexSolvePhase::kSolvePhaseOptimal)
      .value("kSolvePhase1", SimplexSolvePhase::kSolvePhase1)
      .value("kSolvePhase2", SimplexSolvePhase::kSolvePhase2)
      .value("kSolvePhasePrimalInfeasibleCleanup",
             SimplexSolvePhase::kSolvePhasePrimalInfeasibleCleanup)
      .value("kSolvePhaseOptimalCleanup",
             SimplexSolvePhase::kSolvePhaseOptimalCleanup)
      .value("kSolvePhaseTabooBasis", SimplexSolvePhase::kSolvePhaseTabooBasis)
      .value("kSolvePhaseMax", SimplexSolvePhase::kSolvePhaseMax)
      .export_values();
  py::enum_<SimplexEdgeWeightStrategy>(simplex_constants,
                                       "SimplexEdgeWeightStrategy")
      .value("kSimplexEdgeWeightStrategyMin",
             SimplexEdgeWeightStrategy::kSimplexEdgeWeightStrategyMin)
      .value("kSimplexEdgeWeightStrategyChoose",
             SimplexEdgeWeightStrategy::kSimplexEdgeWeightStrategyChoose)
      .value("kSimplexEdgeWeightStrategyDantzig",
             SimplexEdgeWeightStrategy::kSimplexEdgeWeightStrategyDantzig)
      .value("kSimplexEdgeWeightStrategyDevex",
             SimplexEdgeWeightStrategy::kSimplexEdgeWeightStrategyDevex)
      .value("kSimplexEdgeWeightStrategySteepestEdge",
             SimplexEdgeWeightStrategy::kSimplexEdgeWeightStrategySteepestEdge)
      .value("kSimplexEdgeWeightStrategyMax",
             SimplexEdgeWeightStrategy::kSimplexEdgeWeightStrategyMax)
      .export_values();
  py::enum_<SimplexPriceStrategy>(simplex_constants, "SimplexPriceStrategy")
      .value("kSimplexPriceStrategyMin",
             SimplexPriceStrategy::kSimplexPriceStrategyMin)
      .value("kSimplexPriceStrategyCol",
             SimplexPriceStrategy::kSimplexPriceStrategyCol)
      .value("kSimplexPriceStrategyRow",
             SimplexPriceStrategy::kSimplexPriceStrategyRow)
      .value("kSimplexPriceStrategyRowSwitch",
             SimplexPriceStrategy::kSimplexPriceStrategyRowSwitch)
      .value("kSimplexPriceStrategyRowSwitchColSwitch",
             SimplexPriceStrategy::kSimplexPriceStrategyRowSwitchColSwitch)
      .value("kSimplexPriceStrategyMax",
             SimplexPriceStrategy::kSimplexPriceStrategyMax)
      .export_values();
  py::enum_<SimplexPivotalRowRefinementStrategy>(
      simplex_constants, "SimplexPivotalRowRefinementStrategy")
      .value("kSimplexInfeasibilityProofRefinementMin",
             SimplexPivotalRowRefinementStrategy::
                 kSimplexInfeasibilityProofRefinementMin)
      .value("kSimplexInfeasibilityProofRefinementNo",
             SimplexPivotalRowRefinementStrategy::
                 kSimplexInfeasibilityProofRefinementNo)
      .value("kSimplexInfeasibilityProofRefinementUnscaledLp",
             SimplexPivotalRowRefinementStrategy::
                 kSimplexInfeasibilityProofRefinementUnscaledLp)
      .value("kSimplexInfeasibilityProofRefinementAlsoScaledLp",
             SimplexPivotalRowRefinementStrategy::
                 kSimplexInfeasibilityProofRefinementAlsoScaledLp)
      .value("kSimplexInfeasibilityProofRefinementMax",
             SimplexPivotalRowRefinementStrategy::
                 kSimplexInfeasibilityProofRefinementMax)
      .export_values();
  py::enum_<SimplexPrimalCorrectionStrategy>(simplex_constants,
                                             "SimplexPrimalCorrectionStrategy")
      .value(
          "kSimplexPrimalCorrectionStrategyNone",
          SimplexPrimalCorrectionStrategy::kSimplexPrimalCorrectionStrategyNone)
      .value("kSimplexPrimalCorrectionStrategyInRebuild",
             SimplexPrimalCorrectionStrategy::
                 kSimplexPrimalCorrectionStrategyInRebuild)
      .value("kSimplexPrimalCorrectionStrategyAlways",
             SimplexPrimalCorrectionStrategy::
                 kSimplexPrimalCorrectionStrategyAlways)
      .export_values();
  py::enum_<SimplexNlaOperation>(simplex_constants, "SimplexNlaOperation")
      .value("kSimplexNlaNull", SimplexNlaOperation::kSimplexNlaNull)
      .value("kSimplexNlaBtranFull", SimplexNlaOperation::kSimplexNlaBtranFull)
      .value("kSimplexNlaPriceFull", SimplexNlaOperation::kSimplexNlaPriceFull)
      .value("kSimplexNlaBtranBasicFeasibilityChange",
             SimplexNlaOperation::kSimplexNlaBtranBasicFeasibilityChange)
      // .value("kSimplexNlaPriceBasicFeasibilityChange",
      //        /khighsSimplexNlaOperation::kSimplexNlaPriceBasicFeasibilityChange)
      .value("kSimplexNlaBtranEp", SimplexNlaOperation::kSimplexNlaBtranEp)
      .value("kSimplexNlaPriceAp", SimplexNlaOperation::kSimplexNlaPriceAp)
      .value("kSimplexNlaFtran", SimplexNlaOperation::kSimplexNlaFtran)
      .value("kSimplexNlaFtranBfrt", SimplexNlaOperation::kSimplexNlaFtranBfrt)
      .value("kSimplexNlaFtranDse", SimplexNlaOperation::kSimplexNlaFtranDse)
      .value("kSimplexNlaBtranPse", SimplexNlaOperation::kSimplexNlaBtranPse)
      .value("kNumSimplexNlaOperation",
             SimplexNlaOperation::kNumSimplexNlaOperation)
      .export_values();
  py::enum_<EdgeWeightMode>(simplex_constants, "EdgeWeightMode")
      .value("kDantzig", EdgeWeightMode::kDantzig)
      .value("kDevex", EdgeWeightMode::kDevex)
      .value("kSteepestEdge", EdgeWeightMode::kSteepestEdge)
      .value("kCount", EdgeWeightMode::kCount);
  py::module_ callbacks = m.def_submodule("cb", "Callback interface submodule");
  // Types for interface
  py::enum_<HighsCallbackType>(callbacks, "HighsCallbackType")
      .value("kCallbackMin", HighsCallbackType::kCallbackMin)
      .value("kCallbackLogging", HighsCallbackType::kCallbackLogging)
      .value("kCallbackSimplexInterrupt",
             HighsCallbackType::kCallbackSimplexInterrupt)
      .value("kCallbackIpmInterrupt", HighsCallbackType::kCallbackIpmInterrupt)
      .value("kCallbackMipImprovingSolution",
             HighsCallbackType::kCallbackMipImprovingSolution)
      .value("kCallbackMipLogging", HighsCallbackType::kCallbackMipLogging)
      .value("kCallbackMipInterrupt", HighsCallbackType::kCallbackMipInterrupt)
      .value("kCallbackMipGetCutPool", HighsCallbackType::kCallbackMipGetCutPool)
      .value("kCallbackMipDefineLazyConstraints",
	     HighsCallbackType::kCallbackMipDefineLazyConstraints)
      .value("kCallbackMax", HighsCallbackType::kCallbackMax)
      .value("kNumCallbackType", HighsCallbackType::kNumCallbackType)
      .export_values();
  // Classes
  py::class_<HighsCallbackDataOut>(callbacks, "HighsCallbackDataOut")
      .def(py::init<>())
      .def_readwrite("log_type", &HighsCallbackDataOut::log_type)
      .def_readwrite("running_time", &HighsCallbackDataOut::running_time)
      .def_readwrite("simplex_iteration_count",
                     &HighsCallbackDataOut::simplex_iteration_count)
      .def_readwrite("ipm_iteration_count",
                     &HighsCallbackDataOut::ipm_iteration_count)
      .def_readwrite("pdlp_iteration_count",
                     &HighsCallbackDataOut::pdlp_iteration_count)
      .def_readwrite("objective_function_value",
                     &HighsCallbackDataOut::objective_function_value)
      .def_readwrite("mip_node_count", &HighsCallbackDataOut::mip_node_count)
      .def_readwrite("mip_primal_bound",
                     &HighsCallbackDataOut::mip_primal_bound)
      .def_readwrite("mip_dual_bound", &HighsCallbackDataOut::mip_dual_bound)
      .def_readwrite("mip_gap", &HighsCallbackDataOut::mip_gap)
      .def_property(
          "mip_solution",
          [](const HighsCallbackDataOut& self) -> py::array {
            // XXX: This is clearly wrong, most likely we need to have the
            // length as an input data parameter
            return py::array(3, self.mip_solution);
          },
          [](HighsCallbackDataOut& self, py::array_t<double> new_mip_solution) {
                      self.mip_solution = new_mip_solution.mutable_data();
          });
  py::class_<HighsCallbackDataIn>(callbacks, "HighsCallbackDataIn")
      .def(py::init<>())
      .def_readwrite("user_interrupt", &HighsCallbackDataIn::user_interrupt);
}<|MERGE_RESOLUTION|>--- conflicted
+++ resolved
@@ -883,10 +883,7 @@
       .def("writeBasis", &Highs::writeBasis)
       .def("postsolve", &highs_postsolve)
       .def("postsolve", &highs_mipPostsolve)
-<<<<<<< HEAD
       .def("run", &highs_run)
-=======
-      .def("run", &Highs::run)
       .def("feasibilityRelaxation", 
      [](Highs& self, double global_lower_penalty, double global_upper_penalty, double global_rhs_penalty,
         py::object local_lower_penalty, py::object local_upper_penalty, py::object local_rhs_penalty) {
@@ -918,7 +915,6 @@
      py::arg("local_upper_penalty") = py::none(),
      py::arg("local_rhs_penalty") = py::none())
       .def("getIis", &Highs::getIis)
->>>>>>> 61f72a3a
       .def("presolve", &Highs::presolve)
       .def("writeSolution", &highs_writeSolution)
       .def("readSolution", &Highs::readSolution)
