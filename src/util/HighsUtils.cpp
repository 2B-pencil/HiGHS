/* * * * * * * * * * * * * * * * * * * * * * * * * * * * * * * * * * * * */
/*                                                                       */
/*    This file is part of the HiGHS linear optimization suite           */
/*                                                                       */
/*    Written and engineered 2008-2023 by Julian Hall, Ivet Galabova,    */
/*    Leona Gottwald and Michael Feldmeier                               */
/*                                                                       */
/*    Available as open-source under the MIT License                     */
/*                                                                       */
/* * * * * * * * * * * * * * * * * * * * * * * * * * * * * * * * * * * * */
/**@file util/HighsUtils.cpp
 * @brief Class-independent utilities for HiGHS
 */

#include "util/HighsUtils.h"

#include <algorithm>
#include <cmath>
#include <cstdio>
#include <vector>

#include "util/HighsSort.h"

bool create(HighsIndexCollection& index_collection, const HighsInt from_col,
            const HighsInt to_col, const HighsInt dimension) {
  if (from_col < 0) return false;
  if (to_col >= dimension) return false;
  index_collection.dimension_ = dimension;
  index_collection.is_interval_ = true;
  index_collection.from_ = from_col;
  index_collection.to_ = to_col;
  return true;
}

bool create(HighsIndexCollection& index_collection,
            const HighsInt num_set_entries, const HighsInt* set,
            const HighsInt dimension) {
  // Create an index collection for the given set - so long as it is strictly
  // ordered
  index_collection.dimension_ = dimension;
  index_collection.is_set_ = true;
  index_collection.set_ = {set, set + num_set_entries};
  index_collection.set_num_entries_ = num_set_entries;
  if (!increasingSetOk(index_collection.set_, 1, 0, true)) return false;
  return true;
}

void create(HighsIndexCollection& index_collection, const HighsInt* mask,
            const HighsInt dimension) {
  // Create an index collection for the given mask
  index_collection.dimension_ = dimension;
  index_collection.is_mask_ = true;
  index_collection.mask_ = {mask, mask + dimension};
}

void highsSparseTranspose(HighsInt numRow, HighsInt numCol,
                          const std::vector<HighsInt>& Astart,
                          const std::vector<HighsInt>& Aindex,
                          const std::vector<double>& Avalue,
                          std::vector<HighsInt>& ARstart,
                          std::vector<HighsInt>& ARindex,
                          std::vector<double>& ARvalue) {
  // Make a AR copy
  std::vector<HighsInt> iwork(numRow, 0);
  ARstart.resize(numRow + 1, 0);
  HighsInt AcountX = Aindex.size();
  ARindex.resize(AcountX);
  ARvalue.resize(AcountX);
  for (HighsInt k = 0; k < AcountX; k++) {
    assert(Aindex[k] < numRow);
    iwork[Aindex[k]]++;
  }
  for (HighsInt i = 1; i <= numRow; i++)
    ARstart[i] = ARstart[i - 1] + iwork[i - 1];
  for (HighsInt i = 0; i < numRow; i++) iwork[i] = ARstart[i];
  for (HighsInt iCol = 0; iCol < numCol; iCol++) {
    for (HighsInt k = Astart[iCol]; k < Astart[iCol + 1]; k++) {
      HighsInt iRow = Aindex[k];
      HighsInt iPut = iwork[iRow]++;
      ARindex[iPut] = iCol;
      ARvalue[iPut] = Avalue[k];
    }
  }
}

bool ok(const HighsIndexCollection& index_collection) {
  // Check parameter for each technique of defining an index collection
  if (index_collection.is_interval_) {
    // Changing by interval: check the parameters and that check set and mask
    // are false
    if (index_collection.is_set_) {
      printf("Index collection is both interval and set\n");
      return false;
    }
    if (index_collection.is_mask_) {
      printf("Index collection is both interval and mask\n");
      return false;
    }
    if (index_collection.from_ < 0) {
      printf("Index interval lower limit is %" HIGHSINT_FORMAT " < 0\n",
             index_collection.from_);
      return false;
    }
    if (index_collection.to_ > index_collection.dimension_ - 1) {
      printf("Index interval upper limit is %" HIGHSINT_FORMAT
             " > %" HIGHSINT_FORMAT "\n",
             index_collection.to_, index_collection.dimension_ - 1);
      return false;
    }
  } else if (index_collection.is_set_) {
    // Changing by set: check the parameters and check that interval and mask
    // are false
    if (index_collection.is_interval_) {
      printf("Index collection is both set and interval\n");
      return false;
    }
    if (index_collection.is_mask_) {
      printf("Index collection is both set and mask\n");
      return false;
    }
    if (index_collection.set_.empty()) {
      printf("Index set is NULL\n");
      return false;
    }
    // Check that the values in the vector of integers are ascending
    const vector<HighsInt>& set = index_collection.set_;
    const HighsInt num_entries = index_collection.set_num_entries_;
    const HighsInt entry_upper = index_collection.dimension_ - 1;
    HighsInt prev_set_entry = -1;
    for (HighsInt k = 0; k < num_entries; k++) {
      if (set[k] < 0 || set[k] > entry_upper) {
        printf("Index set entry set[%" HIGHSINT_FORMAT "] = %" HIGHSINT_FORMAT
               " is out of bounds [0, %" HIGHSINT_FORMAT "]\n",
               k, set[k], entry_upper);
        return false;
      }
      if (set[k] <= prev_set_entry) {
        printf("Index set entry set[%" HIGHSINT_FORMAT "] = %" HIGHSINT_FORMAT
               " is not greater than "
               "previous entry %" HIGHSINT_FORMAT "\n",
               k, set[k], prev_set_entry);
        return false;
      }
      prev_set_entry = set[k];
    }
    // This was the old check done independently, and should be
    // equivalent.
    assert(increasingSetOk(set, 0, entry_upper, true));
  } else if (index_collection.is_mask_) {
    // Changing by mask: check the parameters and check that set and interval
    // are false
    if (index_collection.mask_.empty()) {
      printf("Index mask is NULL\n");
      return false;
    }
    if (index_collection.is_interval_) {
      printf("Index collection is both mask and interval\n");
      return false;
    }
    if (index_collection.is_set_) {
      printf("Index collection is both mask and set\n");
      return false;
    }
  } else {
    // No method defined
    printf("Undefined index collection\n");
    return false;
  }
  return true;
}

void limits(const HighsIndexCollection& index_collection, HighsInt& from_k,
            HighsInt& to_k) {
  if (index_collection.is_interval_) {
    from_k = index_collection.from_;
    to_k = index_collection.to_;
  } else if (index_collection.is_set_) {
    from_k = 0;
    to_k = index_collection.set_num_entries_ - 1;
  } else if (index_collection.is_mask_) {
    from_k = 0;
    to_k = index_collection.dimension_ - 1;
  } else {
    assert(1 == 0);
  }
}

void updateOutInIndex(const HighsIndexCollection& index_collection,
                      HighsInt& out_from_ix, HighsInt& out_to_ix,
                      HighsInt& in_from_ix, HighsInt& in_to_ix,
                      HighsInt& current_set_entry) {
  if (index_collection.is_interval_) {
    out_from_ix = index_collection.from_;
    out_to_ix = index_collection.to_;
    in_from_ix = index_collection.to_ + 1;
    in_to_ix = index_collection.dimension_ - 1;
  } else if (index_collection.is_set_) {
    out_from_ix = index_collection.set_[current_set_entry];
    out_to_ix = out_from_ix;
    current_set_entry++;
    HighsInt current_set_entry0 = current_set_entry;
    for (HighsInt set_entry = current_set_entry0;
         set_entry < index_collection.set_num_entries_; set_entry++) {
      HighsInt ix = index_collection.set_[set_entry];
      if (ix > out_to_ix + 1) break;
      out_to_ix = index_collection.set_[current_set_entry];
      current_set_entry++;
    }
    in_from_ix = out_to_ix + 1;
    if (current_set_entry < index_collection.set_num_entries_) {
      in_to_ix = index_collection.set_[current_set_entry] - 1;
    } else {
      // Account for getting to the end of the set
      in_to_ix = index_collection.dimension_ - 1;
    }
  } else {
    out_from_ix = in_to_ix + 1;
    out_to_ix = index_collection.dimension_ - 1;
    for (HighsInt ix = in_to_ix + 1; ix < index_collection.dimension_; ix++) {
      if (!index_collection.mask_[ix]) {
        out_to_ix = ix - 1;
        break;
      }
    }
    in_from_ix = out_to_ix + 1;
    in_to_ix = index_collection.dimension_ - 1;
    for (HighsInt ix = out_to_ix + 1; ix < index_collection.dimension_; ix++) {
      if (index_collection.mask_[ix]) {
        in_to_ix = ix - 1;
        break;
      }
    }
  }
}

HighsInt dataSize(const HighsIndexCollection& index_collection) {
  if (index_collection.is_set_) {
    return index_collection.set_num_entries_;
  } else {
    if (index_collection.is_interval_) {
      return index_collection.to_ - index_collection.from_ + 1;
    } else {
      return index_collection.dimension_;
    }
  }
}

bool highsVarTypeUserDataNotNull(const HighsLogOptions& log_options,
                                 const HighsVarType* user_data,
                                 const std::string name) {
  bool null_data = false;
  if (user_data == NULL) {
    highsLogUser(log_options, HighsLogType::kError,
                 "User-supplied %s are NULL\n", name.c_str());
    null_data = true;
  }
  assert(!null_data);
  return null_data;
}

bool intUserDataNotNull(const HighsLogOptions& log_options,
                        const HighsInt* user_data, const std::string name) {
  bool null_data = false;
  if (user_data == NULL) {
    highsLogUser(log_options, HighsLogType::kError,
                 "User-supplied %s are NULL\n", name.c_str());
    null_data = true;
  }
  assert(!null_data);
  return null_data;
}

bool doubleUserDataNotNull(const HighsLogOptions& log_options,
                           const double* user_data, const std::string name) {
  bool null_data = false;
  if (user_data == NULL) {
    highsLogUser(log_options, HighsLogType::kError,
                 "User-supplied %s are NULL\n", name.c_str());
    null_data = true;
  }
  assert(!null_data);
  return null_data;
}

double getNorm2(const std::vector<double> values) {
  double sum = 0;
  HighsInt values_size = values.size();
  for (HighsInt i = 0; i < values_size; i++) sum += values[i] * values[i];
  return sum;
}

bool highs_isInfinity(double val) {
  if (val >= kHighsInf) return true;
  return false;
}

double highsRelativeDifference(const double v0, const double v1) {
  return fabs(v0 - v1) / std::max(v0, std::max(v1, 1.0));
}

void analyseVectorValues(const HighsLogOptions* log_options,
                         const std::string message, HighsInt vecDim,
                         const std::vector<double>& vec, bool analyseValueList,
                         std::string model_name) {
  if (vecDim == 0) return;
  double log10 = log(10.0);
  const HighsInt nVK = 20;
  HighsInt nNz = 0;
  HighsInt nPosInfV = 0;
  HighsInt nNegInfV = 0;
  std::vector<HighsInt> posVK;
  std::vector<HighsInt> negVK;
  posVK.resize(nVK + 1, 0);
  negVK.resize(nVK + 1, 0);

  const HighsInt VLsMxZ = 10;
  std::vector<HighsInt> VLsK;
  std::vector<double> VLsV;
  VLsK.resize(VLsMxZ, 0);
  VLsV.resize(VLsMxZ, 0);
  // Ensure that 1.0 and -1.0 are counted
  const HighsInt PlusOneIx = 0;
  const HighsInt MinusOneIx = 1;
  bool excessVLsV = false;
  HighsInt VLsZ = 2;
  VLsV[PlusOneIx] = 1.0;
  VLsV[MinusOneIx] = -1.0;
  double min_abs_value = kHighsInf;
  double max_abs_value = 0;
  for (HighsInt ix = 0; ix < vecDim; ix++) {
    double v = vec[ix];
    double absV = std::fabs(v);
    if (absV) {
      min_abs_value = std::min(absV, min_abs_value);
      max_abs_value = std::max(absV, max_abs_value);
    }
    HighsInt log10V;
    if (absV > 0) {
      // Nonzero value
      nNz++;
      if (highs_isInfinity(-v)) {
        //-Inf value
        nNegInfV++;
      } else if (highs_isInfinity(v)) {
        //+Inf value
        nPosInfV++;
      } else {
        // Finite nonzero value
        if (absV == 1) {
          log10V = 0;
        } else if (absV == 10) {
          log10V = 1;
        } else if (absV == 100) {
          log10V = 2;
        } else if (absV == 1000) {
          log10V = 3;
        } else {
          log10V = log(absV) / log10;
        }
        if (log10V >= 0) {
          HighsInt k = std::min(log10V, nVK);
          posVK[k]++;
        } else {
          HighsInt k = std::min(-log10V, nVK);
          negVK[k]++;
        }
      }
    }
    if (analyseValueList) {
      if (v == 1.0) {
        VLsK[PlusOneIx]++;
      } else if (v == -1.0) {
        VLsK[MinusOneIx]++;
      } else {
        HighsInt fdIx = -1;
        for (HighsInt ix = 2; ix < VLsZ; ix++) {
          if (v == VLsV[ix]) {
            fdIx = ix;
            break;
          }
        }
        if (fdIx == -1) {
          // New value
          if (VLsZ < VLsMxZ) {
            fdIx = VLsZ;
            VLsV[fdIx] = v;
            VLsK[fdIx]++;
            VLsZ++;
          } else {
            excessVLsV = true;
          }
        } else {
          // Existing value
          VLsK[fdIx]++;
        }
      }
    }
  }  // for (HighsInt ix = 0; ix < vecDim; ix++)
  // If there are no nonzeros, min_abs_value retains its starting
  // value of inf
  if (!nNz) min_abs_value = 0;
  highsReportDevInfo(
<<<<<<< HEAD
      log_options,
      highsFormatToString(
          "%s of dimension %" HIGHSINT_FORMAT " with %" HIGHSINT_FORMAT
          " nonzeros (%3d%%) in [%11.4g, %11.4g]\n",
          message.c_str(), vecDim, nNz, int(1e2 * double(nNz) / double(vecDim)),
          min_abs_value, max_abs_value));
=======
      log_options, highsFormatToString(
                       "%s - %d/%d nonzeros (%3d%%) - in [%11.4g, %11.4g]\n",
                       message.c_str(), int(nNz), int(vecDim),
                       int(100 * nNz / vecDim), min_abs_value, max_abs_value));
>>>>>>> 1fc6c237
  if (nNegInfV > 0)
    highsReportDevInfo(
        log_options, highsFormatToString(
                         "%12" HIGHSINT_FORMAT " values are -Inf\n", nNegInfV));
  if (nPosInfV > 0)
    highsReportDevInfo(
        log_options, highsFormatToString(
                         "%12" HIGHSINT_FORMAT " values are +Inf\n", nPosInfV));
  HighsInt k = nVK;
  HighsInt vK = posVK[k];
  if (vK > 0)
    highsReportDevInfo(log_options, highsFormatToString(
                                        "%12" HIGHSINT_FORMAT
                                        " values satisfy 10^(%3" HIGHSINT_FORMAT
                                        ") <= v < Inf\n",
                                        vK, k));
  for (HighsInt k = nVK - 1; k >= 0; k--) {
    HighsInt vK = posVK[k];
    if (vK > 0)
      highsReportDevInfo(
          log_options,
          highsFormatToString("%12" HIGHSINT_FORMAT
                              " values satisfy 10^(%3" HIGHSINT_FORMAT
                              ") <= v < 10^(%3" HIGHSINT_FORMAT ")\n",
                              vK, k, k + 1));
  }
  for (HighsInt k = 1; k <= nVK; k++) {
    HighsInt vK = negVK[k];
    if (vK > 0)
      highsReportDevInfo(
          log_options,
          highsFormatToString("%12" HIGHSINT_FORMAT
                              " values satisfy 10^(%3" HIGHSINT_FORMAT
                              ") <= v < 10^(%3" HIGHSINT_FORMAT ")\n",
                              vK, -k, 1 - k));
  }
  vK = vecDim - nNz;
  if (vK > 0)
    highsReportDevInfo(
        log_options,
        highsFormatToString("%12" HIGHSINT_FORMAT " values are zero\n", vK));
  if (analyseValueList) {
    highsReportDevInfo(log_options,
                       highsFormatToString("           Value distribution:"));
    if (excessVLsV)
      highsReportDevInfo(
          log_options,
          highsFormatToString(
              " More than %" HIGHSINT_FORMAT " different values", VLsZ));
    highsReportDevInfo(
        log_options, highsFormatToString("\n            Value        Count\n"));
    for (HighsInt ix = 0; ix < VLsZ; ix++) {
      if (!VLsK[ix]) continue;
      HighsInt pct = ((100.0 * VLsK[ix]) / vecDim) + 0.5;
      highsReportDevInfo(log_options,
                         highsFormatToString("     %12g %12" HIGHSINT_FORMAT
                                             " (%3" HIGHSINT_FORMAT "%%)\n",
                                             VLsV[ix], VLsK[ix], pct));
    }
    highsReportDevInfo(
        log_options,
        highsFormatToString("grep_value_distrib,%s,%" HIGHSINT_FORMAT "",
                            model_name.c_str(), VLsZ));
    highsReportDevInfo(log_options, highsFormatToString(","));
    if (excessVLsV) highsReportDevInfo(log_options, highsFormatToString("!"));
    for (HighsInt ix = 0; ix < VLsZ; ix++)
      highsReportDevInfo(log_options, highsFormatToString(",%g", VLsV[ix]));
    highsReportDevInfo(log_options, highsFormatToString("\n"));
  }
}

void analyseVectorValues(const HighsLogOptions* log_options,
                         const std::string message, HighsInt vecDim,
                         const std::vector<HighsInt>& vec,
                         std::string model_name) {
  const bool analyseValueList = true;
  if (vecDim == 0) return;
  const HighsInt VLsMxZ = 10;
  std::vector<std::pair<HighsInt, HighsInt>> VLs;
  // Ensure that 1.0 and -1.0 are counted
  const HighsInt PlusOneIx = 0;
  const HighsInt MinusOneIx = 1;
  bool excessVLsV = false;
  HighsInt VLsZ = 0;
  HighsInt min_value = kHighsIInf;
  HighsInt max_value = 0;
  HighsInt nNz = 0;

  for (HighsInt ix = 0; ix < vecDim; ix++) {
    HighsInt v = vec[ix];
    min_value = std::min(v, min_value);
    max_value = std::max(v, max_value);
    if (v != 0) nNz++;

    HighsInt fdIx = -1;
    for (HighsInt ix = 0; ix < VLsZ; ix++) {
      if (v == VLs[ix].first) {
        fdIx = ix;
        break;
      }
    }
    if (fdIx == -1) {
      // New value
      if (VLsZ < VLsMxZ) {
        fdIx = VLsZ;
        VLs.push_back(std::make_pair(v, 1));
        VLsZ++;
      } else {
        excessVLsV = true;
      }
    } else {
      // Existing value
      VLs[fdIx].second++;
    }
  }
  assert(VLsZ == int(VLs.size()));
  std::sort(VLs.begin(), VLs.end());
  highsReportDevInfo(
      log_options,
      highsFormatToString(
          "%s of dimension %d with %d nonzeros (%3d%%) in [%d, %d]\n",
          message.c_str(), int(vecDim), int(nNz), int(100 * nNz / vecDim),
          int(min_value), int(max_value)));
  highsReportDevInfo(log_options,
                     highsFormatToString("           Value distribution:"));
  if (excessVLsV)
    highsReportDevInfo(
        log_options,
        highsFormatToString(" More than %" HIGHSINT_FORMAT " different values",
                            VLsZ));
  highsReportDevInfo(log_options,
                     highsFormatToString("\n            Value        Count\n"));
  for (HighsInt ix = 0; ix < VLsZ; ix++) {
    if (!VLs[ix].second) continue;
    HighsInt pct = ((100.0 * VLs[ix].second) / vecDim) + 0.5;
    highsReportDevInfo(log_options,
                       highsFormatToString("     %12d %12d (%3d%%)\n",
                                           VLs[ix].first, VLs[ix].second, pct));
  }
  /*
  highsReportDevInfo(log_options,
                     highsFormatToString("grep_value_distrib,%s,%"
  HIGHSINT_FORMAT "", model_name.c_str(), VLsZ));
  highsReportDevInfo(log_options, highsFormatToString(","));
  if (excessVLsV) highsReportDevInfo(log_options, highsFormatToString("!"));
  for (HighsInt ix = 0; ix < VLsZ; ix++)
    highsReportDevInfo(log_options, highsFormatToString(",%g", VLs[ix].first));
  highsReportDevInfo(log_options, highsFormatToString("\n"));
  */
}

void analyseMatrixSparsity(const HighsLogOptions& log_options,
                           const char* message, HighsInt numCol,
                           HighsInt numRow, const std::vector<HighsInt>& Astart,
                           const std::vector<HighsInt>& Aindex) {
  if (numCol == 0) return;
  std::vector<HighsInt> rowCount;
  std::vector<HighsInt> colCount;

  rowCount.assign(numRow, 0);
  colCount.resize(numCol);

  for (HighsInt col = 0; col < numCol; col++) {
    colCount[col] = Astart[col + 1] - Astart[col];
    for (HighsInt el = Astart[col]; el < Astart[col + 1]; el++)
      rowCount[Aindex[el]]++;
  }
  analyseVectorValues(&log_options, "Column counts", numCol, colCount);
  analyseVectorValues(&log_options, "Row counts", numRow, rowCount);

  const HighsInt maxCat = 10;
  std::vector<HighsInt> CatV;
  std::vector<HighsInt> rowCatK;
  std::vector<HighsInt> colCatK;
  CatV.resize(maxCat + 1);
  rowCatK.assign(maxCat + 1, 0);
  colCatK.assign(maxCat + 1, 0);

  CatV[1] = 1;
  for (HighsInt cat = 2; cat < maxCat + 1; cat++) {
    CatV[cat] = 2 * CatV[cat - 1];
  }

  HighsInt maxRowCount = 0;
  HighsInt maxColCount = 0;
  for (HighsInt col = 0; col < numCol; col++) {
    maxColCount = std::max(colCount[col], maxColCount);
    HighsInt fdCat = maxCat;
    for (HighsInt cat = 0; cat < maxCat - 1; cat++) {
      if (colCount[col] < CatV[cat + 1]) {
        fdCat = cat;
        break;
      }
    }
    colCatK[fdCat]++;
  }

  for (HighsInt row = 0; row < numRow; row++) {
    maxRowCount = std::max(rowCount[row], maxRowCount);
    HighsInt fdCat = maxCat;
    for (HighsInt cat = 0; cat < maxCat - 1; cat++) {
      if (rowCount[row] < CatV[cat + 1]) {
        fdCat = cat;
        break;
      }
    }
    rowCatK[fdCat]++;
  }

  highsLogDev(log_options, HighsLogType::kInfo, "\n%s\n\n", message);
  HighsInt lastRpCat = -1;
  for (HighsInt cat = 0; cat < maxCat + 1; cat++) {
    if (colCatK[cat]) lastRpCat = cat;
  }
  HighsInt cat = maxCat;
  if (colCatK[cat]) lastRpCat = cat;
  HighsInt pct;
  double v;
  for (HighsInt cat = 0; cat < lastRpCat; cat++) {
    v = 100 * colCatK[cat];
    v = v / numCol + 0.5;
    pct = v;
    highsLogDev(log_options, HighsLogType::kInfo,
                "%12" HIGHSINT_FORMAT " (%3" HIGHSINT_FORMAT
                "%%) columns of count in [%3" HIGHSINT_FORMAT
                ", %3" HIGHSINT_FORMAT "]\n",
                colCatK[cat], pct, CatV[cat], CatV[cat + 1] - 1);
  }

  cat = lastRpCat;
  v = 100 * colCatK[cat];
  v = v / numCol + 0.5;
  pct = v;
  if (cat == maxCat) {
    highsLogDev(log_options, HighsLogType::kInfo,
                "%12" HIGHSINT_FORMAT " (%3" HIGHSINT_FORMAT
                "%%) columns of count in [%3" HIGHSINT_FORMAT ", inf]\n",
                colCatK[cat], pct, CatV[cat]);
  } else {
    highsLogDev(log_options, HighsLogType::kInfo,
                "%12" HIGHSINT_FORMAT " (%3" HIGHSINT_FORMAT
                "%%) columns of count in [%3" HIGHSINT_FORMAT
                ", %3" HIGHSINT_FORMAT "]\n",
                colCatK[cat], pct, CatV[cat], CatV[cat + 1] - 1);
  }
  highsLogDev(log_options, HighsLogType::kInfo,
              "Max count is %" HIGHSINT_FORMAT " / %" HIGHSINT_FORMAT "\n\n",
              maxColCount, numRow);

  lastRpCat = -1;
  for (HighsInt cat = 0; cat < maxCat + 1; cat++) {
    if (rowCatK[cat]) lastRpCat = cat;
  }
  cat = maxCat;
  if (rowCatK[cat]) lastRpCat = cat;
  pct = 0;
  v = 0;
  for (HighsInt cat = 0; cat < lastRpCat; cat++) {
    v = 100 * rowCatK[cat];
    v = v / numRow + 0.5;
    pct = v;
    highsLogDev(log_options, HighsLogType::kInfo,
                "%12" HIGHSINT_FORMAT " (%3" HIGHSINT_FORMAT
                "%%)    rows of count in [%3" HIGHSINT_FORMAT
                ", %3" HIGHSINT_FORMAT "]\n",
                rowCatK[cat], pct, CatV[cat], CatV[cat + 1] - 1);
  }

  cat = lastRpCat;
  v = 100 * rowCatK[cat];
  v = v / numRow + 0.5;
  pct = v;
  if (cat == maxCat) {
    highsLogDev(log_options, HighsLogType::kInfo,
                "%12" HIGHSINT_FORMAT " (%3" HIGHSINT_FORMAT
                "%%)    rows of count in [%3" HIGHSINT_FORMAT ", inf]\n",
                rowCatK[cat], pct, CatV[cat]);
  } else {
    highsLogDev(log_options, HighsLogType::kInfo,
                "%12" HIGHSINT_FORMAT " (%3" HIGHSINT_FORMAT
                "%%)    rows of count in [%3" HIGHSINT_FORMAT
                ", %3" HIGHSINT_FORMAT "]\n",
                rowCatK[cat], pct, CatV[cat], CatV[cat + 1] - 1);
  }
  highsLogDev(log_options, HighsLogType::kInfo,
              "Max count is %" HIGHSINT_FORMAT " / %" HIGHSINT_FORMAT "\n",
              maxRowCount, numCol);
}

bool initialiseValueDistribution(const std::string distribution_name,
                                 const std::string value_name,
                                 const double min_value_limit,
                                 const double max_value_limit,
                                 const double base_value_limit,
                                 HighsValueDistribution& value_distribution) {
  assert(min_value_limit > 0);
  assert(max_value_limit > 0);
  assert(base_value_limit > 1);
  value_distribution.distribution_name_ = distribution_name;
  value_distribution.value_name_ = value_name;
  if (min_value_limit <= 0) return false;
  if (max_value_limit < min_value_limit) return false;
  HighsInt num_count;
  if (min_value_limit == max_value_limit) {
    // For counting values below and above a value
    num_count = 1;
  } else {
    if (base_value_limit <= 0) return false;
    const double log_ratio = log(max_value_limit / min_value_limit);
    const double log_base_value_limit = log(base_value_limit);
    //    printf("initialiseValueDistribution: log_ratio = %g;
    //    log_base_value_limit = %g; log_ratio/log_base_value_limit = %g\n",
    //	   log_ratio, log_base_value_limit, log_ratio/log_base_value_limit);
    num_count = log_ratio / log_base_value_limit + 1;
  }
  //  printf("initialiseValueDistribution: num_count = %" HIGHSINT_FORMAT "\n",
  //  num_count);
  value_distribution.count_.assign(num_count + 1, 0);
  value_distribution.limit_.assign(num_count, 0);
  value_distribution.limit_[0] = min_value_limit;
  //  printf("Interval  0 is [%10.4g, %10.4g)\n", 0.0,
  //  value_distribution.limit_[0]);
  for (HighsInt i = 1; i < num_count; i++) {
    value_distribution.limit_[i] =
        base_value_limit * value_distribution.limit_[i - 1];
    //    printf("Interval %2" HIGHSINT_FORMAT " is [%10.4g, %10.4g)\n", i,
    //    value_distribution.limit_[i-1], value_distribution.limit_[i]);
  }
  //  printf("Interval %2" HIGHSINT_FORMAT " is [%10.4g, inf)\n", num_count,
  //  value_distribution.limit_[num_count-1]);
  value_distribution.num_count_ = num_count;
  value_distribution.num_zero_ = 0;
  value_distribution.num_one_ = 0;
  value_distribution.min_value_ = kHighsInf;
  value_distribution.max_value_ = 0;
  value_distribution.sum_count_ = 0;
  return true;
}

bool updateValueDistribution(const double value,
                             HighsValueDistribution& value_distribution) {
  if (value_distribution.num_count_ < 0) return false;
  value_distribution.sum_count_++;
  const double abs_value = fabs(value);
  value_distribution.min_value_ =
      std::min(abs_value, value_distribution.min_value_);
  value_distribution.max_value_ =
      std::max(abs_value, value_distribution.max_value_);
  if (!abs_value) {
    value_distribution.num_zero_++;
    return true;
  }
  if (abs_value == 1.0) {
    value_distribution.num_one_++;
    return true;
  }
  for (HighsInt i = 0; i < value_distribution.num_count_; i++) {
    if (abs_value < value_distribution.limit_[i]) {
      value_distribution.count_[i]++;
      return true;
    }
  }
  value_distribution.count_[value_distribution.num_count_]++;
  return true;
}

double doublePercentage(const HighsInt of, const HighsInt in) {
  return ((100.0 * of) / in);
}

HighsInt integerPercentage(const HighsInt of, const HighsInt in) {
  const double double_percentage = ((100.0 * of) / in) + 0.4999;
  return (HighsInt)double_percentage;
}

bool logValueDistribution(const HighsLogOptions& log_options,
                          const HighsValueDistribution& value_distribution,
                          const HighsInt mu) {
  if (value_distribution.sum_count_ <= 0) return false;
  const HighsInt num_count = value_distribution.num_count_;
  if (num_count < 0) return false;
  if (value_distribution.distribution_name_ != "")
    highsLogDev(log_options, HighsLogType::kInfo, "\n%s\n",
                value_distribution.distribution_name_.c_str());
  std::string value_name = value_distribution.value_name_;
  bool not_reported_ones = true;
  HighsInt sum_count =
      value_distribution.num_zero_ + value_distribution.num_one_;
  const double min_value = value_distribution.min_value_;
  for (HighsInt i = 0; i < num_count + 1; i++)
    sum_count += value_distribution.count_[i];
  if (!sum_count) return false;
  highsLogDev(log_options, HighsLogType::kInfo, "Min value = %g\n", min_value);
  highsLogDev(log_options, HighsLogType::kInfo,
              "     Minimum %svalue is %10.4g", value_name.c_str(), min_value);
  if (mu > 0) {
    highsLogDev(log_options, HighsLogType::kInfo,
                "  corresponding to  %10" HIGHSINT_FORMAT
                " / %10" HIGHSINT_FORMAT "\n",
                (HighsInt)(min_value * mu), mu);
  } else {
    highsLogDev(log_options, HighsLogType::kInfo, "\n");
  }
  highsLogDev(log_options, HighsLogType::kInfo,
              "     Maximum %svalue is %10.4g", value_name.c_str(),
              value_distribution.max_value_);
  if (mu > 0) {
    highsLogDev(log_options, HighsLogType::kInfo,
                "  corresponding to  %10" HIGHSINT_FORMAT
                " / %10" HIGHSINT_FORMAT "\n",
                (HighsInt)(value_distribution.max_value_ * mu), mu);
  } else {
    highsLogDev(log_options, HighsLogType::kInfo, "\n");
  }
  HighsInt sum_report_count = 0;
  double percentage;
  HighsInt int_percentage;
  HighsInt count = value_distribution.num_zero_;
  if (count) {
    percentage = doublePercentage(count, sum_count);
    int_percentage = percentage;
    highsLogDev(log_options, HighsLogType::kInfo,
                "%12" HIGHSINT_FORMAT " %svalues (%3" HIGHSINT_FORMAT
                "%%) are %10.4g\n",
                count, value_name.c_str(), int_percentage, 0.0);
    sum_report_count += count;
  }
  count = value_distribution.count_[0];
  if (count) {
    percentage = doublePercentage(count, sum_count);
    int_percentage = percentage;
    highsLogDev(log_options, HighsLogType::kInfo,
                "%12" HIGHSINT_FORMAT " %svalues (%3" HIGHSINT_FORMAT
                "%%) in (%10.4g, %10.4g)",
                count, value_name.c_str(), int_percentage, 0.0,
                value_distribution.limit_[0]);
    sum_report_count += count;
    if (mu > 0) {
      highsLogDev(log_options, HighsLogType::kInfo,
                  " corresponding to (%10" HIGHSINT_FORMAT
                  ", %10" HIGHSINT_FORMAT ")\n",
                  0, (HighsInt)(value_distribution.limit_[0] * mu));
    } else {
      highsLogDev(log_options, HighsLogType::kInfo, "\n");
    }
  }
  for (HighsInt i = 1; i < num_count; i++) {
    if (not_reported_ones && value_distribution.limit_[i - 1] >= 1.0) {
      count = value_distribution.num_one_;
      if (count) {
        percentage = doublePercentage(count, sum_count);
        int_percentage = percentage;
        highsLogDev(log_options, HighsLogType::kInfo,
                    "%12" HIGHSINT_FORMAT " %svalues (%3" HIGHSINT_FORMAT
                    "%%) are             %10.4g",
                    count, value_name.c_str(), int_percentage, 1.0);
        sum_report_count += count;
        if (mu > 0) {
          highsLogDev(log_options, HighsLogType::kInfo,
                      " corresponding to %10" HIGHSINT_FORMAT "\n", mu);
        } else {
          highsLogDev(log_options, HighsLogType::kInfo, "\n");
        }
      }
      not_reported_ones = false;
    }
    count = value_distribution.count_[i];
    if (count) {
      percentage = doublePercentage(count, sum_count);
      int_percentage = percentage;
      highsLogDev(log_options, HighsLogType::kInfo,
                  "%12" HIGHSINT_FORMAT " %svalues (%3" HIGHSINT_FORMAT
                  "%%) in [%10.4g, %10.4g)",
                  count, value_name.c_str(), int_percentage,
                  value_distribution.limit_[i - 1],
                  value_distribution.limit_[i]);
      sum_report_count += count;
      if (mu > 0) {
        highsLogDev(log_options, HighsLogType::kInfo,
                    " corresponding to [%10" HIGHSINT_FORMAT
                    ", %10" HIGHSINT_FORMAT ")\n",
                    (HighsInt)(value_distribution.limit_[i - 1] * mu),
                    (HighsInt)(value_distribution.limit_[i] * mu));
      } else {
        highsLogDev(log_options, HighsLogType::kInfo, "\n");
      }
    }
  }
  if (not_reported_ones && value_distribution.limit_[num_count - 1] >= 1.0) {
    count = value_distribution.num_one_;
    if (count) {
      percentage = doublePercentage(count, sum_count);
      int_percentage = percentage;
      highsLogDev(log_options, HighsLogType::kInfo,
                  "%12" HIGHSINT_FORMAT " %svalues (%3" HIGHSINT_FORMAT
                  "%%) are             %10.4g",
                  count, value_name.c_str(), int_percentage, 1.0);
      sum_report_count += count;
      if (mu > 0) {
        highsLogDev(log_options, HighsLogType::kInfo,
                    "  corresponding to  %10" HIGHSINT_FORMAT "\n", mu);
      } else {
        highsLogDev(log_options, HighsLogType::kInfo, "\n");
      }
    }
    not_reported_ones = false;
  }
  count = value_distribution.count_[num_count];
  if (count) {
    percentage = doublePercentage(count, sum_count);
    int_percentage = percentage;
    highsLogDev(log_options, HighsLogType::kInfo,
                "%12" HIGHSINT_FORMAT " %svalues (%3" HIGHSINT_FORMAT
                "%%) in [%10.4g,        inf)",
                count, value_name.c_str(), int_percentage,
                value_distribution.limit_[num_count - 1]);
    sum_report_count += count;
    if (mu > 0) {
      highsLogDev(log_options, HighsLogType::kInfo,
                  " corresponding to [%10" HIGHSINT_FORMAT ",        inf)\n",
                  (HighsInt)(value_distribution.limit_[num_count - 1] * mu));
    } else {
      highsLogDev(log_options, HighsLogType::kInfo, "\n");
    }
  }
  if (not_reported_ones) {
    count = value_distribution.num_one_;
    if (count) {
      percentage = doublePercentage(count, sum_count);
      int_percentage = percentage;
      highsLogDev(log_options, HighsLogType::kInfo,
                  "%12" HIGHSINT_FORMAT " %svalues (%3" HIGHSINT_FORMAT
                  "%%) are             %10.4g",
                  count, value_name.c_str(), int_percentage, 1.0);
      sum_report_count += count;
      if (mu > 0) {
        highsLogDev(log_options, HighsLogType::kInfo,
                    "  corresponding to  %10" HIGHSINT_FORMAT "\n", mu);
      } else {
        highsLogDev(log_options, HighsLogType::kInfo, "\n");
      }
    }
  }
  highsLogDev(log_options, HighsLogType::kInfo,
              "%12" HIGHSINT_FORMAT " %svalues\n", sum_count,
              value_name.c_str());
  if (sum_report_count != sum_count)
    highsLogDev(log_options, HighsLogType::kInfo,
                "ERROR: %" HIGHSINT_FORMAT
                " = sum_report_count != sum_count = %" HIGHSINT_FORMAT "\n",
                sum_report_count, sum_count);
  return true;
}

bool initialiseScatterData(const HighsInt max_num_point,
                           HighsScatterData& scatter_data) {
  if (max_num_point < 1) return false;
  scatter_data.max_num_point_ = max_num_point;
  scatter_data.num_point_ = 0;
  scatter_data.last_point_ = -1;
  scatter_data.value0_.resize(max_num_point);
  scatter_data.value1_.resize(max_num_point);
  scatter_data.have_regression_coeff_ = false;
  scatter_data.num_error_comparison_ = 0;
  scatter_data.num_awful_linear_ = 0;
  scatter_data.num_awful_log_ = 0;
  scatter_data.num_bad_linear_ = 0;
  scatter_data.num_bad_log_ = 0;
  scatter_data.num_fair_linear_ = 0;
  scatter_data.num_fair_log_ = 0;
  scatter_data.num_better_linear_ = 0;
  scatter_data.num_better_log_ = 0;
  return true;
}

bool updateScatterData(const double value0, const double value1,
                       HighsScatterData& scatter_data) {
  if (value0 <= 0 || value1 <= 0) return false;
  scatter_data.num_point_++;
  scatter_data.last_point_++;
  if (scatter_data.last_point_ == scatter_data.max_num_point_)
    scatter_data.last_point_ = 0;
  scatter_data.value0_[scatter_data.last_point_] = value0;
  scatter_data.value1_[scatter_data.last_point_] = value1;
  return true;
}

bool regressScatterData(HighsScatterData& scatter_data) {
  if (scatter_data.num_point_ < 5) return true;
  double log_x;
  double log_y;
  double sum_log_x = 0;
  double sum_log_y = 0;
  double sum_log_xlog_x = 0;
  double sum_log_xlog_y = 0;
  double x;
  double y;
  double sum_x = 0;
  double sum_y = 0;
  double sum_xx = 0;
  double sum_xy = 0;
  HighsInt point_num = 0;
  for (HighsInt pass = 0; pass < 2; pass++) {
    HighsInt from_point;
    HighsInt to_point;
    if (pass == 0) {
      from_point = scatter_data.last_point_;
      to_point = std::min(scatter_data.num_point_, scatter_data.max_num_point_);
    } else {
      from_point = 0;
      to_point = scatter_data.last_point_;
    }
    for (HighsInt point = from_point; point < to_point; point++) {
      point_num++;
      x = scatter_data.value0_[point];
      y = scatter_data.value1_[point];
      sum_x += x;
      sum_y += y;
      sum_xx += x * x;
      sum_xy += x * y;
      log_x = log(x);
      log_y = log(y);
      sum_log_x += log_x;
      sum_log_y += log_y;
      sum_log_xlog_x += log_x * log_x;
      sum_log_xlog_y += log_x * log_y;
    }
  }
  double double_num = 1.0 * point_num;
  // Linear regression
  double det = double_num * sum_xx - sum_x * sum_x;
  if (fabs(det) < 1e-8) return true;
  scatter_data.linear_coeff0_ = (sum_xx * sum_y - sum_x * sum_xy) / det;
  scatter_data.linear_coeff1_ = (-sum_x * sum_y + double_num * sum_xy) / det;
  // Log regression
  det = double_num * sum_log_xlog_x - sum_log_x * sum_log_x;
  if (fabs(det) < 1e-8) return true;
  scatter_data.log_coeff0_ =
      (sum_log_xlog_x * sum_log_y - sum_log_x * sum_log_xlog_y) / det;
  scatter_data.log_coeff0_ = exp(scatter_data.log_coeff0_);
  scatter_data.log_coeff1_ =
      (-sum_log_x * sum_log_y + double_num * sum_log_xlog_y) / det;
  // Look at the errors in the two approaches
  scatter_data.have_regression_coeff_ = true;
  if (scatter_data.num_point_ < scatter_data.max_num_point_) return true;

  scatter_data.num_error_comparison_++;
  computeScatterDataRegressionError(scatter_data);
  const double linear_error = scatter_data.linear_regression_error_;
  const double log_error = scatter_data.log_regression_error_;

  const bool report_awful_error = false;
  if (linear_error > awful_regression_error ||
      log_error > awful_regression_error) {
    if (linear_error > awful_regression_error) {
      scatter_data.num_awful_linear_++;
      if (report_awful_error)
        printf("Awful linear regression error = %g\n", linear_error);
    }
    if (log_error > awful_regression_error) {
      scatter_data.num_awful_log_++;
      if (report_awful_error)
        printf("Awful log regression error = %g\n", log_error);
    }
    if (report_awful_error)
      computeScatterDataRegressionError(scatter_data, true);
  }
  if (linear_error > bad_regression_error) scatter_data.num_bad_linear_++;
  if (log_error > bad_regression_error) scatter_data.num_bad_log_++;
  if (linear_error > fair_regression_error) scatter_data.num_fair_linear_++;
  if (log_error > fair_regression_error) scatter_data.num_fair_log_++;
  if (linear_error < log_error) {
    scatter_data.num_better_linear_++;
  } else if (linear_error > log_error) {
    scatter_data.num_better_log_++;
  }
  //  printf("Linear regression error = %g\n", linear_error);
  //  printf("Log    regression error = %g\n", log_error);
  return true;
}

bool predictFromScatterData(const HighsScatterData& scatter_data,
                            const double value0, double& predicted_value1,
                            const bool log_regression) {
  if (!scatter_data.have_regression_coeff_) return false;
  if (log_regression) {
    predicted_value1 =
        scatter_data.log_coeff0_ * pow(value0, scatter_data.log_coeff1_);
    return true;
  } else {
    predicted_value1 =
        scatter_data.linear_coeff0_ + scatter_data.linear_coeff1_ * value0;
    return true;
  }
}

bool computeScatterDataRegressionError(HighsScatterData& scatter_data,
                                       const bool print) {
  if (!scatter_data.have_regression_coeff_) return false;
  if (scatter_data.num_point_ < scatter_data.max_num_point_) return false;
  double sum_log_error = 0;
  if (print)
    printf(
        "Log regression\nPoint     Value0     Value1 PredValue1      Error\n");
  for (HighsInt point = 0; point < scatter_data.max_num_point_; point++) {
    double value0 = scatter_data.value0_[point];
    double value1 = scatter_data.value1_[point];
    double predicted_value1;
    if (predictFromScatterData(scatter_data, value0, predicted_value1, true)) {
      double error = fabs(predicted_value1 - value1);  // / fabs(value1);
      if (
          //	10*error > awful_regression_error &&
          print)
        printf("%5" HIGHSINT_FORMAT " %10.4g %10.4g %10.4g %10.4g\n", point,
               value0, value1, predicted_value1, error);
      sum_log_error += error;
    }
  }
  if (print)
    printf("                                       %10.4g\n", sum_log_error);
  double sum_linear_error = 0;
  if (print)
    printf(
        "Linear regression\nPoint     Value0     Value1 PredValue1      "
        "Error\n");
  for (HighsInt point = 0; point < scatter_data.max_num_point_; point++) {
    double value0 = scatter_data.value0_[point];
    double value1 = scatter_data.value1_[point];
    double predicted_value1;
    if (predictFromScatterData(scatter_data, value0, predicted_value1)) {
      double error = fabs(predicted_value1 - value1);  //  / fabs(value1);
      if (
          //	10*error > awful_regression_error &&
          print)
        printf("%5" HIGHSINT_FORMAT " %10.4g %10.4g %10.4g %10.4g\n", point,
               value0, value1, predicted_value1, error);
      sum_linear_error += error;
    }
  }
  if (print)
    printf("                                       %10.4g\n", sum_linear_error);
  scatter_data.log_regression_error_ = sum_log_error;
  scatter_data.linear_regression_error_ = sum_linear_error;
  return true;
}

bool printScatterData(std::string name, const HighsScatterData& scatter_data) {
  if (!scatter_data.num_point_) return true;
  double x;
  double y;
  HighsInt point_num = 0;
  printf("%s scatter data\n", name.c_str());
  const HighsInt to_point =
      std::min(scatter_data.num_point_, scatter_data.max_num_point_);
  for (HighsInt point = scatter_data.last_point_ + 1; point < to_point;
       point++) {
    point_num++;
    x = scatter_data.value0_[point];
    y = scatter_data.value1_[point];
    printf("%" HIGHSINT_FORMAT ",%10.4g,%10.4g,%" HIGHSINT_FORMAT "\n", point,
           x, y, point_num);
  }
  for (HighsInt point = 0; point <= scatter_data.last_point_; point++) {
    point_num++;
    x = scatter_data.value0_[point];
    y = scatter_data.value1_[point];
    printf("%" HIGHSINT_FORMAT ",%10.4g,%10.4g,%" HIGHSINT_FORMAT "\n", point,
           x, y, point_num);
  }
  printf("Linear regression coefficients,%10.4g,%10.4g\n",
         scatter_data.linear_coeff0_, scatter_data.linear_coeff1_);
  printf("Log    regression coefficients,%10.4g,%10.4g\n",
         scatter_data.log_coeff0_, scatter_data.log_coeff1_);
  return true;
}

void printScatterDataRegressionComparison(
    std::string name, const HighsScatterData& scatter_data) {
  if (!scatter_data.num_error_comparison_) return;
  printf("\n%s scatter data regression\n", name.c_str());
  printf("%10" HIGHSINT_FORMAT " regression error comparisons\n",
         scatter_data.num_error_comparison_);
  printf("%10" HIGHSINT_FORMAT " regression awful  linear (>%10.4g)\n",
         scatter_data.num_awful_linear_, awful_regression_error);
  printf("%10" HIGHSINT_FORMAT " regression awful  log    (>%10.4g)\n",
         scatter_data.num_awful_log_, awful_regression_error);
  printf("%10" HIGHSINT_FORMAT " regression bad    linear (>%10.4g)\n",
         scatter_data.num_bad_linear_, bad_regression_error);
  printf("%10" HIGHSINT_FORMAT " regression bad    log    (>%10.4g)\n",
         scatter_data.num_bad_log_, bad_regression_error);
  printf("%10" HIGHSINT_FORMAT " regression fair   linear (>%10.4g)\n",
         scatter_data.num_fair_linear_, fair_regression_error);
  printf("%10" HIGHSINT_FORMAT " regression fair   log    (>%10.4g)\n",
         scatter_data.num_fair_log_, fair_regression_error);
  printf("%10" HIGHSINT_FORMAT " regression better linear\n",
         scatter_data.num_better_linear_);
  printf("%10" HIGHSINT_FORMAT " regression better log\n",
         scatter_data.num_better_log_);
}

double nearestPowerOfTwoScale(const double value) {
  int exp_scale;
  // Decompose value into a normalized fraction and an integral power
  // of two.
  //
  // If arg is zero, returns zero and stores zero in *exp. Otherwise
  // (if arg is not zero), if no errors occur, returns the value x in
  // the range (-1;-0.5], [0.5; 1) and stores an integer value in *exp
  // such that x×2(*exp)=arg
  std::frexp(value, &exp_scale);
  exp_scale = -exp_scale;
  // Multiply a floating point value x(=1) by the number 2 raised to
  // the exp power
  double scale = std::ldexp(1, exp_scale);
  return scale;
}

void highsAssert(const bool assert_condition, const std::string message) {
  if (assert_condition) return;
  printf("Failing highsAssert(\"%s\")\n", message.c_str());
#ifdef NDEBUG
  // Standard assert won't trigger abort, so do it explicitly
  printf("assert(%s) failed ...\n", message.c_str());
  fflush(stdout);
  abort();
#else
  // Standard assert
  assert(assert_condition);
#endif
}

bool highsPause(const bool pause_condition, const std::string message) {
  if (!pause_condition) return pause_condition;
  printf("Satisfying highsPause(\"%s\")\n", message.c_str());
  char str[100];
  printf("Enter any value to continue:");
  fflush(stdout);
  if (fgets(str, 100, stdin) != nullptr) {
    printf("You entered: \"%s\"\n", str);
    fflush(stdout);
  }
  return pause_condition;
}<|MERGE_RESOLUTION|>--- conflicted
+++ resolved
@@ -400,19 +400,12 @@
   // value of inf
   if (!nNz) min_abs_value = 0;
   highsReportDevInfo(
-<<<<<<< HEAD
       log_options,
       highsFormatToString(
           "%s of dimension %" HIGHSINT_FORMAT " with %" HIGHSINT_FORMAT
           " nonzeros (%3d%%) in [%11.4g, %11.4g]\n",
           message.c_str(), vecDim, nNz, int(1e2 * double(nNz) / double(vecDim)),
           min_abs_value, max_abs_value));
-=======
-      log_options, highsFormatToString(
-                       "%s - %d/%d nonzeros (%3d%%) - in [%11.4g, %11.4g]\n",
-                       message.c_str(), int(nNz), int(vecDim),
-                       int(100 * nNz / vecDim), min_abs_value, max_abs_value));
->>>>>>> 1fc6c237
   if (nNegInfV > 0)
     highsReportDevInfo(
         log_options, highsFormatToString(
