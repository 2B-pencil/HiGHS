--- conflicted
+++ resolved
@@ -12,11 +12,6 @@
  * @author Julian Hall, Ivet Galabova, Qi Huangfu and Michael Feldmeier
  */
 #include "HDualRHS.h"
-<<<<<<< HEAD
-#include "HConst.h"
-#include "HighsModelObject.h"
-=======
->>>>>>> 72dd7b89
 
 #include <algorithm>
 #include <fstream>
@@ -26,6 +21,7 @@
 #include "HConst.h"
 #include "HModel.h"
 #include "HVector.h"
+#include "HighsModelObject.h"
 
 void HDualRHS::setup(HighsModelObject *highs_model_object
 		     //		     HModel *model
