--- conflicted
+++ resolved
@@ -152,7 +152,6 @@
     clock[Chuzr2Clock] = timer.clock_def("CHUZR2", "CR2");
     clock[ChuzcPrimalClock] =
         timer.clock_def("CHUZC_PRIMAL", "CCP");
-<<<<<<< HEAD
     clock[Chuzc0Clock] = timer.clock_def("CHUZC0", "CC0");
     clock[PriceChuzc1Clock] = timer.clock_def("PRICE_CHUZC1", "PC1");
     clock[Chuzc1Clock] = timer.clock_def("CHUZC1", "CC1");
@@ -170,27 +169,6 @@
     clock[UpdateRowClock] =
         timer.clock_def("UPDATE_ROW", "UPR");
     clock[UpdateDualClock] =
-=======
-    simplex_info.clock_[Chuzc0Clock] = timer.clock_def("CHUZC0", "CC0");
-    simplex_info.clock_[PriceChuzc1Clock] =
-        timer.clock_def("PRICE_CHUZC1", "PC1");
-    simplex_info.clock_[Chuzc1Clock] = timer.clock_def("CHUZC1", "CC1");
-    simplex_info.clock_[Chuzc2Clock] = timer.clock_def("CHUZC2", "CC2");
-    simplex_info.clock_[Chuzc3Clock] = timer.clock_def("CHUZC3", "CC3");
-    simplex_info.clock_[Chuzc4Clock] = timer.clock_def("CHUZC4", "CC4");
-    simplex_info.clock_[DevexWtClock] = timer.clock_def("DEVEX_WT", "DWT");
-    simplex_info.clock_[FtranClock] = timer.clock_def("FTRAN", "COL");
-    simplex_info.clock_[BtranClock] = timer.clock_def("BTRAN", "REP");
-    simplex_info.clock_[PriceClock] = timer.clock_def("PRICE", "RAP");
-    simplex_info.clock_[FtranDseClock] = timer.clock_def("FTRAN_DSE", "DSE");
-    simplex_info.clock_[FtranMixParClock] =
-        timer.clock_def("FTRAN_MIX_PAR", "FMP");
-    simplex_info.clock_[FtranMixFinalClock] =
-        timer.clock_def("FTRAN_MIX_FINAL", "FMF");
-    simplex_info.clock_[FtranBfrtClock] = timer.clock_def("FTRAN_BFRT", "BFR");
-    simplex_info.clock_[UpdateRowClock] = timer.clock_def("UPDATE_ROW", "UPR");
-    simplex_info.clock_[UpdateDualClock] =
->>>>>>> a8412703
         timer.clock_def("UPDATE_DUAL", "UPD");
     clock[UpdatePrimalClock] =
         timer.clock_def("UPDATE_PRIMAL", "UPP");
@@ -254,7 +232,6 @@
 
   void reportSimplexInnerClock(HighsTimerClock& simplex_timer_clock) {
     std::vector<int> simplex_clock_list{
-<<<<<<< HEAD
         ScaleClock,
         CrashClock,        BasisConditionClock, DseIzClock,
         InvertClock,       PermWtClock,         ComputeDualClock,
@@ -291,69 +268,6 @@
         DevexIzClock,      UpdatePivotsClock, UpdateFactorClock,
 	UpdateMatrixClock};
     reportSimplexClockList("SimplexMultiInner", simplex_clock_list, simplex_timer_clock);
-=======
-        ScaleClock,           CrashClock,        BasisConditionClock,
-        DseIzClock,           InvertClock,       PermWtClock,
-        ComputeDualClock,     CorrectDualClock,  ComputePrimalClock,
-        CollectPrIfsClock,    ComputePrIfsClock, ComputeDuIfsClock,
-        ComputeDuObjClock,    ComputePrObjClock, ReportRebuildClock,
-        ChuzrDualClock,       Chuzr1Clock,       Chuzr2Clock,
-        BtranClock,           PriceClock,        ChuzcPrimalClock,
-        Chuzc0Clock,          Chuzc1Clock,       Chuzc2Clock,
-        Chuzc3Clock,          Chuzc4Clock,       DevexWtClock,
-        FtranClock,           FtranBfrtClock,    FtranDseClock,
-        UpdateDualClock,      UpdatePrimalClock, DevexUpdateWeightClock,
-        DseUpdateWeightClock, DevexIzClock,      UpdatePivotsClock,
-        UpdateFactorClock,    UpdateMatrixClock};
-    report_simplex_clock_list("SimplexInner", simplex_clock_list, model_object);
-  };
-
-  void reportSimplexMultiInnerClock(HighsModelObject& model_object) {
-    std::vector<int> simplex_clock_list{ScaleClock,
-                                        CrashClock,
-                                        BasisConditionClock,
-                                        DseIzClock,
-                                        InvertClock,
-                                        PermWtClock,
-                                        ComputeDualClock,
-                                        CorrectDualClock,
-                                        ComputePrimalClock,
-                                        CollectPrIfsClock,
-                                        ComputePrIfsClock,
-                                        ComputeDuIfsClock,
-                                        ComputeDuObjClock,
-                                        ComputePrObjClock,
-                                        ReportRebuildClock,
-                                        ChuzrDualClock,
-                                        Chuzr1Clock,
-                                        Chuzr2Clock,
-                                        BtranClock,
-                                        PriceClock,
-                                        ChuzcPrimalClock,
-                                        Chuzc0Clock,
-                                        PriceChuzc1Clock,
-                                        Chuzc1Clock,
-                                        Chuzc2Clock,
-                                        Chuzc3Clock,
-                                        Chuzc4Clock,
-                                        DevexWtClock,
-                                        FtranClock,
-                                        FtranBfrtClock,
-                                        FtranDseClock,
-                                        FtranMixParClock,
-                                        FtranMixFinalClock,
-                                        UpdateRowClock,
-                                        UpdateDualClock,
-                                        UpdatePrimalClock,
-                                        DevexUpdateWeightClock,
-                                        DseUpdateWeightClock,
-                                        DevexIzClock,
-                                        UpdatePivotsClock,
-                                        UpdateFactorClock,
-                                        UpdateMatrixClock};
-    report_simplex_clock_list("SimplexMultiInner", simplex_clock_list,
-                              model_object);
->>>>>>> a8412703
   };
 };
 #endif /* SIMPLEX_SIMPLEXTIMER_H_ */