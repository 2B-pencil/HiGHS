--- conflicted
+++ resolved
@@ -19,11 +19,8 @@
 #include <map>
 #include <vector>
 
-<<<<<<< HEAD
-=======
 #include "util/HighsInt.h"
 
->>>>>>> ed66d31c
 // using std::map;
 using std::vector;
 
