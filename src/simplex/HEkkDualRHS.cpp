--- conflicted
+++ resolved
@@ -73,13 +73,9 @@
       for (HighsInt iRow = start; iRow < end; iRow++) {
         if (work_infeasibility[iRow] > kHighsZero) {
           const double myInfeas = work_infeasibility[iRow];
-<<<<<<< HEAD
           const double myWeight = edge_weight[iRow];
           //	  printf("Dense: Row %4" HIGHSINT_FORMAT " weight = %g\n", iRow,
           // myWeight);
-=======
-          const double myWeight = workEdWt[iRow];
->>>>>>> 7421e44b
           if (bestMerit * myWeight < myInfeas) {
             bestMerit = myInfeas / myWeight;
             bestIndex = iRow;
@@ -101,16 +97,12 @@
         HighsInt iRow = workIndex[i];
         if (work_infeasibility[iRow] > kHighsZero) {
           const double myInfeas = work_infeasibility[iRow];
-<<<<<<< HEAD
           const double myWeight = edge_weight[iRow];
           /*
           const double myMerit = myInfeas / myWeight;
           printf("CHUZR: iRow = %6" HIGHSINT_FORMAT "; Infeas = %11.4g; Weight =
           %11.4g; Merit = %11.4g\n", iRow, myInfeas, myWeight, myMerit);
           */
-=======
-          const double myWeight = workEdWt[iRow];
->>>>>>> 7421e44b
           if (bestMerit * myWeight < myInfeas) {
             bestMerit = myInfeas / myWeight;
             bestIndex = iRow;
@@ -358,71 +350,7 @@
   analysis->simplexTimerStop(UpdatePrimalClock);
 }
 
-<<<<<<< HEAD
-void HEkkDualRHS::updatePivots(HighsInt iRow, double value) {
-=======
-// Update the DSE weights
-void HEkkDualRHS::updateWeightDualSteepestEdge(
-    HVector* column, const double new_pivotal_edge_weight, double Kai,
-    double* dseArray) {
-  analysis->simplexTimerStart(DseUpdateWeightClock);
-
-  const HighsInt numRow = ekk_instance_.lp_.num_row_;
-  const HighsInt columnCount = column->count;
-  const HighsInt* variable_index = &column->index[0];
-  const double* columnArray = &column->array[0];
-
-  bool updateWeight_inDense = columnCount < 0 || columnCount > 0.4 * numRow;
-  if (updateWeight_inDense) {
-    for (HighsInt iRow = 0; iRow < numRow; iRow++) {
-      const double aa_iRow = columnArray[iRow];
-      workEdWt[iRow] +=
-          aa_iRow * (new_pivotal_edge_weight * aa_iRow + Kai * dseArray[iRow]);
-      if (workEdWt[iRow] < min_dual_steepest_edge_weight)
-        workEdWt[iRow] = min_dual_steepest_edge_weight;
-    }
-  } else {
-    for (HighsInt i = 0; i < columnCount; i++) {
-      const HighsInt iRow = variable_index[i];
-      const double aa_iRow = columnArray[iRow];
-      workEdWt[iRow] +=
-          aa_iRow * (new_pivotal_edge_weight * aa_iRow + Kai * dseArray[iRow]);
-      if (workEdWt[iRow] < min_dual_steepest_edge_weight)
-        workEdWt[iRow] = min_dual_steepest_edge_weight;
-    }
-  }
-  analysis->simplexTimerStop(DseUpdateWeightClock);
-}
-// Update the Devex weights
-void HEkkDualRHS::updateWeightDevex(HVector* column,
-                                    const double new_pivotal_edge_weight) {
-  analysis->simplexTimerStart(DevexUpdateWeightClock);
-
-  const HighsInt numRow = ekk_instance_.lp_.num_row_;
-  const HighsInt columnCount = column->count;
-  const HighsInt* variable_index = &column->index[0];
-  const double* columnArray = &column->array[0];
-
-  bool updateWeight_inDense = columnCount < 0 || columnCount > 0.4 * numRow;
-  if (updateWeight_inDense) {
-    for (HighsInt iRow = 0; iRow < numRow; iRow++) {
-      double aa_iRow = columnArray[iRow];
-      workEdWt[iRow] =
-          max(workEdWt[iRow], new_pivotal_edge_weight * aa_iRow * aa_iRow);
-    }
-  } else {
-    for (HighsInt i = 0; i < columnCount; i++) {
-      HighsInt iRow = variable_index[i];
-      double aa_iRow = columnArray[iRow];
-      workEdWt[iRow] =
-          max(workEdWt[iRow], new_pivotal_edge_weight * aa_iRow * aa_iRow);
-    }
-  }
-  analysis->simplexTimerStop(DevexUpdateWeightClock);
-}
-
 void HEkkDualRHS::updatePivots(const HighsInt iRow, const double value) {
->>>>>>> 7421e44b
   // Update the primal value for the row (iRow) where the basis change
   // has occurred, and set the corresponding primal infeasibility
   // value in work_infeasibility
