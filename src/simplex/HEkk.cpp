--- conflicted
+++ resolved
@@ -891,19 +891,10 @@
   if (!status_.has_factor_arrays) {
     // todo @ Julian: this fails on glass4
     assert(info_.factor_pivot_threshold >= options_.factor_pivot_threshold);
-<<<<<<< HEAD
-    simplex_nla_.setup(lp_.numCol_, lp_.numRow_, &lp_.Astart_[0],
-                       &lp_.Aindex_[0], &lp_.Avalue_[0], &basis_.basicIndex_[0],
-                       info_.factor_pivot_threshold, &options_, &timer_,
-                       &analysis_);
-=======
-    factor_.setup(lp_.num_col_, lp_.num_row_, &lp_.a_start_[0],
-                  &lp_.a_index_[0], &lp_.a_value_[0], &basis_.basicIndex_[0],
-                  info_.factor_pivot_threshold, options_.factor_pivot_tolerance,
-                  options_.highs_debug_level, options_.output_flag,
-                  options_.log_file_stream, options_.log_to_console,
-                  options_.log_dev_level);
->>>>>>> 0dc930c3
+    simplex_nla_.setup(lp_.num_col_, lp_.num_row_, &lp_.a_start_[0],
+                       &lp_.a_index_[0], &lp_.a_value_[0],
+                       &basis_.basicIndex_[0], info_.factor_pivot_threshold,
+                       &options_, &timer_, &analysis_);
     status_.has_factor_arrays = true;
   }
   analysis_.simplexTimerStart(InvertClock);
@@ -1364,13 +1355,8 @@
   simplex_nla_.ftran(col_aq, info_.col_aq_density,
                      analysis_.pointer_serial_factor_clocks);
   if (analysis_.analyse_simplex_data)
-<<<<<<< HEAD
     analysis_.operationRecordAfter(kSimplexNlaFtran, col_aq);
-  HighsInt num_row = lp_.numRow_;
-=======
-    analysis_.operationRecordAfter(ANALYSIS_OPERATION_TYPE_FTRAN, col_aq);
   HighsInt num_row = lp_.num_row_;
->>>>>>> 0dc930c3
   const double local_col_aq_density = (double)col_aq.count / num_row;
   updateOperationResultDensity(local_col_aq_density, info_.col_aq_density);
   analysis_.simplexTimerStop(FtranClock);
@@ -1389,13 +1375,8 @@
   simplex_nla_.btran(row_ep, info_.row_ep_density,
                      analysis_.pointer_serial_factor_clocks);
   if (analysis_.analyse_simplex_data)
-<<<<<<< HEAD
     analysis_.operationRecordAfter(kSimplexNlaBtranEp, row_ep);
-  HighsInt num_row = lp_.numRow_;
-=======
-    analysis_.operationRecordAfter(ANALYSIS_OPERATION_TYPE_BTRAN_EP, row_ep);
   HighsInt num_row = lp_.num_row_;
->>>>>>> 0dc930c3
   const double local_row_ep_density = (double)row_ep.count / num_row;
   updateOperationResultDensity(local_row_ep_density, info_.row_ep_density);
   analysis_.simplexTimerStop(BtranClock);
@@ -1413,15 +1394,8 @@
   simplex_nla_.btran(buffer, info_.dual_col_density,
                      analysis_.pointer_serial_factor_clocks);
   if (analysis_.analyse_simplex_data)
-<<<<<<< HEAD
     analysis_.operationRecordAfter(kSimplexNlaBtranFull, buffer);
-  const double local_dual_col_density = (double)buffer.count / lp_.numRow_;
-=======
-    analysis_.operationRecordAfter(ANALYSIS_OPERATION_TYPE_BTRAN_FULL, buffer);
   const double local_dual_col_density = (double)buffer.count / lp_.num_row_;
-  analysis_.updateOperationResultDensity(local_dual_col_density,
-                                         analysis_.dual_col_density);
->>>>>>> 0dc930c3
   updateOperationResultDensity(local_dual_col_density, info_.dual_col_density);
   analysis_.simplexTimerStop(BtranFullClock);
 }
