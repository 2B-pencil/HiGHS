--- conflicted
+++ resolved
@@ -1083,18 +1083,6 @@
 
   chooseSimplexStrategyThreads(*options_, info_);
   HighsInt& simplex_strategy = info_.simplex_strategy;
-<<<<<<< HEAD
-  const HighsInt debug_from_solve_call_num = -51;
-  const HighsInt debug_to_solve_call_num = debug_from_solve_call_num + 2;
-  debug_solve_report_ = debug_solve_call_num_ >= debug_from_solve_call_num &&
-                        debug_solve_call_num_ <= debug_to_solve_call_num;
-  if (debug_solve_report_) {
-    printf("HEkk::solve call %d\n", (int)debug_solve_call_num_);
-    debugReporting(-1);
-    debugReporting(0, kHighsLogDevLevelVerbose);  // Detailed);
-  }
-=======
->>>>>>> b0f45841
 
   // Initial solve according to strategy
   if (simplex_strategy == kSimplexStrategyPrimal) {
