/* * * * * * * * * * * * * * * * * * * * * * * * * * * * * * * * * * * * */
/*                                                                       */
/*    This file is part of the HiGHS linear optimization suite           */
/*                                                                       */
/*    Written and engineered 2008-2021 at the University of Edinburgh    */
/*                                                                       */
/*    Available as open-source under the MIT License                     */
/*                                                                       */
/*    Authors: Julian Hall, Ivet Galabova, Qi Huangfu, Leona Gottwald    */
/*    and Michael Feldmeier                                              */
/*                                                                       */
/* * * * * * * * * * * * * * * * * * * * * * * * * * * * * * * * * * * * */
/**@file simplex/HEkk.cpp
 * @brief
 */
#include "simplex/HEkk.h"

#include "lp_data/HighsLpSolverObject.h"
#include "lp_data/HighsLpUtils.h"
#include "lp_data/HighsModelUtils.h"
#include "lp_data/HighsSolutionDebug.h"
#include "parallel/HighsParallel.h"
#include "simplex/HEkkDual.h"
#include "simplex/HEkkPrimal.h"
#include "simplex/HSimplexDebug.h"
#include "simplex/HSimplexReport.h"
#include "simplex/SimplexTimer.h"

using std::fabs;
using std::max;
using std::min;

// using std::cout;
// using std::endl;

void HEkk::clear() {
  // Clears Ekk entirely. Clears all associated pointers, data scalars
  // and vectors, and the status values.
  this->clearEkkLp();
  this->clearEkkDualise();
  this->clearEkkData();
  this->clearEkkDualEdgeWeightData();
  this->clearEkkPointers();
  this->basis_.clear();
  this->simplex_nla_.clear();
  this->clearEkkAllStatus();
}

void HEkk::clearEkkAllStatus() {
  // Clears the Ekk status entirely. Functionally junks all
  // information relating to the simplex solve, but doesn't clear the
  // associated data scalars and vectors.
  HighsSimplexStatus& status = this->status_;
  status.initialised_for_new_lp = false;
  status.initialised_for_solve = false;
  this->clearNlaStatus();
  this->clearEkkDataStatus();
}

void HEkk::clearEkkDataStatus() {
  // Just clears the Ekk status values associated with Ekk-specific
  // data: doesn't clear "initialised_for_new_lp", "initialised_for_solve" or
  // NLA status
  HighsSimplexStatus& status = this->status_;
  status.has_ar_matrix = false;
  status.has_dual_steepest_edge_weights = false;
  status.has_fresh_rebuild = false;
  status.has_dual_objective_value = false;
  status.has_primal_objective_value = false;
  status.has_dual_ray = false;
  status.has_primal_ray = false;
}

void HEkk::clearNlaStatus() {
  // Clears Ekk status values associated with NLA. Functionally junks
  // NLA, but doesn't clear the associated data scalars and vectors
  HighsSimplexStatus& status = this->status_;
  status.has_basis = false;
  status.has_nla = false;
  clearNlaInvertStatus();
}

void HEkk::clearNlaInvertStatus() {
  this->status_.has_invert = false;
  this->status_.has_fresh_invert = false;
}

void HEkk::clearEkkPointers() {
  this->options_ = NULL;
  this->timer_ = NULL;
}

void HEkk::clearEkkLp() {
  this->lp_.clear();
  lp_name_ = "";
}

void HEkk::clearEkkDualise() {
  this->original_col_cost_.clear();
  this->original_col_lower_.clear();
  this->original_col_upper_.clear();
  this->original_row_lower_.clear();
  this->original_row_upper_.clear();
  this->upper_bound_col_.clear();
  this->upper_bound_row_.clear();
}

void HEkk::clearEkkDualEdgeWeightData() {
  this->dual_edge_weight_.clear();
  this->scattered_dual_edge_weight_.clear();
}

void HEkk::clearEkkData() {
  // Clears Ekk-specific data scalars and vectors. Doesn't clear
  // status, as this is done elsewhere
  //
  // Doesn't clear the LP, simplex NLA or simplex basis as part of
  // clearing Ekk data, so that the simplex basis and HFactor instance
  // are maintained
  //
  // Does clear any frozen basis data
  if (this->status_.has_nla) this->simplex_nla_.frozenBasisClearAllData();

  // analysis_; No clear yet

  this->clearEkkDataInfo();
  model_status_ = HighsModelStatus::kNotset;
  // random_; Has no data

  this->simplex_in_scaled_space_ = false;
  this->ar_matrix_.clear();
  this->scaled_a_matrix_.clear();

  this->cost_scale_ = 1;
  this->iteration_count_ = 0;
  this->dual_simplex_cleanup_level_ = 0;
  this->dual_simplex_phase1_cleanup_level_ = 0;

  this->previous_iteration_cycling_detected = -kHighsIInf;

  this->solve_bailout_ = false;
  this->called_return_from_solve_ = false;
  this->exit_algorithm_ = SimplexAlgorithm::kPrimal;
  this->return_primal_solution_status_ = 0;
  this->return_dual_solution_status_ = 0;

  this->proof_index_.clear();
  this->proof_value_.clear();

  this->build_synthetic_tick_ = 0.0;
  this->total_synthetic_tick_ = 0.0;

  clearBadBasisChange();
}

void HEkk::clearEkkDataInfo() {
  HighsSimplexInfo& info = this->info_;
  info.workCost_.clear();
  info.workDual_.clear();
  info.workShift_.clear();
  info.workLower_.clear();
  info.workUpper_.clear();
  info.workRange_.clear();
  info.workValue_.clear();
  info.workLowerShift_.clear();
  info.workUpperShift_.clear();
  info.baseLower_.clear();
  info.baseUpper_.clear();
  info.baseValue_.clear();
  info.numTotRandomValue_.clear();
  info.numTotPermutation_.clear();
  info.numColPermutation_.clear();
  info.devex_index_.clear();
  info.pivot_.clear();
  info.index_chosen_.clear();
  info.phase1_backtracking_test_done = false;
  info.phase2_backtracking_test_done = false;
  info.backtracking_ = false;
  info.valid_backtracking_basis_ = false;
  info.backtracking_basis_.clear();
  info.backtracking_basis_costs_shifted_ = false;
  info.backtracking_basis_costs_perturbed_ = false;
  info.backtracking_basis_bounds_perturbed_ = false;
  info.backtracking_basis_workShift_.clear();
  info.backtracking_basis_workLowerShift_.clear();
  info.backtracking_basis_workUpperShift_.clear();
  info.backtracking_basis_edge_weight_.clear();
  info.dual_ray_row_ = -1;
  info.dual_ray_sign_ = 0;
  info.primal_ray_col_ = -1;
  info.primal_ray_sign_ = 0;
  info.simplex_strategy = 0;
  info.dual_edge_weight_strategy = 0;
  info.primal_edge_weight_strategy = 0;
  info.price_strategy = 0;
  info.dual_simplex_cost_perturbation_multiplier = 1;
  info.primal_simplex_phase1_cost_perturbation_multiplier = 1;
  info.primal_simplex_bound_perturbation_multiplier = 1;
  info.allow_dual_steepest_edge_to_devex_switch = 0;
  info.dual_steepest_edge_weight_log_error_threshold = 0;
  info.run_quiet = false;
  info.store_squared_primal_infeasibility = false;
  info.report_simplex_inner_clock = false;
  info.report_simplex_outer_clock = false;
  info.report_simplex_phases_clock = false;
  info.report_HFactor_clock = false;
  info.analyse_lp = false;
  info.analyse_iterations = false;
  info.analyse_invert_form = false;

  info.allow_cost_shifting = true;
  info.allow_cost_perturbation = true;
  info.allow_bound_perturbation = true;
  info.costs_shifted = false;
  info.costs_perturbed = false;
  info.bounds_perturbed = false;

  info.num_primal_infeasibilities = kHighsIllegalInfeasibilityCount;
  info.max_primal_infeasibility = kHighsIllegalInfeasibilityMeasure;
  info.sum_primal_infeasibilities = kHighsIllegalInfeasibilityMeasure;
  info.num_dual_infeasibilities = kHighsIllegalInfeasibilityCount;
  info.max_dual_infeasibility = kHighsIllegalInfeasibilityMeasure;
  info.sum_dual_infeasibilities = kHighsIllegalInfeasibilityMeasure;
  info.dual_phase1_iteration_count = 0;
  info.dual_phase2_iteration_count = 0;
  info.primal_phase1_iteration_count = 0;
  info.primal_phase2_iteration_count = 0;
  info.primal_bound_swap = 0;
  info.min_concurrency = 1;
  info.num_concurrency = 1;
  info.max_concurrency = kSimplexConcurrencyLimit;
  info.multi_iteration = 0;
  info.update_count = 0;
  info.dual_objective_value = 0;
  info.primal_objective_value = 0;
  info.updated_dual_objective_value = 0;
  info.updated_primal_objective_value = 0;
  info.num_basic_logicals = 0;
}

void HEkk::clearEkkControlInfo() {
  HighsSimplexInfo& info = this->info_;
  info.control_iteration_count0 = 0;
  info.col_aq_density = 0.0;
  info.row_ep_density = 0.0;
  info.row_ap_density = 0.0;
  info.row_DSE_density = 0.0;
  info.col_basic_feasibility_change_density = 0.0;
  info.row_basic_feasibility_change_density = 0.0;
  info.col_BFRT_density = 0.0;
  info.primal_col_density = 0.0;
  info.dual_col_density = 0.0;
  info.costly_DSE_frequency = 0;
  info.num_costly_DSE_iteration = 0;
  info.costly_DSE_measure = 0;
  info.average_log_low_DSE_weight_error = 0;
  info.average_log_high_DSE_weight_error = 0;
}

void HEkk::clearEkkNlaInfo() {
  HighsSimplexInfo& info = this->info_;
  info.factor_pivot_threshold = 0;
  info.update_limit = 0;
}

void HotStart::clear() {
  this->valid = false;
  this->refactor_info.clear();
  this->nonbasicMove.clear();
}

void HEkk::clearHotStart() {
  this->hot_start_.clear();
  this->simplex_nla_.factor_.refactor_info_.clear();
}

void HEkk::invalidate() {
  this->status_.initialised_for_new_lp = false;
  assert(!this->status_.is_dualised);
  assert(!this->status_.is_permuted);
  this->status_.initialised_for_solve = false;
  this->invalidateBasisMatrix();
}

void HEkk::invalidateBasisMatrix() {
  // When the constraint matrix changes - dimensions or just (basic)
  // values, the simplex NLA becomes invalid, the simplex basis is
  // no longer valid, and
  this->status_.has_nla = false;
  invalidateBasis();
}

void HEkk::invalidateBasis() {
  // Invalidate the basis of the simplex LP, and all its other
  // basis-related properties
  this->status_.has_basis = false;
  this->invalidateBasisArtifacts();
}

void HEkk::invalidateBasisArtifacts() {
  // Invalidate the artifacts of the basis of the simplex LP
  this->status_.has_ar_matrix = false;
  this->status_.has_dual_steepest_edge_weights = false;
  this->status_.has_invert = false;
  this->status_.has_fresh_invert = false;
  this->status_.has_fresh_rebuild = false;
  this->status_.has_dual_objective_value = false;
  this->status_.has_primal_objective_value = false;
  this->status_.has_dual_ray = false;
  this->status_.has_primal_ray = false;
}

void HEkk::updateStatus(LpAction action) {
  assert(!this->status_.is_dualised);
  assert(!this->status_.is_permuted);
  switch (action) {
    case LpAction::kScale:
      this->invalidateBasisMatrix();
      this->clearHotStart();
      break;
    case LpAction::kNewCosts:
      this->status_.has_fresh_rebuild = false;
      this->status_.has_dual_objective_value = false;
      this->status_.has_primal_objective_value = false;
      break;
    case LpAction::kNewBounds:
      this->status_.has_fresh_rebuild = false;
      this->status_.has_dual_objective_value = false;
      this->status_.has_primal_objective_value = false;
      break;
    case LpAction::kNewBasis:
      this->invalidateBasis();
      this->clearHotStart();
      break;
    case LpAction::kNewCols:
      this->clear();
      this->clearHotStart();
      //    this->invalidateBasisArtifacts();
      break;
    case LpAction::kNewRows:
      if (kExtendInvertWhenAddingRows) {
        // Just clear Ekk data
        this->clearEkkData();
      } else {
        // Clear everything
        this->clear();
      }
      this->clearHotStart();
      //    this->invalidateBasisArtifacts();
      break;
    case LpAction::kDelCols:
      this->clear();
      this->clearHotStart();
      //    this->invalidateBasis();
      break;
    case LpAction::kDelNonbasicCols:
      this->clear();
      this->clearHotStart();
      //    this->invalidateBasis();
      break;
    case LpAction::kDelRows:
      this->clear();
      this->clearHotStart();
      //   this->invalidateBasis();
      break;
    case LpAction::kDelRowsBasisOk:
      assert(1 == 0);
      this->clearHotStart();
      //      info.lp_ = true;
      break;
    case LpAction::kScaledCol:
      this->invalidateBasisMatrix();
      this->clearHotStart();
      break;
    case LpAction::kScaledRow:
      this->invalidateBasisMatrix();
      this->clearHotStart();
      break;
    case LpAction::kHotStart:
      this->clearEkkData();  //
      this->clearNlaInvertStatus();
      break;
    case LpAction::kBacktracking:
      this->status_.has_ar_matrix = false;
      this->status_.has_fresh_rebuild = false;
      this->status_.has_dual_objective_value = false;
      this->status_.has_primal_objective_value = false;
      break;
    default:
      break;
  }
}

void HEkk::setNlaPointersForLpAndScale(const HighsLp& lp) {
  assert(status_.has_nla);
  simplex_nla_.setLpAndScalePointers(&lp);
}

void HEkk::setNlaPointersForTrans(const HighsLp& lp) {
  assert(status_.has_nla);
  assert(status_.has_basis);
  simplex_nla_.setLpAndScalePointers(&lp);
  simplex_nla_.basic_index_ = &basis_.basicIndex_[0];
}

void HEkk::setNlaRefactorInfo() {
  simplex_nla_.factor_.refactor_info_ = this->hot_start_.refactor_info;
  simplex_nla_.factor_.refactor_info_.use = true;
}

void HEkk::btran(HVector& rhs, const double expected_density) {
  assert(status_.has_nla);
  simplex_nla_.btran(rhs, expected_density);
}

void HEkk::ftran(HVector& rhs, const double expected_density) {
  assert(status_.has_nla);
  simplex_nla_.ftran(rhs, expected_density);
}

void HEkk::moveLp(HighsLpSolverObject& solver_object) {
  // Move the incumbent LP to EKK
  HighsLp& incumbent_lp = solver_object.lp_;
  this->lp_ = std::move(incumbent_lp);
  incumbent_lp.is_moved_ = true;
  //
  // Invalidate the row-wise matrix
  this->status_.has_ar_matrix = false;
  //
  // The simplex algorithm runs in the same space as the LP that has
  // just been moved in. This is a scaled space if the LP is scaled.
  this->simplex_in_scaled_space_ = this->lp_.is_scaled_;
  //
  // Update other EKK pointers. Currently just pointers to the
  // HighsOptions and HighsTimer members of the Highs class that are
  // communicated by reference via the HighsLpSolverObject instance.
  this->setPointers(&solver_object.options_, &solver_object.timer_);
  // Initialise Ekk if this has not been done. Ekk isn't initialised
  // if moveLp hasn't been called for this instance of HiGHS, or if
  // the Ekk instance is junked due to removing rows from the LP
  this->initialiseEkk();
}

void HEkk::setPointers(HighsOptions* options, HighsTimer* timer) {
  this->options_ = options;
  this->timer_ = timer;
  this->analysis_.timer_ = this->timer_;
}

HighsSparseMatrix* HEkk::getScaledAMatrixPointer() {
  // Return a pointer to either the constraint matrix or a scaled copy
  // (that is a member of the HEkk class), with the latter returned if
  // the LP has scaling factors but is unscaled.
  HighsSparseMatrix* local_scaled_a_matrix = &(this->lp_.a_matrix_);
  if (this->lp_.scale_.has_scaling && !this->lp_.is_scaled_) {
    scaled_a_matrix_ = this->lp_.a_matrix_;
    scaled_a_matrix_.applyScale(this->lp_.scale_);
    local_scaled_a_matrix = &scaled_a_matrix_;
  }
  return local_scaled_a_matrix;
}

HighsStatus HEkk::dualise() {
  assert(lp_.a_matrix_.isColwise());
  original_num_col_ = lp_.num_col_;
  original_num_row_ = lp_.num_row_;
  original_num_nz_ = lp_.a_matrix_.numNz();
  original_offset_ = lp_.offset_;
  original_col_cost_ = lp_.col_cost_;
  original_col_lower_ = lp_.col_lower_;
  original_col_upper_ = lp_.col_upper_;
  original_row_lower_ = lp_.row_lower_;
  original_row_upper_ = lp_.row_upper_;
  // Reserve space for simple dual
  lp_.col_cost_.reserve(original_num_row_);
  lp_.col_lower_.reserve(original_num_row_);
  lp_.col_upper_.reserve(original_num_row_);
  lp_.row_lower_.reserve(original_num_col_);
  lp_.row_upper_.reserve(original_num_col_);
  // Invalidate the original data
  lp_.col_cost_.resize(0);
  lp_.col_lower_.resize(0);
  lp_.col_upper_.resize(0);
  lp_.row_lower_.resize(0);
  lp_.row_upper_.resize(0);
  // The bulk of the constraint matrix of the dual LP is the transpose
  // of the primal constraint matrix. This is obtained row-wise by
  // copying the matrix and flipping the dimensions
  HighsSparseMatrix dual_matrix = lp_.a_matrix_;
  dual_matrix.num_row_ = original_num_col_;
  dual_matrix.num_col_ = original_num_row_;
  dual_matrix.format_ = MatrixFormat::kRowwise;
  // The primal_bound_value vector accumulates the values of the
  // finite bounds on variables - or zero for a free variable - used
  // later to compute the offset and shift for the costs. Many of
  // these components will be zero - all for the case x>=0 - so
  // maintain a list of the nonzeros and corresponding indices. Don't
  // reserve space since they may not be needed
  vector<double> primal_bound_value;
  vector<HighsInt> primal_bound_index;
  const double inf = kHighsInf;
  for (HighsInt iCol = 0; iCol < original_num_col_; iCol++) {
    const double cost = original_col_cost_[iCol];
    const double lower = original_col_lower_[iCol];
    const double upper = original_col_upper_[iCol];
    double primal_bound = inf;
    double row_lower = inf;
    double row_upper = -inf;
    if (lower == upper) {
      // Fixed
      primal_bound = lower;
      // Dual activity a^Ty is free, implying dual for primal column
      // (slack for dual row) is free
      row_lower = -inf;
      row_upper = inf;
    } else if (!highs_isInfinity(-lower)) {
      // Finite lower bound so boxed or lower
      if (!highs_isInfinity(upper)) {
        // Finite upper bound so boxed
        //
        // Treat as lower
        primal_bound = lower;
        // Dual activity a^Ty is bounded above by cost, implying dual
        // for primal column (slack for dual row) is non-negative
        row_lower = -inf;
        row_upper = cost;
        // Treat upper bound as additional constraint
        upper_bound_col_.push_back(iCol);
      } else {
        // Lower (since upper bound is infinite)
        primal_bound = lower;
        // Dual activity a^Ty is bounded above by cost, implying dual
        // for primal column (slack for dual row) is non-negative
        row_lower = -inf;
        row_upper = cost;
      }
    } else if (!highs_isInfinity(upper)) {
      // Upper
      primal_bound = upper;
      // Dual activity a^Ty is bounded below by cost, implying dual
      // for primal column (slack for dual row) is non-positive
      row_lower = cost;
      row_upper = inf;
    } else {
      // FREE
      //
      // Dual activity a^Ty is fixed by cost, implying dual for primal
      // column (slack for dual row) is fixed at zero
      primal_bound = 0;
      row_lower = cost;
      row_upper = cost;
    }
    assert(row_lower < inf);
    assert(row_upper > -inf);
    assert(primal_bound < inf);
    lp_.row_lower_.push_back(row_lower);
    lp_.row_upper_.push_back(row_upper);
    if (primal_bound) {
      primal_bound_value.push_back(primal_bound);
      primal_bound_index.push_back(iCol);
    }
  }
  for (HighsInt iRow = 0; iRow < original_num_row_; iRow++) {
    double lower = original_row_lower_[iRow];
    double upper = original_row_upper_[iRow];
    double col_cost = inf;
    double col_lower = inf;
    double col_upper = -inf;
    if (lower == upper) {
      // Equality constraint
      //
      // Dual variable has primal RHS as cost and is free
      col_cost = lower;
      col_lower = -inf;
      col_upper = inf;
    } else if (!highs_isInfinity(-lower)) {
      // Finite lower bound so boxed or lower
      if (!highs_isInfinity(upper)) {
        // Finite upper bound so boxed
        //
        // Treat as lower
        col_cost = lower;
        col_lower = 0;
        col_upper = inf;
        // Treat upper bound as additional constraint
        upper_bound_row_.push_back(iRow);
      } else {
        // Lower (since upper bound is infinite)
        col_cost = lower;
        col_lower = 0;
        col_upper = inf;
      }
    } else if (!highs_isInfinity(upper)) {
      // Upper
      col_cost = upper;
      col_lower = -inf;
      col_upper = 0;
    } else {
      // FREE
      // Shouldn't get free rows, but handle them anyway
      col_cost = 0;
      col_lower = 0;
      col_upper = 0;
    }
    assert(col_lower < inf);
    assert(col_upper > -inf);
    assert(col_cost < inf);
    lp_.col_cost_.push_back(col_cost);
    lp_.col_lower_.push_back(col_lower);
    lp_.col_upper_.push_back(col_upper);
  }
  vector<HighsInt>& start = lp_.a_matrix_.start_;
  vector<HighsInt>& index = lp_.a_matrix_.index_;
  vector<double>& value = lp_.a_matrix_.value_;
  // Boxed variables and constraints yield extra columns in the dual LP
  HighsSparseMatrix extra_columns;
  extra_columns.ensureColwise();
  extra_columns.num_row_ = original_num_col_;
  HighsInt num_upper_bound_col = upper_bound_col_.size();
  HighsInt num_upper_bound_row = upper_bound_row_.size();
  HighsInt num_extra_col = 0;
  double one = 1;
  for (HighsInt iX = 0; iX < num_upper_bound_col; iX++) {
    HighsInt iCol = upper_bound_col_[iX];
    const double lower = original_col_lower_[iCol];
    const double upper = original_col_upper_[iCol];
    extra_columns.addVec(1, &iCol, &one);
    lp_.col_cost_.push_back(upper);
    lp_.col_lower_.push_back(-inf);
    lp_.col_upper_.push_back(0);
    num_extra_col++;
  }

  if (num_upper_bound_row) {
    // Need to identify the submatrix of constraint matrix rows
    // corresponding to those with a row index in
    // upper_bound_row_. When identifying numbers of entries in each
    // row of submatrix, use indirection to get corresponding row
    // index, with a dummy row for rows not in the submatrix.
    HighsInt dummy_row = num_upper_bound_row;
    vector<HighsInt> indirection;
    vector<HighsInt> count;
    indirection.assign(original_num_row_, dummy_row);
    count.assign(num_upper_bound_row + 1, 0);
    HighsInt extra_iRow = 0;
    for (HighsInt iX = 0; iX < num_upper_bound_row; iX++) {
      HighsInt iRow = upper_bound_row_[iX];
      indirection[iRow] = extra_iRow++;
      double upper = original_row_upper_[iRow];
      lp_.col_cost_.push_back(upper);
      lp_.col_lower_.push_back(-inf);
      lp_.col_upper_.push_back(0);
    }
    for (HighsInt iEl = 0; iEl < original_num_nz_; iEl++)
      count[indirection[index[iEl]]]++;
    extra_columns.start_.resize(num_upper_bound_col + num_upper_bound_row + 1);
    for (HighsInt iRow = 0; iRow < num_upper_bound_row; iRow++) {
      extra_columns.start_[num_upper_bound_col + iRow + 1] =
          extra_columns.start_[num_upper_bound_col + iRow] + count[iRow];
      count[iRow] = extra_columns.start_[num_upper_bound_col + iRow];
    }
    HighsInt extra_columns_num_nz =
        extra_columns.start_[num_upper_bound_col + num_upper_bound_row];
    extra_columns.index_.resize(extra_columns_num_nz);
    extra_columns.value_.resize(extra_columns_num_nz);
    for (HighsInt iCol = 0; iCol < original_num_col_; iCol++) {
      for (HighsInt iEl = start[iCol]; iEl < start[iCol + 1]; iEl++) {
        HighsInt iRow = indirection[index[iEl]];
        if (iRow < num_upper_bound_row) {
          HighsInt extra_columns_iEl = count[iRow];
          assert(extra_columns_iEl < extra_columns_num_nz);
          extra_columns.index_[extra_columns_iEl] = iCol;
          extra_columns.value_[extra_columns_iEl] = value[iEl];
          count[iRow]++;
        }
      }
    }
    extra_columns.num_col_ += num_upper_bound_row;
  }
  // Incorporate the cost shift by subtracting A*primal_bound from the
  // cost vector; compute the objective offset
  double delta_offset = 0;
  for (HighsInt iX = 0; iX < primal_bound_index.size(); iX++) {
    HighsInt iCol = primal_bound_index[iX];
    double multiplier = primal_bound_value[iX];
    delta_offset += multiplier * original_col_cost_[iCol];
    for (HighsInt iEl = start[iCol]; iEl < start[iCol + 1]; iEl++)
      lp_.col_cost_[index[iEl]] -= multiplier * value[iEl];
  }
  if (extra_columns.num_col_) {
    // Incorporate the cost shift by subtracting
    // extra_columns*primal_bound from the cost vector for the extra
    // dual variables
    //
    // Have to scatter the packed primal bound values into a
    // full-length vector
    //
    // ToDo Make this more efficient?
    vector<double> primal_bound;
    primal_bound.assign(original_num_col_, 0);
    for (HighsInt iX = 0; iX < primal_bound_index.size(); iX++)
      primal_bound[primal_bound_index[iX]] = primal_bound_value[iX];

    for (HighsInt iCol = 0; iCol < extra_columns.num_col_; iCol++) {
      double cost = lp_.col_cost_[original_num_row_ + iCol];
      for (HighsInt iEl = extra_columns.start_[iCol];
           iEl < extra_columns.start_[iCol + 1]; iEl++)
        cost -=
            primal_bound[extra_columns.index_[iEl]] * extra_columns.value_[iEl];
      lp_.col_cost_[original_num_row_ + iCol] = cost;
    }
  }
  lp_.offset_ += delta_offset;
  // Copy the row-wise dual LP constraint matrix and transpose it.
  // ToDo Make this more efficient
  lp_.a_matrix_ = dual_matrix;
  lp_.a_matrix_.ensureColwise();
  // Add the extra columns to the dual LP constraint matrix
  lp_.a_matrix_.addCols(extra_columns);

  HighsInt dual_num_col =
      original_num_row_ + num_upper_bound_col + num_upper_bound_row;
  HighsInt dual_num_row = original_num_col_;
  assert(dual_num_col == (int)lp_.col_cost_.size());
  assert(lp_.a_matrix_.num_col_ == dual_num_col);
  const bool ignore_scaling = true;
  if (!ignore_scaling) {
    // Flip any scale factors
    if (lp_.scale_.has_scaling) {
      std::vector<double> temp_scale = lp_.scale_.row;
      lp_.scale_.row = lp_.scale_.col;
      lp_.scale_.col = temp_scale;
      lp_.scale_.num_col = dual_num_col;
      lp_.scale_.num_row = dual_num_row;
    }
  }
  // Change optimzation sense
  if (lp_.sense_ == ObjSense::kMinimize) {
    lp_.sense_ = ObjSense::kMaximize;
  } else {
    lp_.sense_ = ObjSense::kMinimize;
  }
  // Flip LP dimensions
  lp_.num_col_ = dual_num_col;
  lp_.num_row_ = dual_num_row;
  status_.is_dualised = true;
  status_.has_basis = false;
  status_.has_ar_matrix = false;
  status_.has_nla = false;
  highsLogUser(options_->log_options, HighsLogType::kInfo,
               "Solving dual LP with %d columns", (int)dual_num_col);
  if (num_upper_bound_col + num_upper_bound_row) {
    highsLogUser(options_->log_options, HighsLogType::kInfo, " [%d extra from",
                 (int)dual_num_col - original_num_row_);
    if (num_upper_bound_col)
      highsLogUser(options_->log_options, HighsLogType::kInfo,
                   " %d boxed variable(s)", (int)num_upper_bound_col);
    if (num_upper_bound_col && num_upper_bound_row)
      highsLogUser(options_->log_options, HighsLogType::kInfo, " and");
    if (num_upper_bound_row)
      highsLogUser(options_->log_options, HighsLogType::kInfo,
                   " %d boxed constraint(s)", (int)num_upper_bound_row);
    highsLogUser(options_->log_options, HighsLogType::kInfo, "]");
  }
  highsLogUser(options_->log_options, HighsLogType::kInfo, " and %d rows\n",
               (int)dual_num_row);
  //  reportLp(options_->log_options, lp_, HighsLogType::kVerbose);
  return HighsStatus::kOk;
}

HighsStatus HEkk::undualise() {
  if (!this->status_.is_dualised) return HighsStatus::kOk;
  HighsInt dual_num_col = lp_.num_col_;
  HighsInt primal_num_tot = original_num_col_ + original_num_row_;
  // These two aren't used (yet)
  vector<double>& dual_work_dual = info_.workDual_;
  vector<double>& primal_work_value = info_.workValue_;
  // Take copies of the nonbasic information for the dual LP, since
  // its values will be over-written in constructing the corresponding
  // data for the primal problem
  vector<int8_t> dual_nonbasic_flag = basis_.nonbasicFlag_;
  vector<int8_t> dual_nonbasic_move = basis_.nonbasicMove_;
  vector<HighsInt>& primal_basic_index = basis_.basicIndex_;
  vector<int8_t>& primal_nonbasic_flag = basis_.nonbasicFlag_;
  vector<int8_t>& primal_nonbasic_move = basis_.nonbasicMove_;
  basis_.nonbasicFlag_.assign(primal_num_tot, kIllegalFlagValue);
  basis_.nonbasicMove_.assign(primal_num_tot, kIllegalMoveValue);
  basis_.basicIndex_.resize(0);
  const double inf = kHighsInf;
  // The number of dual rows is the number of primal columns, so all
  // dual basic variables are nonbasic in the primal problem.
  //
  // If there are extra dual columns due to upper bounds on boxed
  // primal variables/constraints, there will be an excess of dual
  // nonbasic variables for the required primal basic variables.
  //
  // For each pair of dual variables associated with a boxed primal
  // variable/constraint:
  //
  // * If one is basic then it yields a nonbasic primal variable, at
  //   a bound given by the basic dual
  //
  // * If both are nonbasic, then they yield a basic primal variable
  //
  // Keep track of the dual column added to handle upper bounds on
  // boxed variables/constraints
  HighsInt upper_bound_col = original_num_row_;
  for (HighsInt iCol = 0; iCol < original_num_col_; iCol++) {
    const double cost = original_col_cost_[iCol];
    const double lower = original_col_lower_[iCol];
    const double upper = original_col_upper_[iCol];
    HighsInt move = kIllegalMoveValue;
    HighsInt dual_variable = dual_num_col + iCol;
    bool dual_basic = dual_nonbasic_flag[dual_variable] == kNonbasicFlagFalse;
    if (lower == upper) {
      // Fixed
      if (dual_basic) move = kNonbasicMoveZe;
    } else if (!highs_isInfinity(-lower)) {
      // Finite lower bound so boxed or lower
      if (!highs_isInfinity(upper)) {
        // Finite upper bound so boxed
        if (dual_basic) {
          // Primal variable is nonbasic at its lower bound
          move = kNonbasicMoveUp;
        } else {
          // Look at the corresponding dual variable for the upper bound
          dual_variable = upper_bound_col;
          dual_basic = dual_nonbasic_flag[dual_variable] == kNonbasicFlagFalse;
          if (dual_basic) {
            // Primal variable is nonbasic at its upper bound
            move = kNonbasicMoveDn;
          }
        }
        upper_bound_col++;
      } else {
        // Lower (since upper bound is infinite)
        if (dual_basic) move = kNonbasicMoveUp;
      }
    } else if (!highs_isInfinity(upper)) {
      // Upper
      if (dual_basic) move = kNonbasicMoveDn;
    } else {
      // FREE
      //
      // Dual activity a^Ty is fixed by cost, implying dual for primal
      // column (slack for dual row) is fixed at zero
      if (dual_basic) {
        assert(4 == 0);
        move = kNonbasicMoveZe;
      }
    }
    if (dual_basic) {
      // Primal nonbasic column from basic dual row
      assert(move != kIllegalMoveValue);
      primal_nonbasic_flag[iCol] = kNonbasicFlagTrue;
      primal_nonbasic_move[iCol] = move;
    } else {
      // Primal basic column from nonbasic dual row
      primal_basic_index.push_back(iCol);
      primal_nonbasic_flag[iCol] = kNonbasicFlagFalse;
      primal_nonbasic_move[iCol] = 0;
    }
  }
  for (HighsInt iRow = 0; iRow < original_num_row_; iRow++) {
    double lower = original_row_lower_[iRow];
    double upper = original_row_upper_[iRow];
    HighsInt move = kIllegalMoveValue;
    HighsInt dual_variable = iRow;
    bool dual_basic = dual_nonbasic_flag[dual_variable] == kNonbasicFlagFalse;
    if (lower == upper) {
      // Equality constraint
      //
      // Dual variable has primal RHS as cost and is free
      if (dual_basic) {
        move = kNonbasicMoveZe;
      }
    } else if (!highs_isInfinity(-lower)) {
      // Finite lower bound so boxed or lower
      if (!highs_isInfinity(upper)) {
        // Finite upper bound so boxed
        if (dual_basic) {
          // Primal variable is nonbasic at its lower bound
          move = kNonbasicMoveDn;
        } else {
          // Look at the corresponding dual variable for the upper bound
          dual_variable = upper_bound_col;
          dual_basic = dual_nonbasic_flag[dual_variable] == kNonbasicFlagFalse;
          if (dual_basic) {
            // Primal variable is nonbasic at its upper bound
            move = kNonbasicMoveUp;
          }
        }
        upper_bound_col++;
      } else {
        // Lower (since upper bound is infinite)
        if (dual_basic) {
          move = kNonbasicMoveDn;
        }
      }
    } else if (!highs_isInfinity(upper)) {
      // Upper
      if (dual_basic) {
        move = kNonbasicMoveUp;
      }
    } else {
      // FREE
      if (dual_basic) {
        assert(14 == 0);
        move = kNonbasicMoveZe;
      }
      // Shouldn't get free rows, but handle them anyway
    }
    if (dual_basic) {
      // Primal nonbasic column from basic dual row
      assert(move != kIllegalMoveValue);
      primal_nonbasic_flag[original_num_col_ + iRow] = kNonbasicFlagTrue;
      primal_nonbasic_move[original_num_col_ + iRow] = move;
    } else {
      // Primal basic column from nonbasic dual row
      primal_basic_index.push_back(original_num_col_ + iRow);
      primal_nonbasic_flag[original_num_col_ + iRow] = kNonbasicFlagFalse;
      primal_nonbasic_move[original_num_col_ + iRow] = 0;
    }
  }
  const bool ignore_scaling = true;
  if (!ignore_scaling) {
    // Flip any scale factors
    if (lp_.scale_.has_scaling) {
      std::vector<double> temp_scale = lp_.scale_.row;
      lp_.scale_.row = lp_.scale_.col;
      lp_.scale_.col = temp_scale;
      lp_.scale_.col.resize(original_num_col_);
      lp_.scale_.row.resize(original_num_row_);
      lp_.scale_.num_col = original_num_col_;
      lp_.scale_.num_row = original_num_row_;
    }
  }
  // Change optimzation sense
  if (lp_.sense_ == ObjSense::kMinimize) {
    lp_.sense_ = ObjSense::kMaximize;
  } else {
    lp_.sense_ = ObjSense::kMinimize;
  }
  // Flip LP dimensions
  lp_.num_col_ = original_num_col_;
  lp_.num_row_ = original_num_row_;
  // Restore the original offset
  lp_.offset_ = original_offset_;
  // Copy back the costs and bounds
  lp_.col_cost_ = original_col_cost_;
  lp_.col_lower_ = original_col_lower_;
  lp_.col_upper_ = original_col_upper_;
  lp_.row_lower_ = original_row_lower_;
  lp_.row_upper_ = original_row_upper_;
  // The primal constraint matrix is available row-wise as the first
  // original_num_row_ vectors of the dual constratint matrix
  HighsSparseMatrix primal_matrix;
  primal_matrix.start_.resize(original_num_row_ + 1);
  primal_matrix.index_.resize(original_num_nz_);
  primal_matrix.value_.resize(original_num_nz_);

  for (HighsInt iCol = 0; iCol < original_num_row_ + 1; iCol++)
    primal_matrix.start_[iCol] = lp_.a_matrix_.start_[iCol];
  for (HighsInt iEl = 0; iEl < original_num_nz_; iEl++) {
    primal_matrix.index_[iEl] = lp_.a_matrix_.index_[iEl];
    primal_matrix.value_[iEl] = lp_.a_matrix_.value_[iEl];
  }
  primal_matrix.num_col_ = original_num_col_;
  primal_matrix.num_row_ = original_num_row_;
  primal_matrix.format_ = MatrixFormat::kRowwise;
  // Copy the row-wise primal LP constraint matrix and transpose it.
  // ToDo Make this more efficient
  lp_.a_matrix_ = primal_matrix;
  lp_.a_matrix_.ensureColwise();
  // Some sanity checks
  assert(lp_.num_col_ == original_num_col_);
  assert(lp_.num_row_ == original_num_row_);
  assert(lp_.a_matrix_.numNz() == original_num_nz_);
  HighsInt num_basic_variables = primal_basic_index.size();
  bool num_basic_variables_ok = num_basic_variables == original_num_row_;
  if (!num_basic_variables_ok)
    printf("HEkk::undualise: Have %d basic variables, not %d\n",
           (int)num_basic_variables, (int)original_num_row_);
  assert(num_basic_variables_ok);

  // Clear the data retained when solving dual LP
  clearEkkDualise();
  status_.is_dualised = false;
  // Now solve with this basis. Should just be a case of reinverting
  // and re-solving for optimal primal and dual values, but
  // numerically marginal LPs will need clean-up
  status_.has_basis = true;
  status_.has_ar_matrix = false;
  status_.has_nla = false;
  status_.has_invert = false;
  HighsInt primal_solve_iteration_count = -iteration_count_;
  HighsStatus return_status = solve();
  primal_solve_iteration_count += iteration_count_;
  //  if (primal_solve_iteration_count)
  highsLogUser(options_->log_options, HighsLogType::kInfo,
               "Solving the primal LP (%s) using the optimal basis of its dual "
               "required %d simplex iterations\n",
               lp_.model_name_.c_str(), (int)primal_solve_iteration_count);
  return return_status;
}

HighsStatus HEkk::permute() {
  assert(1 == 0);
  return HighsStatus::kError;
}

HighsStatus HEkk::unpermute() {
  if (!this->status_.is_permuted) return HighsStatus::kOk;
  assert(1 == 0);
  return HighsStatus::kError;
}

HighsStatus HEkk::solve() {
  debug_solve_call_num_++;
  const HighsInt debug_from_solve_call_num = -607;
  const HighsInt debug_to_solve_call_num = debug_from_solve_call_num;
  debug_solve_report_ = debug_solve_call_num_ >= debug_from_solve_call_num &&
                        debug_solve_call_num_ <= debug_to_solve_call_num;
  const HighsInt time_from_solve_call_num = -1;
  const HighsInt time_to_solve_call_num = time_from_solve_call_num;
  time_report_ = debug_solve_call_num_ >= time_from_solve_call_num &&
                 debug_solve_call_num_ <= time_to_solve_call_num;
  const HighsInt debug_basis_id = -999;
  debug_basis_report_ = basis_.debug_id == debug_basis_id;
  if (debug_solve_report_) {
    printf("HEkk::solve call %d\n", (int)debug_solve_call_num_);
    debugReporting(-1);
    debugReporting(0, kHighsLogDevLevelVerbose);  // Detailed);
  }
  if (time_report_) {
    timeReporting(-1);
    timeReporting(0);
  }
  if (debug_basis_report_) {
    printf("HEkk::solve basis %d\n", (int)debug_basis_id);
  }
  initialiseAnalysis();
  initialiseControl();

  if (analysis_.analyse_simplex_time)
    analysis_.simplexTimerStart(SimplexTotalClock);
  dual_simplex_cleanup_level_ = 0;
  dual_simplex_phase1_cleanup_level_ = 0;

  previous_iteration_cycling_detected = -kHighsIInf;

  initialiseForSolve();

  const HighsDebugStatus simplex_nla_status =
      simplex_nla_.debugCheckData("Before HEkk::solve()");
  const bool simplex_nla_ok = simplex_nla_status == HighsDebugStatus::kOk;
  if (!simplex_nla_ok) {
    highsLogUser(options_->log_options, HighsLogType::kError,
                 "Error in simplex NLA data\n");
    assert(simplex_nla_ok);
    return returnFromEkkSolve(HighsStatus::kError);
  }

  assert(status_.has_basis);
  assert(status_.has_invert);
  assert(status_.initialised_for_solve);
  if (model_status_ == HighsModelStatus::kOptimal)
    return returnFromEkkSolve(HighsStatus::kOk);

  HighsStatus return_status = HighsStatus::kOk;
  HighsStatus call_status;
  std::string algorithm_name;

  // Indicate that dual and primal rays are not known
  status_.has_dual_ray = false;
  status_.has_primal_ray = false;

  // Allow primal and dual perturbations in case a block on them is
  // hanging over from a previous call
  info_.allow_cost_shifting = true;
  info_.allow_cost_perturbation = true;
  info_.allow_bound_perturbation = true;

  chooseSimplexStrategyThreads(*options_, info_);
  HighsInt& simplex_strategy = info_.simplex_strategy;

  // Initial solve according to strategy
  if (simplex_strategy == kSimplexStrategyPrimal) {
    algorithm_name = "primal";
    reportSimplexPhaseIterations(options_->log_options, iteration_count_, info_,
                                 true);
    highsLogUser(options_->log_options, HighsLogType::kInfo,
                 "Using EKK primal simplex solver\n");
    HEkkPrimal primal_solver(*this);
    call_status = primal_solver.solve();
    assert(called_return_from_solve_);
    return_status = interpretCallStatus(options_->log_options, call_status,
                                        return_status, "HEkkPrimal::solve");
  } else {
    algorithm_name = "dual";
    reportSimplexPhaseIterations(options_->log_options, iteration_count_, info_,
                                 true);
    // Solve, depending on the particular strategy
    if (simplex_strategy == kSimplexStrategyDualTasks) {
      highsLogUser(options_->log_options, HighsLogType::kInfo,
                   "Using EKK parallel dual simplex solver - SIP with "
                   "concurrency of %" HIGHSINT_FORMAT "\n",
                   info_.num_concurrency);
    } else if (simplex_strategy == kSimplexStrategyDualMulti) {
      highsLogUser(options_->log_options, HighsLogType::kInfo,
                   "Using EKK parallel dual simplex solver - PAMI with "
                   "concurrency of %" HIGHSINT_FORMAT "\n",
                   info_.num_concurrency);
    } else {
      highsLogUser(options_->log_options, HighsLogType::kInfo,
                   "Using EKK dual simplex solver - serial\n");
    }
    HEkkDual dual_solver(*this);
    call_status = dual_solver.solve();
    assert(called_return_from_solve_);
    return_status = interpretCallStatus(options_->log_options, call_status,
                                        return_status, "HEkkDual::solve");

    // Dual simplex solver may set model_status to be
    // kUnboundedOrInfeasible, and Highs::run() may not allow that to
    // be returned, so use primal simplex to distinguish
    if (model_status_ == HighsModelStatus::kUnboundedOrInfeasible &&
        !options_->allow_unbounded_or_infeasible) {
      HEkkPrimal primal_solver(*this);
      call_status = primal_solver.solve();
      assert(called_return_from_solve_);
      return_status = interpretCallStatus(options_->log_options, call_status,
                                          return_status, "HEkkPrimal::solve");
    }
  }

  reportSimplexPhaseIterations(options_->log_options, iteration_count_, info_);
  if (return_status == HighsStatus::kError)
    return returnFromEkkSolve(return_status);
  highsLogDev(options_->log_options, HighsLogType::kInfo,
              "EKK %s simplex solver returns %" HIGHSINT_FORMAT
              " primal and %" HIGHSINT_FORMAT
              " dual infeasibilities: "
              "Status %s\n",
              algorithm_name.c_str(), info_.num_primal_infeasibilities,
              info_.num_dual_infeasibilities,
              utilModelStatusToString(model_status_).c_str());
  // Can model_status_ = HighsModelStatus::kNotset be returned?
  assert(model_status_ != HighsModelStatus::kNotset);

  if (analysis_.analyse_simplex_summary_data) analysis_.summaryReport();
  if (analysis_.analyse_factor_data) analysis_.reportInvertFormData();
  if (analysis_.analyse_factor_time) analysis_.reportFactorTimer();
  return returnFromEkkSolve(return_status);
}

HighsStatus HEkk::cleanup() {
  // Clean up from a point with either primal or dual
  // infeasiblilities, but not both
  HighsStatus return_status = HighsStatus::kOk;
  HighsStatus call_status;
  if (info_.num_primal_infeasibilities) {
    // Primal infeasibilities, so should be just dual phase 2
    assert(!info_.num_dual_infeasibilities);
    // Use dual simplex (phase 2) with Devex pricing and no perturbation
    info_.simplex_strategy = kSimplexStrategyDual;
    info_.dual_simplex_cost_perturbation_multiplier = 0;
    info_.dual_edge_weight_strategy = kSimplexDualEdgeWeightStrategyDevex;
    HEkkDual dual_solver(*this);
    call_status = dual_solver.solve();
    assert(called_return_from_solve_);
    return_status =
        interpretCallStatus(this->options_->log_options, call_status,
                            return_status, "HEkkDual::solve");
    if (return_status == HighsStatus::kError) return return_status;
  } else {
    // Dual infeasibilities, so should be just primal phase 2
    assert(!info_.num_primal_infeasibilities);
    // Use primal simplex (phase 2) with no perturbation
    info_.simplex_strategy = kSimplexStrategyPrimal;
    info_.primal_simplex_bound_perturbation_multiplier = 0;
    HEkkPrimal primal_solver(*this);
    call_status = primal_solver.solve();
    assert(called_return_from_solve_);
    return_status =
        interpretCallStatus(this->options_->log_options, call_status,
                            return_status, "HEkkPrimal::solve");
    if (return_status == HighsStatus::kError) return return_status;
  }
  return return_status;
}

HighsStatus HEkk::setBasis() {
  // Set up nonbasicFlag and basicIndex for a logical basis
  const HighsInt num_col = lp_.num_col_;
  const HighsInt num_row = lp_.num_row_;
  const HighsInt num_tot = num_col + num_row;

  basis_.setup(num_col, num_row);
  basis_.debug_origin_name = "HEkk::setBasis - logical";

  for (HighsInt iCol = 0; iCol < num_col; iCol++) {
    basis_.nonbasicFlag_[iCol] = kNonbasicFlagTrue;
    double lower = lp_.col_lower_[iCol];
    double upper = lp_.col_upper_[iCol];
    HighsInt move = kIllegalMoveValue;
    if (lower == upper) {
      // Fixed
      move = kNonbasicMoveZe;
    } else if (!highs_isInfinity(-lower)) {
      // Finite lower bound so boxed or lower
      if (!highs_isInfinity(upper)) {
        // Finite upper bound so boxed. Set to bound of LP that is closer to
        // zero
        if (move == kIllegalMoveValue) {
          if (fabs(lower) < fabs(upper)) {
            move = kNonbasicMoveUp;
          } else {
            move = kNonbasicMoveDn;
          }
        }
      } else {
        // Lower (since upper bound is infinite)
        move = kNonbasicMoveUp;
      }
    } else if (!highs_isInfinity(upper)) {
      // Upper
      move = kNonbasicMoveDn;
    } else {
      // FREE
      move = kNonbasicMoveZe;
    }
    assert(move != kIllegalMoveValue);
    basis_.nonbasicMove_[iCol] = move;
  }
  for (HighsInt iRow = 0; iRow < num_row; iRow++) {
    HighsInt iVar = num_col + iRow;
    basis_.nonbasicFlag_[iVar] = kNonbasicFlagFalse;
    HighsHashHelpers::sparse_combine(basis_.hash, iVar);
    basis_.basicIndex_[iRow] = iVar;
  }
  info_.num_basic_logicals = num_row;
  status_.has_basis = true;
  return HighsStatus::kOk;
}

HighsStatus HEkk::setBasis(const HighsBasis& highs_basis) {
  // Shouldn't have to check the incoming basis since this is an
  // internal call, but it may be a basis that's set up internally
  // with errors :-) ...
  //
  // The basis should be dual faeible unless it's alien
  debug_dual_feasible = !highs_basis.was_alien;
  HighsOptions& options = *options_;
  if (debugHighsBasisConsistent(options, lp_, highs_basis) ==
      HighsDebugStatus::kLogicalError) {
    highsLogDev(options_->log_options, HighsLogType::kError,
                "Supposed to be a Highs basis, but not valid\n");
    return HighsStatus::kError;
  }
  HighsInt num_col = lp_.num_col_;
  HighsInt num_row = lp_.num_row_;
  HighsInt num_tot = num_col + num_row;
  // Set up the basis in case it has not yet been done for this LP
  basis_.setup(num_col, num_row);
  basis_.debug_id = highs_basis.debug_id;
  basis_.debug_update_count = highs_basis.debug_update_count;
  basis_.debug_origin_name = highs_basis.debug_origin_name;
  assert(basis_.debug_origin_name != "");
  HighsInt num_basic_variables = 0;
  for (HighsInt iCol = 0; iCol < num_col; iCol++) {
    HighsInt iVar = iCol;
    const double lower = lp_.col_lower_[iCol];
    const double upper = lp_.col_upper_[iCol];
    if (highs_basis.col_status[iCol] == HighsBasisStatus::kBasic) {
      basis_.nonbasicFlag_[iVar] = kNonbasicFlagFalse;
      basis_.nonbasicMove_[iVar] = 0;
      basis_.basicIndex_[num_basic_variables++] = iVar;
      HighsHashHelpers::sparse_combine(basis_.hash, iVar);
    } else {
      basis_.nonbasicFlag_[iVar] = kNonbasicFlagTrue;
      if (lower == upper) {
        basis_.nonbasicMove_[iVar] = kNonbasicMoveZe;
      } else if (highs_basis.col_status[iCol] == HighsBasisStatus::kLower) {
        basis_.nonbasicMove_[iVar] = kNonbasicMoveUp;
      } else if (highs_basis.col_status[iCol] == HighsBasisStatus::kUpper) {
        basis_.nonbasicMove_[iVar] = kNonbasicMoveDn;
      } else {
        assert(highs_basis.col_status[iCol] == HighsBasisStatus::kZero);
        basis_.nonbasicMove_[iVar] = kNonbasicMoveZe;
      }
    }
  }
  for (HighsInt iRow = 0; iRow < num_row; iRow++) {
    HighsInt iVar = num_col + iRow;
    const double lower = lp_.row_lower_[iRow];
    const double upper = lp_.row_upper_[iRow];
    if (highs_basis.row_status[iRow] == HighsBasisStatus::kBasic) {
      basis_.nonbasicFlag_[iVar] = kNonbasicFlagFalse;
      basis_.nonbasicMove_[iVar] = 0;
      basis_.basicIndex_[num_basic_variables++] = iVar;
      HighsHashHelpers::sparse_combine(basis_.hash, iVar);
    } else {
      basis_.nonbasicFlag_[iVar] = kNonbasicFlagTrue;
      if (lower == upper) {
        basis_.nonbasicMove_[iVar] = kNonbasicMoveZe;
      } else if (highs_basis.row_status[iRow] == HighsBasisStatus::kLower) {
        basis_.nonbasicMove_[iVar] = kNonbasicMoveDn;
      } else if (highs_basis.row_status[iRow] == HighsBasisStatus::kUpper) {
        basis_.nonbasicMove_[iVar] = kNonbasicMoveUp;
      } else {
        assert(highs_basis.row_status[iRow] == HighsBasisStatus::kZero);
        basis_.nonbasicMove_[iVar] = kNonbasicMoveZe;
      }
    }
  }
  status_.has_basis = true;
  return HighsStatus::kOk;
}

void HEkk::addCols(const HighsLp& lp,
                   const HighsSparseMatrix& scaled_a_matrix) {
  // Should be extendSimplexLpRandomVectors
  //  if (valid_simplex_basis)
  //    appendBasicRowsToBasis(simplex_lp, simplex_basis, XnumNewRow);
  //  ekk_instance_.updateStatus(LpAction::kNewRows);
  //  if (valid_simplex_lp) {
  //    simplex_lp.num_row_ += XnumNewRow;
  //    ekk_instance_.initialiseSimplexLpRandomVectors();
  //  }
  //  if (valid_simplex_lp)
  //    assert(ekk_instance_.lp_.dimensionsOk("addCols - simplex"));
  if (this->status_.has_nla) this->simplex_nla_.addCols(&lp);
  this->updateStatus(LpAction::kNewCols);
}

void HEkk::addRows(const HighsLp& lp,
                   const HighsSparseMatrix& scaled_ar_matrix) {
  // Should be extendSimplexLpRandomVectors
  //  if (valid_simplex_basis)
  //    appendBasicRowsToBasis(simplex_lp, simplex_basis, XnumNewRow);
  //  ekk_instance_.updateStatus(LpAction::kNewRows);
  //  if (valid_simplex_lp) {
  //    simplex_lp.num_row_ += XnumNewRow;
  //    ekk_instance_.initialiseSimplexLpRandomVectors();
  //  }
  //  if (valid_simplex_lp)
  //    assert(ekk_instance_.lp_.dimensionsOk("addRows - simplex"));
  if (kExtendInvertWhenAddingRows && this->status_.has_nla) {
    this->simplex_nla_.addRows(&lp, &basis_.basicIndex_[0], &scaled_ar_matrix);
    setNlaPointersForTrans(lp);
    this->debugNlaCheckInvert("HEkk::addRows - on entry",
                              kHighsDebugLevelExpensive + 1);
  }
  // Update the number of rows in the simplex LP so that it's
  // consistent with simplex basis information
  this->lp_.num_row_ = lp.num_row_;
  this->updateStatus(LpAction::kNewRows);
}

void HEkk::deleteCols(const HighsIndexCollection& index_collection) {
  this->updateStatus(LpAction::kDelCols);
}
void HEkk::deleteRows(const HighsIndexCollection& index_collection) {
  this->updateStatus(LpAction::kDelRows);
}

void HEkk::unscaleSimplex(const HighsLp& incumbent_lp) {
  if (!this->simplex_in_scaled_space_) return;
  assert(incumbent_lp.scale_.has_scaling);
  const HighsInt num_col = incumbent_lp.num_col_;
  const HighsInt num_row = incumbent_lp.num_row_;
  const vector<double>& col_scale = incumbent_lp.scale_.col;
  const vector<double>& row_scale = incumbent_lp.scale_.row;
  for (HighsInt iCol = 0; iCol < num_col; iCol++) {
    const HighsInt iVar = iCol;
    const double factor = col_scale[iCol];
    this->info_.workCost_[iVar] /= factor;
    this->info_.workDual_[iVar] /= factor;
    this->info_.workShift_[iVar] /= factor;
    this->info_.workLower_[iVar] *= factor;
    this->info_.workUpper_[iVar] *= factor;
    this->info_.workRange_[iVar] *= factor;
    this->info_.workValue_[iVar] *= factor;
    this->info_.workLowerShift_[iVar] *= factor;
    this->info_.workUpperShift_[iVar] *= factor;
  }
  for (HighsInt iRow = 0; iRow < num_row; iRow++) {
    const HighsInt iVar = num_col + iRow;
    const double factor = row_scale[iRow];
    this->info_.workCost_[iVar] *= factor;
    this->info_.workDual_[iVar] *= factor;
    this->info_.workShift_[iVar] *= factor;
    this->info_.workLower_[iVar] /= factor;
    this->info_.workUpper_[iVar] /= factor;
    this->info_.workRange_[iVar] /= factor;
    this->info_.workValue_[iVar] /= factor;
    this->info_.workLowerShift_[iVar] /= factor;
    this->info_.workUpperShift_[iVar] /= factor;
  }
  for (HighsInt iRow = 0; iRow < num_row; iRow++) {
    double factor;
    const HighsInt iVar = this->basis_.basicIndex_[iRow];
    if (iVar < num_col) {
      factor = col_scale[iVar];
    } else {
      factor = 1.0 / row_scale[iVar - num_col];
    }
    this->info_.baseLower_[iRow] *= factor;
    this->info_.baseUpper_[iRow] *= factor;
    this->info_.baseValue_[iRow] *= factor;
  }
  this->simplex_in_scaled_space_ = false;
}

HighsSolution HEkk::getSolution() {
  HighsSolution solution;
  // Scatter the basic primal values
  for (HighsInt iRow = 0; iRow < lp_.num_row_; iRow++)
    info_.workValue_[basis_.basicIndex_[iRow]] = info_.baseValue_[iRow];
  // Zero the basic dual values
  for (HighsInt iRow = 0; iRow < lp_.num_row_; iRow++)
    info_.workDual_[basis_.basicIndex_[iRow]] = 0;

  // Now we can get the solution
  solution.col_value.resize(lp_.num_col_);
  solution.col_dual.resize(lp_.num_col_);
  solution.row_value.resize(lp_.num_row_);
  solution.row_dual.resize(lp_.num_row_);

  for (HighsInt iCol = 0; iCol < lp_.num_col_; iCol++) {
    solution.col_value[iCol] = info_.workValue_[iCol];
    solution.col_dual[iCol] = (HighsInt)lp_.sense_ * info_.workDual_[iCol];
  }
  for (HighsInt iRow = 0; iRow < lp_.num_row_; iRow++) {
    solution.row_value[iRow] = -info_.workValue_[lp_.num_col_ + iRow];
    // @FlipRowDual negate RHS
    solution.row_dual[iRow] =
        -(HighsInt)lp_.sense_ * info_.workDual_[lp_.num_col_ + iRow];
  }
  solution.value_valid = true;
  solution.dual_valid = true;
  return solution;
}

HighsBasis HEkk::getHighsBasis(HighsLp& use_lp) const {
  HighsInt num_col = use_lp.num_col_;
  HighsInt num_row = use_lp.num_row_;
  HighsBasis highs_basis;
  highs_basis.col_status.resize(num_col);
  highs_basis.row_status.resize(num_row);
  assert(status_.has_basis);
  highs_basis.valid = false;
  for (HighsInt iCol = 0; iCol < num_col; iCol++) {
    HighsInt iVar = iCol;
    const double lower = use_lp.col_lower_[iCol];
    const double upper = use_lp.col_upper_[iCol];
    HighsBasisStatus basis_status = HighsBasisStatus::kNonbasic;
    if (!basis_.nonbasicFlag_[iVar]) {
      basis_status = HighsBasisStatus::kBasic;
    } else if (basis_.nonbasicMove_[iVar] == kNonbasicMoveUp) {
      basis_status = HighsBasisStatus::kLower;
    } else if (basis_.nonbasicMove_[iVar] == kNonbasicMoveDn) {
      basis_status = HighsBasisStatus::kUpper;
    } else if (basis_.nonbasicMove_[iVar] == kNonbasicMoveZe) {
      if (lower == upper) {
        const double dual = (HighsInt)lp_.sense_ * info_.workDual_[iCol];
        basis_status =
            dual >= 0 ? HighsBasisStatus::kLower : HighsBasisStatus::kUpper;
      } else {
        basis_status = HighsBasisStatus::kZero;
      }
    }
    highs_basis.col_status[iCol] = basis_status;
  }
  for (HighsInt iRow = 0; iRow < num_row; iRow++) {
    HighsInt iVar = num_col + iRow;
    const double lower = use_lp.row_lower_[iRow];
    const double upper = use_lp.row_upper_[iRow];
    HighsBasisStatus basis_status = HighsBasisStatus::kNonbasic;
    if (!basis_.nonbasicFlag_[iVar]) {
      basis_status = HighsBasisStatus::kBasic;
    } else if (basis_.nonbasicMove_[iVar] == kNonbasicMoveUp) {
      basis_status = HighsBasisStatus::kUpper;
    } else if (basis_.nonbasicMove_[iVar] == kNonbasicMoveDn) {
      basis_status = HighsBasisStatus::kLower;
    } else if (basis_.nonbasicMove_[iVar] == kNonbasicMoveZe) {
      if (lower == upper) {
        const double dual = (HighsInt)lp_.sense_ * info_.workDual_[iVar];
        basis_status =
            dual >= 0 ? HighsBasisStatus::kLower : HighsBasisStatus::kUpper;
      } else {
        basis_status = HighsBasisStatus::kZero;
      }
    }
    highs_basis.row_status[iRow] = basis_status;
  }
  highs_basis.valid = true;
  highs_basis.alien = false;
  highs_basis.was_alien = false;
  highs_basis.debug_id =
      (HighsInt)(build_synthetic_tick_ + total_synthetic_tick_);
  highs_basis.debug_update_count = info_.update_count;
  highs_basis.debug_origin_name = basis_.debug_origin_name;
  return highs_basis;
}

HighsStatus HEkk::initialiseSimplexLpBasisAndFactor(
    const bool only_from_known_basis) {
  // This is normally called only from HEkk::initialiseForSolve, with
  // only_from_known_basis = false.
  //
  // In this case, if there is no existing simplex basis then a
  // logical basis is set up. Otherwise the existing simplex basis is
  // factorized, with logicals introduced to handle rank deficiency.
  //
  // It is also called from HighsSolution's
  // formSimplexLpBasisAndFactor, with only_from_known_basis = true or
  // false. In both cases a simplex basis is known.
  //
  // Calls with only_from_known_basis = true originate from
  // Highs::getBasicVariablesInterface, and are made when
  // Highs::getBasicVariables has been called and there is no
  // factorization of the current basis matrix. No rank deficiency
  // handling is permitted so, if it occurs, an error must be
  // returned.
  //
  // Calls with only_from_known_basis = false originate from
  // Highs::setBasis. The simplex basis should be non-singular since
  // it's come from a HighsBasis that is either non-alien, or from an
  // alien HighsBasis that's been checked/completed. However, it's
  // conceivable that a singularity could occur, and it's fine to
  // accommodate it.
  //
  // If only_from_known_basis is true, then there should be a simplex
  // basis to use
  if (only_from_known_basis) assert(status_.has_basis);
  // If there is no simplex basis, set up a logical basis
  if (!status_.has_basis) setBasis();
  // The simplex NLA operates in the scaled space if the LP has
  // scaling factors. If they exist but haven't been applied, then the
  // simplex NLA needs a separate, scaled constraint matrix. Thus
  // getScaledAMatrixPointer() returns a pointer to either the
  // constraint matrix or a scaled copy (that is a member of the HEkk
  // class), with the latter returned if the LP has scaling factors
  // but is unscaled.
  //
  HighsSparseMatrix* local_scaled_a_matrix = getScaledAMatrixPointer();
  //
  // If simplex NLA is set up, pass the pointers that it uses. It
  // deduces any scaling factors that it must use by inspecting
  // whether the LP has scaling factors, and whether it is scaled.
  //
  // If simplex NLA is not set up, then it will be done if
  //
  if (this->status_.has_nla) {
    assert(lpFactorRowCompatible());
    this->simplex_nla_.setPointers(&(this->lp_), local_scaled_a_matrix,
                                   &this->basis_.basicIndex_[0], this->options_,
                                   this->timer_, &(this->analysis_));
  } else {
    // todo @ Julian: this fails on glass4
    assert(info_.factor_pivot_threshold >= options_->factor_pivot_threshold);
    simplex_nla_.setup(&(this->lp_),                  //&lp_,
                       &this->basis_.basicIndex_[0],  //&basis_.basicIndex_[0],
                       this->options_,                // options_,
                       this->timer_,                  // timer_,
                       &(this->analysis_),            //&analysis_,
                       local_scaled_a_matrix,
                       this->info_.factor_pivot_threshold);
    status_.has_nla = true;
  }

  if (!status_.has_invert) {
    const HighsInt rank_deficiency = computeFactor();
    if (rank_deficiency) {
      // Basis is rank deficient
<<<<<<< HEAD
      // printf(
      //     "HEkk::initialiseSimplexLpBasisAndFactor (%s) Rank_deficiency %d:
      //     Id "
      //     "= "
      //     "%d; UpdateCount = %d\n",
      //     basis_.debug_origin_name.c_str(), (int)rank_deficiency,
      //     (int)basis_.debug_id, (int)basis_.debug_update_count);
=======
      highsLogDev(
          options_->log_options, HighsLogType::kInfo,
          "HEkk::initialiseSimplexLpBasisAndFactor (%s) Rank_deficiency %d: Id "
          "= "
          "%d; UpdateCount = %d\n",
          basis_.debug_origin_name.c_str(), (int)rank_deficiency,
          (int)basis_.debug_id, (int)basis_.debug_update_count);
>>>>>>> ae94a9a0
      if (only_from_known_basis) {
        // If only this basis should be used, then return error
        highsLogDev(options_->log_options, HighsLogType::kError,
                    "Supposed to be a full-rank basis, but incorrect\n");
        return HighsStatus::kError;
      }
      // Account for rank deficiency by correcing nonbasicFlag
      handleRankDeficiency();
      this->updateStatus(LpAction::kNewBasis);
      setNonbasicMove();
      status_.has_basis = true;
      status_.has_invert = true;
      status_.has_fresh_invert = true;
    }
    // Record the synthetic clock for INVERT, and zero it for UPDATE
    resetSyntheticClock();
  }
  assert(status_.has_invert);
  return HighsStatus::kOk;
}

void HEkk::handleRankDeficiency() {
  HFactor& factor = simplex_nla_.factor_;
  HighsInt rank_deficiency = factor.rank_deficiency;
  vector<HighsInt>& row_with_no_pivot = factor.row_with_no_pivot;
  vector<HighsInt>& col_with_no_pivot = factor.col_with_no_pivot;
  vector<HighsInt>& var_with_no_pivot = factor.var_with_no_pivot;
  for (HighsInt k = 0; k < rank_deficiency; k++) {
    HighsInt row_in = row_with_no_pivot[k];
    HighsInt variable_in = lp_.num_col_ + row_in;
    HighsInt variable_out = var_with_no_pivot[k];
    basis_.nonbasicFlag_[variable_in] = kNonbasicFlagFalse;
    basis_.nonbasicFlag_[variable_out] = kNonbasicFlagTrue;
    HighsInt row_out = row_with_no_pivot[k];
    assert(basis_.basicIndex_[row_out] == variable_in);
<<<<<<< HEAD
    // printf(
    //     "HEkk::handleRankDeficiency: %4d: Basic row of leaving variable (%4d
    //     " "is %s %4d) is "
    //     "%4d; Entering logical = %4d is variable %d)\n",
    //     (int)k, (int)variable_out,
    //     variable_out < lp_.num_col_ ? " column" : "logical",
    //     variable_out < lp_.num_col_ ? (int)variable_out
    //                                 : (int)(variable_out - lp_.num_col_),
    //     (int)row_out, (int)(row_in), (int)variable_in);
=======
    highsLogDev(
        options_->log_options, HighsLogType::kInfo,
        "HEkk::handleRankDeficiency: %4d: Basic row of leaving variable (%4d "
        "is %s %4d) is "
        "%4d; Entering logical = %4d is variable %d)\n",
        (int)k, (int)variable_out,
        variable_out < lp_.num_col_ ? " column" : "logical",
        variable_out < lp_.num_col_ ? (int)variable_out
                                    : (int)(variable_out - lp_.num_col_),
        (int)row_out, (int)(row_in), (int)variable_in);
>>>>>>> ae94a9a0
    addBadBasisChange(row_out, variable_in, variable_out,
                      BadBasisChangeReason::kSingular, true);
  }
  status_.has_ar_matrix = false;
}

// Private methods

void HEkk::initialiseEkk() {
  if (status_.initialised_for_new_lp) return;
  setSimplexOptions();
  initialiseControl();
  initialiseSimplexLpRandomVectors();
  simplex_nla_.clear();
  clearBadBasisChange();
  status_.initialised_for_new_lp = true;
}

bool HEkk::isUnconstrainedLp() {
  bool is_unconstrained_lp = lp_.num_row_ <= 0;
  if (is_unconstrained_lp)
    highsLogDev(
        options_->log_options, HighsLogType::kError,
        "HEkkDual::solve called for LP with non-positive (%" HIGHSINT_FORMAT
        ") number of constraints\n",
        lp_.num_row_);
  assert(!is_unconstrained_lp);
  return is_unconstrained_lp;
}

void HEkk::initialiseForSolve() {
  const HighsStatus return_status = initialiseSimplexLpBasisAndFactor();
  assert(return_status == HighsStatus::kOk);
  assert(status_.has_basis);

  updateSimplexOptions();
  initialiseSimplexLpRandomVectors();
  initialisePartitionedRowwiseMatrix();  // Timed
  allocateWorkAndBaseArrays();
  initialiseCost(SimplexAlgorithm::kPrimal, kSolvePhaseUnknown, false);
  initialiseBound(SimplexAlgorithm::kPrimal, kSolvePhaseUnknown, false);
  initialiseNonbasicValueAndMove();
  computePrimal();                // Timed
  computeDual();                  // Timed
  computeSimplexInfeasible();     // Timed
  computeDualObjectiveValue();    // Timed
  computePrimalObjectiveValue();  // Timed
  status_.initialised_for_solve = true;

  bool primal_feasible = info_.num_primal_infeasibilities == 0;
  bool dual_feasible = info_.num_dual_infeasibilities == 0;
  visited_basis_.clear();
  visited_basis_.insert(basis_.hash);
  model_status_ = HighsModelStatus::kNotset;
  if (primal_feasible && dual_feasible)
    model_status_ = HighsModelStatus::kOptimal;
}

void HEkk::setSimplexOptions() {
  // Copy values of HighsOptions for the simplex solver
  // Currently most of these options are straight copies, but they
  // will become valuable when "choose" becomes a HiGHS strategy value
  // that will need converting into a specific simplex strategy value.
  //
  // NB simplex_strategy is set by chooseSimplexStrategyThreads in each call
  //
  info_.dual_edge_weight_strategy = options_->simplex_dual_edge_weight_strategy;
  info_.price_strategy = options_->simplex_price_strategy;
  info_.dual_simplex_cost_perturbation_multiplier =
      options_->dual_simplex_cost_perturbation_multiplier;
  info_.primal_simplex_bound_perturbation_multiplier =
      options_->primal_simplex_bound_perturbation_multiplier;
  info_.factor_pivot_threshold = options_->factor_pivot_threshold;
  info_.update_limit = options_->simplex_update_limit;
  random_.initialise(options_->random_seed);

  // Set values of internal options
  info_.store_squared_primal_infeasibility = true;
}

void HEkk::updateSimplexOptions() {
  // Update some simplex option values from HighsOptions when
  // (re-)solving an LP. Others aren't changed because better values
  // may have been learned due to solving this LP (possibly with some
  // modification) before.
  //
  // NB simplex_strategy is set by chooseSimplexStrategyThreads in each call
  //
  info_.dual_simplex_cost_perturbation_multiplier =
      options_->dual_simplex_cost_perturbation_multiplier;
  info_.primal_simplex_bound_perturbation_multiplier =
      options_->primal_simplex_bound_perturbation_multiplier;
}

void HEkk::initialiseSimplexLpRandomVectors() {
  const HighsInt num_col = lp_.num_col_;
  const HighsInt num_tot = lp_.num_col_ + lp_.num_row_;
  if (!num_tot) return;
  // Instantiate and (re-)initialise the random number generator
  //  HighsRandom random;
  HighsRandom& random = random_;
  //  random.initialise();

  if (num_col) {
    // Generate a random permutation of the column indices
    vector<HighsInt>& numColPermutation = info_.numColPermutation_;
    numColPermutation.resize(num_col);
    for (HighsInt i = 0; i < num_col; i++) numColPermutation[i] = i;
    random.shuffle(numColPermutation.data(), num_col);
  }

  // Re-initialise the random number generator and generate the
  // random vectors in the same order as hsol to maintain repeatable
  // performance
  // random.initialise();

  // Generate a random permutation of all the indices
  vector<HighsInt>& numTotPermutation = info_.numTotPermutation_;
  numTotPermutation.resize(num_tot);
  for (HighsInt i = 0; i < num_tot; i++) numTotPermutation[i] = i;
  random.shuffle(numTotPermutation.data(), num_tot);

  // Generate a vector of random reals
  info_.numTotRandomValue_.resize(num_tot);
  vector<double>& numTotRandomValue = info_.numTotRandomValue_;
  for (HighsInt i = 0; i < num_tot; i++) {
    numTotRandomValue[i] = random.fraction();
  }
}

void HEkk::chooseSimplexStrategyThreads(const HighsOptions& options,
                                        HighsSimplexInfo& info) {
  // Ensure that this is not called with an optimal basis
  assert(info.num_dual_infeasibilities > 0 ||
         info.num_primal_infeasibilities > 0);
  // Set the internal simplex strategy and number of threads for dual
  // simplex
  HighsInt& simplex_strategy = info.simplex_strategy;
  // By default, use the HighsOptions strategy. If this is
  // kSimplexStrategyChoose, then the strategy used will depend on
  // whether the current basis is primal feasible.
  simplex_strategy = options.simplex_strategy;
  if (simplex_strategy == kSimplexStrategyChoose) {
    // HiGHS is left to choose the simplex strategy
    if (info.num_primal_infeasibilities > 0) {
      // Not primal feasible, so use dual simplex
      simplex_strategy = kSimplexStrategyDual;
    } else {
      // Primal feasible. so use primal simplex
      simplex_strategy = kSimplexStrategyPrimal;
    }
  }
  // Set min/max_threads to correspond to serial code. They will be
  // set to other values if parallel options are used.
  info.min_concurrency = 1;
  info.max_concurrency = 1;
  // Record the min/max minimum concurrency in the options
  const HighsInt simplex_min_concurrency = options.simplex_min_concurrency;
  const HighsInt simplex_max_concurrency = options.simplex_max_concurrency;
  HighsInt max_threads = highs::parallel::num_threads();

  if (options.parallel == kHighsOnString &&
      simplex_strategy == kSimplexStrategyDual) {
    // The parallel strategy is on and the simplex strategy is dual so use
    // PAMI if there are enough threads
    if (max_threads >= kDualMultiMinConcurrency)
      simplex_strategy = kSimplexStrategyDualMulti;
  }
  //
  // If parallel stratgies are used, the minimum concurrency will be
  // set to be at least the minimum required for the strategy
  //
  // All this is independent of the number of threads available, since
  // code with multiple concurrency can be run in serial.

  if (simplex_strategy == kSimplexStrategyDualTasks) {
    info.min_concurrency =
        max(kDualTasksMinConcurrency, simplex_min_concurrency);
    info.max_concurrency = max(info.min_concurrency, simplex_max_concurrency);
  } else if (simplex_strategy == kSimplexStrategyDualMulti) {
    info.min_concurrency =
        max(kDualMultiMinConcurrency, simplex_min_concurrency);
    info.max_concurrency = max(info.min_concurrency, simplex_max_concurrency);
  }

  // Set the concurrency to be used to be the maximum number
  info.num_concurrency = info.max_concurrency;
  // Give a warning if the concurrency to be used is less than the
  // minimum concurrency allowed
  if (info.num_concurrency < simplex_min_concurrency) {
    highsLogUser(options.log_options, HighsLogType::kWarning,
                 "Using concurrency of %" HIGHSINT_FORMAT
                 " for parallel strategy rather than "
                 "minimum number (%" HIGHSINT_FORMAT ") specified in options\n",
                 info.num_concurrency, simplex_min_concurrency);
  }
  // Give a warning if the concurrency to be used is more than the
  // maximum concurrency allowed
  if (info.num_concurrency > simplex_max_concurrency) {
    highsLogUser(options.log_options, HighsLogType::kWarning,
                 "Using concurrency of %" HIGHSINT_FORMAT
                 " for parallel strategy rather than "
                 "maximum number (%" HIGHSINT_FORMAT ") specified in options\n",
                 info.num_concurrency, simplex_max_concurrency);
  }
  // Give a warning if the concurrency to be used is less than the
  // number of threads available
  if (info.num_concurrency > max_threads) {
    highsLogUser(options.log_options, HighsLogType::kWarning,
                 "Number of threads available = %" HIGHSINT_FORMAT
                 " < %" HIGHSINT_FORMAT
                 " = Simplex concurrency to be used: Parallel performance may "
                 "be less than anticipated\n",
                 max_threads, info.num_concurrency);
  }
}

bool HEkk::getNonsingularInverse(const HighsInt solve_phase) {
  assert(status_.has_basis);
  const vector<HighsInt>& basicIndex = basis_.basicIndex_;
  // Take a copy of basicIndex from before INVERT to be used as the
  // saved ordering of basic variables - so reinvert will run
  // identically.
  const vector<HighsInt> basicIndex_before_compute_factor = basicIndex;
  // Save the number of updates performed in case it has to be used to determine
  // a limit
  const HighsInt simplex_update_count = info_.update_count;
  // Dual simplex edge weights are identified with rows, so must be
  // permuted according to INVERT. Scatter the edge weights so that,
  // after INVERT, they can be gathered according to the new
  // permutation of basicIndex
  analysis_.simplexTimerStart(PermWtClock);
  for (HighsInt i = 0; i < lp_.num_row_; i++)
    scattered_dual_edge_weight_[basicIndex[i]] = dual_edge_weight_[i];
  analysis_.simplexTimerStop(PermWtClock);

  // Call computeFactor to perform INVERT
  HighsInt rank_deficiency = computeFactor();
<<<<<<< HEAD
  // if (rank_deficiency)
  //   printf(
  //       "HEkk::getNonsingularInverse Rank_deficiency: solve %d (Iteration "
  //       "%d)\n",
  //       (int)debug_solve_call_num_, (int)iteration_count_);
  // fflush(stdout);
=======
  if (rank_deficiency)
    highsLogDev(
        options_->log_options, HighsLogType::kInfo,
        "HEkk::getNonsingularInverse Rank_deficiency: solve %d (Iteration "
        "%d)\n",
        (int)debug_solve_call_num_, (int)iteration_count_);
  fflush(stdout);
>>>>>>> ae94a9a0
  const bool artificial_rank_deficiency = false;  //  true;//
  if (artificial_rank_deficiency) {
    if (!info_.phase1_backtracking_test_done && solve_phase == kSolvePhase1) {
      // Claim rank deficiency to test backtracking
      // printf("Phase1 (Iter %" HIGHSINT_FORMAT
      //        ") Claiming rank deficiency to test backtracking\n",
      //        iteration_count_);
      rank_deficiency = 1;
      info_.phase1_backtracking_test_done = true;
    } else if (!info_.phase2_backtracking_test_done &&
               solve_phase == kSolvePhase2) {
      // Claim rank deficiency to test backtracking
      // printf("Phase2 (Iter %" HIGHSINT_FORMAT
      //        ") Claiming rank deficiency to test backtracking\n",
      //        iteration_count_);
      rank_deficiency = 1;
      info_.phase2_backtracking_test_done = true;
    }
  }
  if (rank_deficiency) {
    // Rank deficient basis, so backtrack to last full rank basis
    //
    // Get the last nonsingular basis - so long as there is one
    uint64_t deficient_hash = basis_.hash;
    if (!getBacktrackingBasis()) return false;
    // Record that backtracking is taking place
    info_.backtracking_ = true;
    visited_basis_.clear();
    visited_basis_.insert(basis_.hash);
    visited_basis_.insert(deficient_hash);
    this->updateStatus(LpAction::kBacktracking);
    HighsInt backtrack_rank_deficiency = computeFactor();
    // This basis has previously been inverted successfully, so it shouldn't be
    // singular
    if (backtrack_rank_deficiency) return false;
    // simplex update limit will be half of the number of updates
    // performed, so make sure that at least one update was performed
    if (simplex_update_count <= 1) return false;
    HighsInt use_simplex_update_limit = info_.update_limit;
    HighsInt new_simplex_update_limit = simplex_update_count / 2;
    info_.update_limit = new_simplex_update_limit;
    highsLogDev(options_->log_options, HighsLogType::kWarning,
                "Rank deficiency of %" HIGHSINT_FORMAT
                " after %" HIGHSINT_FORMAT
                " simplex updates, so "
                "backtracking: max updates reduced from %" HIGHSINT_FORMAT
                " to %" HIGHSINT_FORMAT "\n",
                rank_deficiency, simplex_update_count, use_simplex_update_limit,
                new_simplex_update_limit);
  } else {
    // Current basis is full rank so save it
    putBacktrackingBasis(basicIndex_before_compute_factor);
    // Indicate that backtracking is not taking place
    info_.backtracking_ = false;
    // Reset the update limit in case this is the first successful
    // inversion after backtracking
    info_.update_limit = options_->simplex_update_limit;
  }
  // Gather the edge weights according to the permutation of
  // basicIndex after INVERT
  analysis_.simplexTimerStart(PermWtClock);
  for (HighsInt i = 0; i < lp_.num_row_; i++)
    dual_edge_weight_[i] = scattered_dual_edge_weight_[basicIndex[i]];
  analysis_.simplexTimerStop(PermWtClock);
  return true;
}

bool HEkk::getBacktrackingBasis() {
  if (!info_.valid_backtracking_basis_) return false;
  basis_ = info_.backtracking_basis_;
  info_.costs_shifted = info_.backtracking_basis_costs_shifted_;
  info_.costs_perturbed = info_.backtracking_basis_costs_perturbed_;
  info_.workShift_ = info_.backtracking_basis_workShift_;
  const HighsInt num_tot = lp_.num_col_ + lp_.num_row_;
  for (HighsInt iVar = 0; iVar < num_tot; iVar++)
    scattered_dual_edge_weight_[iVar] =
        info_.backtracking_basis_edge_weight_[iVar];
  return true;
}

void HEkk::putBacktrackingBasis() {
  const vector<HighsInt>& basicIndex = basis_.basicIndex_;
  analysis_.simplexTimerStart(PermWtClock);
  for (HighsInt i = 0; i < lp_.num_row_; i++)
    scattered_dual_edge_weight_[basicIndex[i]] = dual_edge_weight_[i];
  analysis_.simplexTimerStop(PermWtClock);
  putBacktrackingBasis(basicIndex);
}

void HEkk::putBacktrackingBasis(
    const vector<HighsInt>& basicIndex_before_compute_factor) {
  info_.valid_backtracking_basis_ = true;
  info_.backtracking_basis_ = basis_;
  info_.backtracking_basis_.basicIndex_ = basicIndex_before_compute_factor;
  info_.backtracking_basis_costs_shifted_ = info_.costs_shifted;
  info_.backtracking_basis_costs_perturbed_ = info_.costs_perturbed;
  info_.backtracking_basis_bounds_perturbed_ = info_.bounds_perturbed;
  info_.backtracking_basis_workShift_ = info_.workShift_;
  const HighsInt num_tot = lp_.num_col_ + lp_.num_row_;
  for (HighsInt iVar = 0; iVar < num_tot; iVar++)
    info_.backtracking_basis_edge_weight_[iVar] =
        scattered_dual_edge_weight_[iVar];
}

void HEkk::computePrimalObjectiveValue() {
  analysis_.simplexTimerStart(ComputePrObjClock);
  info_.primal_objective_value = 0;
  for (HighsInt iRow = 0; iRow < lp_.num_row_; iRow++) {
    HighsInt iVar = basis_.basicIndex_[iRow];
    if (iVar < lp_.num_col_) {
      info_.primal_objective_value +=
          info_.baseValue_[iRow] * lp_.col_cost_[iVar];
    }
  }
  for (HighsInt iCol = 0; iCol < lp_.num_col_; iCol++) {
    if (basis_.nonbasicFlag_[iCol])
      info_.primal_objective_value +=
          info_.workValue_[iCol] * lp_.col_cost_[iCol];
  }
  info_.primal_objective_value *= cost_scale_;
  // Objective value calculation is done using primal values and
  // original costs so offset is vanilla
  info_.primal_objective_value += lp_.offset_;
  // Now have primal objective value
  status_.has_primal_objective_value = true;
  analysis_.simplexTimerStop(ComputePrObjClock);
}

void HEkk::computeDualObjectiveValue(const HighsInt phase) {
  analysis_.simplexTimerStart(ComputeDuObjClock);
  info_.dual_objective_value = 0;
  const HighsInt num_tot = lp_.num_col_ + lp_.num_row_;
  for (HighsInt iCol = 0; iCol < num_tot; iCol++) {
    if (basis_.nonbasicFlag_[iCol]) {
      const double term = info_.workValue_[iCol] * info_.workDual_[iCol];
      if (term) {
        info_.dual_objective_value +=
            info_.workValue_[iCol] * info_.workDual_[iCol];
      }
    }
  }
  info_.dual_objective_value *= cost_scale_;
  if (phase != 1) {
    // In phase 1 the dual objective has no objective
    // shift. Otherwise, if minimizing the shift is added. If
    // maximizing, workCost (and hence workDual) are negated, so the
    // shift is subtracted. Hence the shift is added according to the
    // sign implied by sense_
    info_.dual_objective_value += ((HighsInt)lp_.sense_) * lp_.offset_;
  }
  // Now have dual objective value
  status_.has_dual_objective_value = true;
  analysis_.simplexTimerStop(ComputeDuObjClock);
}

bool HEkk::rebuildRefactor(HighsInt rebuild_reason) {
  // If no updates have been performed, then don't refactor!
  if (info_.update_count == 0) return false;
  // Otherwise, refactor by default
  bool refactor = true;
  double solution_error = 0;
  if (options_->no_unnecessary_rebuild_refactor) {
    // Consider whether not to refactor in rebuild
    //
    // Must have an INVERT just to consider this!
    assert(status_.has_invert);
    if (rebuild_reason == kRebuildReasonNo ||
        rebuild_reason == kRebuildReasonPossiblyOptimal ||
        rebuild_reason == kRebuildReasonPossiblyPhase1Feasible ||
        rebuild_reason == kRebuildReasonPossiblyPrimalUnbounded ||
        rebuild_reason == kRebuildReasonPossiblyDualUnbounded ||
        rebuild_reason == kRebuildReasonPrimalInfeasibleInPrimalSimplex) {
      // By default, don't refactor!
      refactor = false;
      // Possibly revise the decision based on accuracy when solving a
      // test system
      const double error_tolerance =
          options_->rebuild_refactor_solution_error_tolerance;
      if (error_tolerance > 0) {
        solution_error = factorSolveError();
        refactor = solution_error > error_tolerance;
      }
    }
  }
  const bool report_refactorization = false;
  if (report_refactorization) {
    const std::string logic = refactor ? "   " : "no   ";
    if (info_.update_count &&
        rebuild_reason != kRebuildReasonSyntheticClockSaysInvert)
      printf(
          "%srefactorization after %4d updates and solution error = %11.4g for "
          "rebuild reason = %s\n",
          logic.c_str(), (int)info_.update_count, solution_error,
          rebuildReason(rebuild_reason).c_str());
  }
  return refactor;
}

HighsInt HEkk::computeFactor() {
  assert(status_.has_nla);
  if (status_.has_fresh_invert) return 0;
  // Clear any bad basis changes
  clearBadBasisChange();
  highsAssert(lpFactorRowCompatible(),
              "HEkk::computeFactor: lpFactorRowCompatible");
  // Perform INVERT
  analysis_.simplexTimerStart(InvertClock);
  const HighsInt rank_deficiency = simplex_nla_.invert();
  analysis_.simplexTimerStop(InvertClock);
  //
  // Set up hot start information
  hot_start_.refactor_info = simplex_nla_.factor_.refactor_info_;
  hot_start_.nonbasicMove = basis_.nonbasicMove_;
  hot_start_.valid = true;

  if (analysis_.analyse_factor_data)
    analysis_.updateInvertFormData(simplex_nla_.factor_);

  HighsInt alt_debug_level = -1;
  if (rank_deficiency) alt_debug_level = kHighsDebugLevelCostly;
  debugNlaCheckInvert("HEkk::computeFactor - original", alt_debug_level);

  if (rank_deficiency) {
    // Have an invertible representation, but of B with column(s)
    // replacements due to singularity. So no (fresh) representation of
    // B^{-1}
    status_.has_invert = false;
    status_.has_fresh_invert = false;
  } else {
    // Now have a representation of B^{-1}, and it is fresh!
    status_.has_invert = true;
    status_.has_fresh_invert = true;
  }
  // Set the update count to zero since the corrected invertible
  // representation may be used for an initial basis. In any case the
  // number of updates shouldn't be positive
  info_.update_count = 0;

  return rank_deficiency;
}

void HEkk::computeDualSteepestEdgeWeights() {
  if (analysis_.analyse_simplex_time) {
    analysis_.simplexTimerStart(SimplexIzDseWtClock);
    analysis_.simplexTimerStart(DseIzClock);
  }
  const HighsInt num_row = lp_.num_row_;
  HVector row_ep;
  row_ep.setup(num_row);
  assert(dual_edge_weight_.size() >= num_row);
  for (HighsInt i = 0; i < num_row; i++) {
    row_ep.clear();
    row_ep.count = 1;
    row_ep.index[0] = i;
    row_ep.array[i] = 1;
    row_ep.packFlag = false;
    simplex_nla_.btran(row_ep, info_.row_ep_density,
                       analysis_.pointer_serial_factor_clocks);
    const double local_row_ep_density = (double)row_ep.count / num_row;
    updateOperationResultDensity(local_row_ep_density, info_.row_ep_density);
    dual_edge_weight_[i] = row_ep.norm2();
  }
  if (analysis_.analyse_simplex_time) {
    analysis_.simplexTimerStop(SimplexIzDseWtClock);
    analysis_.simplexTimerStop(DseIzClock);
    double IzDseWtTT = analysis_.simplexTimerRead(SimplexIzDseWtClock);
    highsLogDev(options_->log_options, HighsLogType::kDetailed,
                "Computed %" HIGHSINT_FORMAT " initial DSE weights in %gs\n",
                num_row, IzDseWtTT);
  }
}

double HEkk::computeDualSteepestEdgeWeight(const HighsInt iRow,
                                           HVector& row_ep) {
  row_ep.clear();
  row_ep.count = 1;
  row_ep.index[0] = iRow;
  row_ep.array[iRow] = 1;
  row_ep.packFlag = false;
  simplex_nla_.btran(row_ep, info_.row_ep_density,
                     analysis_.pointer_serial_factor_clocks);
  const double local_row_ep_density = (1.0 * row_ep.count) / lp_.num_row_;
  updateOperationResultDensity(local_row_ep_density, info_.row_ep_density);
  return row_ep.norm2();
}

// Update the DSE weights
void HEkk::updateDualSteepestEdgeWeights(
    const HVector* column, const double new_pivotal_edge_weight,
    const double Kai, const double* dual_steepest_edge_array) {
  analysis_.simplexTimerStart(DseUpdateWeightClock);

  const HighsInt num_row = lp_.num_row_;
  const HighsInt column_count = column->count;
  const HighsInt* variable_index = &column->index[0];
  const double* column_array = &column->array[0];

  if ((HighsInt)dual_edge_weight_.size() < num_row) {
    printf(
        "HEkk::updateDualSteepestEdgeWeights solve %d: "
        "dual_edge_weight_.size() = %d < %d\n",
        (int)debug_solve_call_num_, (int)dual_edge_weight_.size(),
        (int)num_row);
    fflush(stdout);
  }
  assert(dual_edge_weight_.size() >= num_row);
  HighsInt to_entry;
  const bool use_row_indices = sparseLoopStyle(column_count, num_row, to_entry);
  for (HighsInt iEntry = 0; iEntry < to_entry; iEntry++) {
    const HighsInt iRow = use_row_indices ? variable_index[iEntry] : iEntry;
    const double aa_iRow = column_array[iRow];
    dual_edge_weight_[iRow] += aa_iRow * (new_pivotal_edge_weight * aa_iRow +
                                          Kai * dual_steepest_edge_array[iRow]);
    dual_edge_weight_[iRow] =
        std::max(kMinDualSteepestEdgeWeight, dual_edge_weight_[iRow]);
  }
  analysis_.simplexTimerStop(DseUpdateWeightClock);
}

// Update the Devex weights
void HEkk::updateDualDevexWeights(const HVector* column,
                                  const double new_pivotal_edge_weight) {
  analysis_.simplexTimerStart(DevexUpdateWeightClock);

  const HighsInt num_row = lp_.num_row_;
  const HighsInt column_count = column->count;
  const HighsInt* variable_index = &column->index[0];
  const double* column_array = &column->array[0];

  if ((HighsInt)dual_edge_weight_.size() < num_row) {
    printf(
        "HEkk::updateDualDevexWeights solve %d: "
        "dual_edge_weight_.size() = %d < %d\n",
        (int)debug_solve_call_num_, (int)dual_edge_weight_.size(),
        (int)num_row);
    fflush(stdout);
  }
  assert(dual_edge_weight_.size() >= num_row);
  HighsInt to_entry;
  const bool use_row_indices = sparseLoopStyle(column_count, num_row, to_entry);
  for (HighsInt iEntry = 0; iEntry < to_entry; iEntry++) {
    const HighsInt iRow = use_row_indices ? variable_index[iEntry] : iEntry;
    const double aa_iRow = column_array[iRow];
    dual_edge_weight_[iRow] = max(dual_edge_weight_[iRow],
                                  new_pivotal_edge_weight * aa_iRow * aa_iRow);
  }
  analysis_.simplexTimerStop(DevexUpdateWeightClock);
}

void HEkk::resetSyntheticClock() {
  this->build_synthetic_tick_ = this->simplex_nla_.build_synthetic_tick_;
  this->total_synthetic_tick_ = 0;
}

void HEkk::initialisePartitionedRowwiseMatrix() {
  if (status_.has_ar_matrix) return;
  analysis_.simplexTimerStart(matrixSetupClock);
  ar_matrix_.createRowwisePartitioned(lp_.a_matrix_, &basis_.nonbasicFlag_[0]);
  assert(ar_matrix_.debugPartitionOk(&basis_.nonbasicFlag_[0]));
  analysis_.simplexTimerStop(matrixSetupClock);
  status_.has_ar_matrix = true;
}

bool HEkk::lpFactorRowCompatible() {
  // Check for LP-HFactor row compatibility
  const bool consistent_num_row =
      this->simplex_nla_.factor_.num_row == this->lp_.num_row_;
  if (!consistent_num_row) {
    highsLogDev(options_->log_options, HighsLogType::kError,
                "HEkk::initialiseSimplexLpBasisAndFactor: LP(%6d, %6d) has "
                "factor_num_row = %d\n",
                (int)this->lp_.num_col_, (int)this->lp_.num_row_,
                (int)this->simplex_nla_.factor_.num_row);
  }
  return consistent_num_row;
}

void HEkk::setNonbasicMove() {
  const bool have_solution = false;
  // Don't have a simplex basis since nonbasicMove is not set up.

  // Assign nonbasicMove using as much information as is available
  double lower;
  double upper;
  const HighsInt num_tot = lp_.num_col_ + lp_.num_row_;
  basis_.nonbasicMove_.resize(num_tot);

  for (HighsInt iVar = 0; iVar < num_tot; iVar++) {
    if (!basis_.nonbasicFlag_[iVar]) {
      // Basic variable
      basis_.nonbasicMove_[iVar] = kNonbasicMoveZe;
      continue;
    }
    // Nonbasic variable
    if (iVar < lp_.num_col_) {
      lower = lp_.col_lower_[iVar];
      upper = lp_.col_upper_[iVar];
    } else {
      HighsInt iRow = iVar - lp_.num_col_;
      lower = -lp_.row_upper_[iRow];
      upper = -lp_.row_lower_[iRow];
    }
    HighsInt move = kIllegalMoveValue;
    if (lower == upper) {
      // Fixed
      move = kNonbasicMoveZe;
    } else if (!highs_isInfinity(-lower)) {
      // Finite lower bound so boxed or lower
      if (!highs_isInfinity(upper)) {
        // Finite upper bound so boxed
        //
        // Determine the bound to set the value to according to, in order of
        // priority
        //
        // 1. Any solution value
        if (have_solution) {
          double midpoint = 0.5 * (lower + upper);
          double value = info_.workValue_[iVar];
          if (value < midpoint) {
            move = kNonbasicMoveUp;
          } else {
            move = kNonbasicMoveDn;
          }
        }
        // 2. Bound of original LP that is closer to zero
        if (move == kIllegalMoveValue) {
          if (fabs(lower) < fabs(upper)) {
            move = kNonbasicMoveUp;
          } else {
            move = kNonbasicMoveDn;
          }
        }
      } else {
        // Lower (since upper bound is infinite)
        move = kNonbasicMoveUp;
      }
    } else if (!highs_isInfinity(upper)) {
      // Upper
      move = kNonbasicMoveDn;
    } else {
      // FREE
      move = kNonbasicMoveZe;
    }
    assert(move != kIllegalMoveValue);
    basis_.nonbasicMove_[iVar] = move;
  }
}

void HEkk::allocateWorkAndBaseArrays() {
  const HighsInt num_tot = lp_.num_col_ + lp_.num_row_;
  info_.workCost_.resize(num_tot);
  info_.workDual_.resize(num_tot);
  info_.workShift_.resize(num_tot);

  info_.workLower_.resize(num_tot);
  info_.workUpper_.resize(num_tot);
  info_.workRange_.resize(num_tot);
  info_.workValue_.resize(num_tot);
  info_.workLowerShift_.resize(num_tot);
  info_.workUpperShift_.resize(num_tot);

  // Feel that it should be possible to resize this with in dual
  // solver, and only if Devex is being used, but a pointer to it
  // needs to be set up when constructing HDual
  info_.devex_index_.resize(num_tot);

  info_.baseLower_.resize(lp_.num_row_);
  info_.baseUpper_.resize(lp_.num_row_);
  info_.baseValue_.resize(lp_.num_row_);
}

void HEkk::initialiseLpColBound() {
  for (HighsInt iCol = 0; iCol < lp_.num_col_; iCol++) {
    info_.workLower_[iCol] = lp_.col_lower_[iCol];
    info_.workUpper_[iCol] = lp_.col_upper_[iCol];
    info_.workRange_[iCol] = info_.workUpper_[iCol] - info_.workLower_[iCol];
    info_.workLowerShift_[iCol] = 0;
    info_.workUpperShift_[iCol] = 0;
  }
}

void HEkk::initialiseLpRowBound() {
  for (HighsInt iRow = 0; iRow < lp_.num_row_; iRow++) {
    HighsInt iCol = lp_.num_col_ + iRow;
    info_.workLower_[iCol] = -lp_.row_upper_[iRow];
    info_.workUpper_[iCol] = -lp_.row_lower_[iRow];
    info_.workRange_[iCol] = info_.workUpper_[iCol] - info_.workLower_[iCol];
    info_.workLowerShift_[iCol] = 0;
    info_.workUpperShift_[iCol] = 0;
  }
}

void HEkk::initialiseCost(const SimplexAlgorithm algorithm,
                          const HighsInt solve_phase, const bool perturb) {
  // Copy the cost
  initialiseLpColCost();
  initialiseLpRowCost();
  info_.costs_shifted = false;
  info_.costs_perturbed = false;
  analysis_.net_num_single_cost_shift = 0;
  // Primal simplex costs are either from the LP or set specially in phase 1
  if (algorithm == SimplexAlgorithm::kPrimal) return;
  // Dual simplex costs are either from the LP or perturbed
  if (!perturb || info_.dual_simplex_cost_perturbation_multiplier == 0) return;
  // Perturb the original costs, scale down if is too big
  const bool report_cost_perturbation =
      options_->output_flag;  // && analysis_.analyse_simplex_runtime_data;
  HighsInt num_original_nonzero_cost = 0;
  if (report_cost_perturbation)
    highsLogDev(options_->log_options, HighsLogType::kInfo,
                "Cost perturbation for %s\n", lp_.model_name_.c_str());
  double min_abs_cost = kHighsInf;
  double max_abs_cost = 0;
  double sum_abs_cost = 0;
  for (HighsInt i = 0; i < lp_.num_col_; i++) {
    const double abs_cost = fabs(info_.workCost_[i]);
    if (report_cost_perturbation) {
      if (abs_cost) {
        num_original_nonzero_cost++;
        min_abs_cost = min(min_abs_cost, abs_cost);
      }
      sum_abs_cost += abs_cost;
    }
    max_abs_cost = max(max_abs_cost, abs_cost);
  }
  const HighsInt pct0 = (100 * num_original_nonzero_cost) / lp_.num_col_;
  double average_abs_cost = 0;
  if (report_cost_perturbation) {
    highsLogDev(options_->log_options, HighsLogType::kInfo,
                "   Initially have %" HIGHSINT_FORMAT
                " nonzero costs (%3" HIGHSINT_FORMAT "%%)",
                num_original_nonzero_cost, pct0);
    if (num_original_nonzero_cost) {
      average_abs_cost = sum_abs_cost / num_original_nonzero_cost;
      highsLogDev(options_->log_options, HighsLogType::kInfo,
                  " with min / average / max = %g / %g / %g\n", min_abs_cost,
                  average_abs_cost, max_abs_cost);
    } else {
      min_abs_cost = 1.0;
      max_abs_cost = 1.0;
      average_abs_cost = 1.0;
      highsLogDev(options_->log_options, HighsLogType::kInfo,
                  " but perturb as if max cost was 1\n");
    }
  }
  if (max_abs_cost > 100) {
    max_abs_cost = sqrt(sqrt(max_abs_cost));
    if (report_cost_perturbation)
      highsLogDev(
          options_->log_options, HighsLogType::kInfo,
          "   Large so set max_abs_cost = sqrt(sqrt(max_abs_cost)) = %g\n",
          max_abs_cost);
  }

  // If there are few boxed variables, we will just use simple perturbation
  double boxedRate = 0;
  const HighsInt num_tot = lp_.num_col_ + lp_.num_row_;
  for (HighsInt i = 0; i < num_tot; i++)
    boxedRate += (info_.workRange_[i] < 1e30);
  boxedRate /= num_tot;
  if (boxedRate < 0.01) {
    max_abs_cost = min(max_abs_cost, 1.0);
    if (report_cost_perturbation)
      highsLogDev(options_->log_options, HighsLogType::kInfo,
                  "   Small boxedRate (%g) so set max_abs_cost = "
                  "min(max_abs_cost, 1.0) = "
                  "%g\n",
                  boxedRate, max_abs_cost);
  }
  // Determine the perturbation base
  cost_perturbation_max_abs_cost_ = max_abs_cost;
  cost_perturbation_base_ =
      info_.dual_simplex_cost_perturbation_multiplier * 5e-7 * max_abs_cost;
  if (report_cost_perturbation)
    highsLogDev(options_->log_options, HighsLogType::kInfo,
                "   Perturbation column base = %g\n", cost_perturbation_base_);

  // Now do the perturbation
  for (HighsInt i = 0; i < lp_.num_col_; i++) {
    double lower = lp_.col_lower_[i];
    double upper = lp_.col_upper_[i];
    double xpert = (1 + info_.numTotRandomValue_[i]) *
                   (fabs(info_.workCost_[i]) + 1) * cost_perturbation_base_;
    const double previous_cost = info_.workCost_[i];
    if (lower <= -kHighsInf && upper >= kHighsInf) {
      // Free - no perturb
    } else if (upper >= kHighsInf) {  // Lower
      info_.workCost_[i] += xpert;
    } else if (lower <= -kHighsInf) {  // Upper
      info_.workCost_[i] += -xpert;
    } else if (lower != upper) {  // Boxed
      info_.workCost_[i] += (info_.workCost_[i] >= 0) ? xpert : -xpert;
    } else {
      // Fixed - no perturb
    }
    //    if (report_cost_perturbation) {
    //      const double perturbation1 = fabs(info_.workCost_[i] -
    //      previous_cost); if (perturbation1)
    //        updateValueDistribution(perturbation1,
    //                                analysis_.cost_perturbation1_distribution);
    //    }
  }
  const double row_cost_perturbation_base_ =
      info_.dual_simplex_cost_perturbation_multiplier * 1e-12;
  if (report_cost_perturbation)
    highsLogDev(options_->log_options, HighsLogType::kInfo,
                "   Perturbation row    base = %g\n",
                row_cost_perturbation_base_);
  for (HighsInt i = lp_.num_col_; i < num_tot; i++) {
    double perturbation2 =
        (0.5 - info_.numTotRandomValue_[i]) * row_cost_perturbation_base_;
    info_.workCost_[i] += perturbation2;
    //    if (report_cost_perturbation) {
    //      perturbation2 = fabs(perturbation2);
    //      updateValueDistribution(perturbation2,
    //                              analysis_.cost_perturbation2_distribution);
    //    }
  }
  info_.costs_perturbed = true;
}

void HEkk::initialiseBound(const SimplexAlgorithm algorithm,
                           const HighsInt solve_phase, const bool perturb) {
  initialiseLpColBound();
  initialiseLpRowBound();
  info_.bounds_perturbed = false;
  // Primal simplex bounds are either from the LP or perturbed
  if (algorithm == SimplexAlgorithm::kPrimal) {
    if (!perturb || info_.primal_simplex_bound_perturbation_multiplier == 0)
      return;
    // Perturb the bounds
    // Determine the smallest and largest finite lower/upper bounds
    HighsInt num_col = lp_.num_col_;
    HighsInt num_row = lp_.num_row_;
    HighsInt num_tot = num_col + num_row;
    double min_abs_lower = kHighsInf;
    double max_abs_lower = -1;
    double min_abs_upper = kHighsInf;
    double max_abs_upper = -1;
    for (HighsInt iVar = 0; iVar < num_tot; iVar++) {
      double abs_lower = fabs(info_.workLower_[iVar]);
      double abs_upper = fabs(info_.workUpper_[iVar]);
      if (abs_lower && abs_lower < kHighsInf) {
        min_abs_lower = min(abs_lower, min_abs_lower);
        max_abs_lower = max(abs_lower, max_abs_lower);
      }
      if (abs_upper && abs_upper < kHighsInf) {
        min_abs_upper = min(abs_upper, min_abs_upper);
        max_abs_upper = max(abs_upper, max_abs_upper);
      }
    }
    // printf(
    //     "Nonzero finite lower bounds in [%9.4g, %9.4g]; upper bounds in "
    //     "[%9.4g, %9.4g]\n",
    //     min_abs_lower, max_abs_lower, min_abs_upper, max_abs_upper);

    const double base =
        info_.primal_simplex_bound_perturbation_multiplier * 5e-7;
    for (HighsInt iVar = 0; iVar < num_tot; iVar++) {
      double lower = info_.workLower_[iVar];
      double upper = info_.workUpper_[iVar];
      const bool fixed = lower == upper;
      // Don't perturb bounds of nonbasic fixed variables as they stay nonbasic
      if (basis_.nonbasicFlag_[iVar] == kNonbasicFlagTrue && fixed) continue;
      double random_value = info_.numTotRandomValue_[iVar];
      if (lower > -kHighsInf) {
        if (lower < -1) {
          lower -= random_value * base * (-lower);
        } else if (lower < 1) {
          lower -= random_value * base;
        } else {
          lower -= random_value * base * lower;
        }
        info_.workLower_[iVar] = lower;
      }
      if (upper < kHighsInf) {
        if (upper < -1) {
          upper += random_value * base * (-upper);
        } else if (upper < 1) {
          upper += random_value * base;
        } else {
          upper += random_value * base * upper;
        }
        info_.workUpper_[iVar] = upper;
      }
      info_.workRange_[iVar] = info_.workUpper_[iVar] - info_.workLower_[iVar];
      if (basis_.nonbasicFlag_[iVar] == kNonbasicFlagFalse) continue;
      // Set values of nonbasic variables
      if (basis_.nonbasicMove_[iVar] > 0) {
        info_.workValue_[iVar] = lower;
      } else if (basis_.nonbasicMove_[iVar] < 0) {
        info_.workValue_[iVar] = upper;
      }
    }
    for (HighsInt iRow = 0; iRow < num_row; iRow++) {
      HighsInt iVar = basis_.basicIndex_[iRow];
      info_.baseLower_[iRow] = info_.workLower_[iVar];
      info_.baseUpper_[iRow] = info_.workUpper_[iVar];
    }
    info_.bounds_perturbed = true;
    return;
  }
  // Dual simplex bounds are either from the LP or set to special values in
  // phase
  // 1
  assert(algorithm == SimplexAlgorithm::kDual);
  if (solve_phase == kSolvePhase2) return;

  // The dual objective is the sum of products of primal and dual
  // values for nonbasic variables. For dual simplex phase 1, the
  // primal bounds are set so that when the dual value is feasible, the
  // primal value is set to zero. Otherwise the value is +1/-1
  // according to the required sign of the dual, except for free
  // variables, where the bounds are [-1000, 1000]. Hence the dual
  // objective is the negation of the sum of infeasibilities, unless there are
  // free In Phase 1: change to dual phase 1 bound.
  const double inf = kHighsInf;
  const HighsInt num_tot = lp_.num_col_ + lp_.num_row_;
  for (HighsInt iCol = 0; iCol < num_tot; iCol++) {
    if (info_.workLower_[iCol] == -inf && info_.workUpper_[iCol] == inf) {
      // Don't change for row variables: they should never become
      // nonbasic when starting from a logical basis, and no crash
      // should make a free row nonbasic, but could an advanced basis
      // make a free row nonbasic.
      // But what it it happened?
      if (iCol >= lp_.num_col_) continue;
      info_.workLower_[iCol] = -1000,
      info_.workUpper_[iCol] = 1000;  // FREE
    } else if (info_.workLower_[iCol] == -inf) {
      info_.workLower_[iCol] = -1,
      info_.workUpper_[iCol] = 0;  // UPPER
    } else if (info_.workUpper_[iCol] == inf) {
      info_.workLower_[iCol] = 0,
      info_.workUpper_[iCol] = 1;  // LOWER
    } else {
      info_.workLower_[iCol] = 0,
      info_.workUpper_[iCol] = 0;  // BOXED or FIXED
    }
    info_.workRange_[iCol] = info_.workUpper_[iCol] - info_.workLower_[iCol];
  }
}

void HEkk::initialiseLpColCost() {
  double cost_scale_factor = pow(2.0, options_->cost_scale_factor);
  for (HighsInt iCol = 0; iCol < lp_.num_col_; iCol++) {
    info_.workCost_[iCol] =
        (HighsInt)lp_.sense_ * cost_scale_factor * lp_.col_cost_[iCol];
    info_.workShift_[iCol] = 0;
  }
}

void HEkk::initialiseLpRowCost() {
  for (HighsInt iCol = lp_.num_col_; iCol < lp_.num_col_ + lp_.num_row_;
       iCol++) {
    info_.workCost_[iCol] = 0;
    info_.workShift_[iCol] = 0;
  }
}

void HEkk::initialiseNonbasicValueAndMove() {
  // Initialise workValue and nonbasicMove from nonbasicFlag and
  // bounds, except for boxed variables when nonbasicMove is used to
  // set workValue=workLower/workUpper
  const HighsInt num_tot = lp_.num_col_ + lp_.num_row_;
  for (HighsInt iVar = 0; iVar < num_tot; iVar++) {
    if (!basis_.nonbasicFlag_[iVar]) {
      // Basic variable
      basis_.nonbasicMove_[iVar] = kNonbasicMoveZe;
      continue;
    }
    // Nonbasic variable
    const double lower = info_.workLower_[iVar];
    const double upper = info_.workUpper_[iVar];
    const HighsInt original_move = basis_.nonbasicMove_[iVar];
    double value;
    HighsInt move = kIllegalMoveValue;
    if (lower == upper) {
      // Fixed
      value = lower;
      move = kNonbasicMoveZe;
    } else if (!highs_isInfinity(-lower)) {
      // Finite lower bound so boxed or lower
      if (!highs_isInfinity(upper)) {
        // Finite upper bound so boxed
        if (original_move == kNonbasicMoveUp) {
          // Set at lower
          value = lower;
          move = kNonbasicMoveUp;
        } else if (original_move == kNonbasicMoveDn) {
          // Set at upper
          value = upper;
          move = kNonbasicMoveDn;
        } else {
          // Invalid nonbasicMove: correct and set value at lower
          value = lower;
          move = kNonbasicMoveUp;
        }
      } else {
        // Lower
        value = lower;
        move = kNonbasicMoveUp;
      }
    } else if (!highs_isInfinity(upper)) {
      // Upper
      value = upper;
      move = kNonbasicMoveDn;
    } else {
      // FREE
      value = 0;
      move = kNonbasicMoveZe;
    }
    assert(move != kIllegalMoveValue);
    basis_.nonbasicMove_[iVar] = move;
    info_.workValue_[iVar] = value;
  }
}

void HEkk::pivotColumnFtran(const HighsInt iCol, HVector& col_aq) {
  analysis_.simplexTimerStart(FtranClock);
  col_aq.clear();
  col_aq.packFlag = true;
  lp_.a_matrix_.collectAj(col_aq, iCol, 1);
  if (analysis_.analyse_simplex_summary_data)
    analysis_.operationRecordBefore(kSimplexNlaFtran, col_aq,
                                    info_.col_aq_density);
  simplex_nla_.ftran(col_aq, info_.col_aq_density,
                     analysis_.pointer_serial_factor_clocks);
  if (analysis_.analyse_simplex_summary_data)
    analysis_.operationRecordAfter(kSimplexNlaFtran, col_aq);
  HighsInt num_row = lp_.num_row_;
  const double local_col_aq_density = (double)col_aq.count / num_row;
  updateOperationResultDensity(local_col_aq_density, info_.col_aq_density);
  analysis_.simplexTimerStop(FtranClock);
}

void HEkk::unitBtran(const HighsInt iRow, HVector& row_ep) {
  analysis_.simplexTimerStart(BtranClock);
  row_ep.clear();
  row_ep.count = 1;
  row_ep.index[0] = iRow;
  row_ep.array[iRow] = 1;
  row_ep.packFlag = true;
  if (analysis_.analyse_simplex_summary_data)
    analysis_.operationRecordBefore(kSimplexNlaBtranEp, row_ep,
                                    info_.row_ep_density);
  simplex_nla_.btran(row_ep, info_.row_ep_density,
                     analysis_.pointer_serial_factor_clocks);
  if (analysis_.analyse_simplex_summary_data)
    analysis_.operationRecordAfter(kSimplexNlaBtranEp, row_ep);
  HighsInt num_row = lp_.num_row_;
  const double local_row_ep_density = (double)row_ep.count / num_row;
  updateOperationResultDensity(local_row_ep_density, info_.row_ep_density);
  analysis_.simplexTimerStop(BtranClock);
}

void HEkk::fullBtran(HVector& buffer) {
  // Performs BTRAN on the buffer supplied. Make sure that
  // buffer.count is large (>lp_.num_row_ to be sure) rather
  // than 0 if the indices of the RHS (and true value of buffer.count)
  // isn't known.
  analysis_.simplexTimerStart(BtranFullClock);
  if (analysis_.analyse_simplex_summary_data)
    analysis_.operationRecordBefore(kSimplexNlaBtranFull, buffer,
                                    info_.dual_col_density);
  simplex_nla_.btran(buffer, info_.dual_col_density,
                     analysis_.pointer_serial_factor_clocks);
  if (analysis_.analyse_simplex_summary_data)
    analysis_.operationRecordAfter(kSimplexNlaBtranFull, buffer);
  const double local_dual_col_density = (double)buffer.count / lp_.num_row_;
  updateOperationResultDensity(local_dual_col_density, info_.dual_col_density);
  analysis_.simplexTimerStop(BtranFullClock);
}

void HEkk::choosePriceTechnique(const HighsInt price_strategy,
                                const double row_ep_density,
                                bool& use_col_price,
                                bool& use_row_price_w_switch) {
  // By default switch to column PRICE when pi_p has at least this
  // density
  const double density_for_column_price_switch = 0.75;
  use_col_price = (price_strategy == kSimplexPriceStrategyCol) ||
                  (price_strategy == kSimplexPriceStrategyRowSwitchColSwitch &&
                   row_ep_density > density_for_column_price_switch);
  use_row_price_w_switch =
      price_strategy == kSimplexPriceStrategyRowSwitch ||
      price_strategy == kSimplexPriceStrategyRowSwitchColSwitch;
}

void HEkk::tableauRowPrice(const bool quad_precision, const HVector& row_ep,
                           HVector& row_ap, const HighsInt debug_report) {
  analysis_.simplexTimerStart(PriceClock);
  const HighsInt solver_num_row = lp_.num_row_;
  const HighsInt solver_num_col = lp_.num_col_;
  const double local_density = 1.0 * row_ep.count / solver_num_row;
  bool use_col_price;
  bool use_row_price_w_switch;
  choosePriceTechnique(info_.price_strategy, local_density, use_col_price,
                       use_row_price_w_switch);
  if (analysis_.analyse_simplex_summary_data) {
    if (use_col_price) {
      const double expected_density = 1;
      analysis_.operationRecordBefore(kSimplexNlaPriceAp, row_ep,
                                      expected_density);
      analysis_.num_col_price++;
    } else if (use_row_price_w_switch) {
      analysis_.operationRecordBefore(kSimplexNlaPriceAp, row_ep,
                                      info_.row_ep_density);
      analysis_.num_row_price_with_switch++;
    } else {
      analysis_.operationRecordBefore(kSimplexNlaPriceAp, row_ep,
                                      info_.row_ep_density);
      analysis_.num_row_price++;
    }
  }
  row_ap.clear();
  if (use_col_price) {
    // Perform column-wise PRICE
    lp_.a_matrix_.priceByColumn(quad_precision, row_ap, row_ep, debug_report);
  } else if (use_row_price_w_switch) {
    // Perform hyper-sparse row-wise PRICE, but switch if the density of row_ap
    // becomes extreme
    const double switch_density = kHyperPriceDensity;
    ar_matrix_.priceByRowWithSwitch(quad_precision, row_ap, row_ep,
                                    info_.row_ap_density, 0, switch_density,
                                    debug_report);
  } else {
    // Perform hyper-sparse row-wise PRICE
    ar_matrix_.priceByRow(quad_precision, row_ap, row_ep, debug_report);
  }
  if (use_col_price) {
    // Column-wise PRICE computes components corresponding to basic
    // variables, so zero these by exploiting the fact that, for basic
    // variables, nonbasicFlag[*]=0
    const int8_t* nonbasicFlag = &basis_.nonbasicFlag_[0];
    for (HighsInt iCol = 0; iCol < solver_num_col; iCol++)
      row_ap.array[iCol] *= nonbasicFlag[iCol];
  }
  // Update the record of average row_ap density
  const double local_row_ap_density = (double)row_ap.count / solver_num_col;
  updateOperationResultDensity(local_row_ap_density, info_.row_ap_density);
  if (analysis_.analyse_simplex_summary_data)
    analysis_.operationRecordAfter(kSimplexNlaPriceAp, row_ap);
  analysis_.simplexTimerStop(PriceClock);
}

void HEkk::fullPrice(const HVector& full_col, HVector& full_row) {
  analysis_.simplexTimerStart(PriceFullClock);
  full_row.clear();
  if (analysis_.analyse_simplex_summary_data) {
    const double expected_density = 1;
    analysis_.operationRecordBefore(kSimplexNlaPriceFull, full_col,
                                    expected_density);
  }
  const bool quad_precision = false;
  lp_.a_matrix_.priceByColumn(quad_precision, full_row, full_col);
  if (analysis_.analyse_simplex_summary_data)
    analysis_.operationRecordAfter(kSimplexNlaPriceFull, full_row);
  analysis_.simplexTimerStop(PriceFullClock);
}

void HEkk::computePrimal() {
  analysis_.simplexTimerStart(ComputePrimalClock);
  const HighsInt num_row = lp_.num_row_;
  const HighsInt num_col = lp_.num_col_;
  // Setup a local buffer for the values of basic variables
  HVector primal_col;
  primal_col.setup(num_row);
  primal_col.clear();
  for (HighsInt i = 0; i < num_col + num_row; i++) {
    if (basis_.nonbasicFlag_[i] && info_.workValue_[i] != 0) {
      lp_.a_matrix_.collectAj(primal_col, i, info_.workValue_[i]);
    }
  }
  // It's possible that the buffer has no nonzeros, so performing
  // FTRAN is unnecessary. Not much of a saving, but the zero density
  // looks odd in the analysis!
  if (primal_col.count) {
    simplex_nla_.ftran(primal_col, info_.primal_col_density,
                       analysis_.pointer_serial_factor_clocks);
    const double local_primal_col_density = (double)primal_col.count / num_row;
    updateOperationResultDensity(local_primal_col_density,
                                 info_.primal_col_density);
  }
  for (HighsInt i = 0; i < num_row; i++) {
    HighsInt iCol = basis_.basicIndex_[i];
    info_.baseValue_[i] = -primal_col.array[i];
    info_.baseLower_[i] = info_.workLower_[iCol];
    info_.baseUpper_[i] = info_.workUpper_[iCol];
  }
  // Indicate that the primal infeasiblility information isn't known
  info_.num_primal_infeasibilities = kHighsIllegalInfeasibilityCount;
  info_.max_primal_infeasibility = kHighsIllegalInfeasibilityMeasure;
  info_.sum_primal_infeasibilities = kHighsIllegalInfeasibilityMeasure;

  analysis_.simplexTimerStop(ComputePrimalClock);
}

void HEkk::computeDual() {
  analysis_.simplexTimerStart(ComputeDualClock);
  // Create a local buffer for the pi vector
  HVector dual_col;
  dual_col.setup(lp_.num_row_);
  dual_col.clear();
  for (HighsInt iRow = 0; iRow < lp_.num_row_; iRow++) {
    const double value = info_.workCost_[basis_.basicIndex_[iRow]] +
                         info_.workShift_[basis_.basicIndex_[iRow]];
    if (value) {
      dual_col.index[dual_col.count++] = iRow;
      dual_col.array[iRow] = value;
    }
  }
  // If debugging, save the current duals
  const bool debug_compute_dual = false;
  if (debug_compute_dual) {
    debugComputeDual(true);
    debugSimplexDualInfeasible("(old duals)", true);
  }
  // Copy the costs in case the basic costs are all zero
  const HighsInt num_tot = lp_.num_col_ + lp_.num_row_;
  for (HighsInt i = 0; i < num_tot; i++)
    info_.workDual_[i] = info_.workCost_[i] + info_.workShift_[i];

  if (dual_col.count) {
    fullBtran(dual_col);
    // Create a local buffer for the values of reduced costs
    HVector dual_row;
    dual_row.setup(lp_.num_col_);
    fullPrice(dual_col, dual_row);
    for (HighsInt i = 0; i < lp_.num_col_; i++)
      info_.workDual_[i] -= dual_row.array[i];
    for (HighsInt i = lp_.num_col_; i < num_tot; i++)
      info_.workDual_[i] -= dual_col.array[i - lp_.num_col_];
    if (debug_compute_dual) {
      debugComputeDual();
      debugSimplexDualInfeasible("(new duals)", true);
    }
  }
  // Indicate that the dual infeasiblility information isn't known
  info_.num_dual_infeasibilities = kHighsIllegalInfeasibilityCount;
  info_.max_dual_infeasibility = kHighsIllegalInfeasibilityMeasure;
  info_.sum_dual_infeasibilities = kHighsIllegalInfeasibilityMeasure;

  analysis_.simplexTimerStop(ComputeDualClock);
}

double HEkk::computeDualForTableauColumn(const HighsInt iVar,
                                         const HVector& tableau_column) {
  const vector<double>& workCost = info_.workCost_;
  const vector<HighsInt>& basicIndex = basis_.basicIndex_;

  double dual = info_.workCost_[iVar];
  for (HighsInt i = 0; i < tableau_column.count; i++) {
    HighsInt iRow = tableau_column.index[i];
    dual -= tableau_column.array[iRow] * workCost[basicIndex[iRow]];
  }
  return dual;
}

bool HEkk::reinvertOnNumericalTrouble(
    const std::string method_name, double& numerical_trouble_measure,
    const double alpha_from_col, const double alpha_from_row,
    const double numerical_trouble_tolerance) {
  double abs_alpha_from_col = fabs(alpha_from_col);
  double abs_alpha_from_row = fabs(alpha_from_row);
  double min_abs_alpha = min(abs_alpha_from_col, abs_alpha_from_row);
  double abs_alpha_diff = fabs(abs_alpha_from_col - abs_alpha_from_row);
  numerical_trouble_measure = abs_alpha_diff / min_abs_alpha;
  const HighsInt update_count = info_.update_count;
  // Reinvert if the relative difference is large enough, and updates have been
  // performed
  const bool numerical_trouble =
      numerical_trouble_measure > numerical_trouble_tolerance;
  const bool reinvert = numerical_trouble && update_count > 0;
  debugReportReinvertOnNumericalTrouble(method_name, numerical_trouble_measure,
                                        alpha_from_col, alpha_from_row,
                                        numerical_trouble_tolerance, reinvert);
  if (reinvert) {
    // Consider increasing the Markowitz multiplier
    const double current_pivot_threshold = info_.factor_pivot_threshold;
    double new_pivot_threshold = 0;
    if (current_pivot_threshold < kDefaultPivotThreshold) {
      // Threshold is below default value, so increase it
      new_pivot_threshold =
          min(current_pivot_threshold * kPivotThresholdChangeFactor,
              kDefaultPivotThreshold);
    } else if (current_pivot_threshold < kMaxPivotThreshold) {
      // Threshold is below max value, so increase it if few updates have been
      // performed
      if (update_count < 10)
        new_pivot_threshold =
            min(current_pivot_threshold * kPivotThresholdChangeFactor,
                kMaxPivotThreshold);
    }
    if (new_pivot_threshold) {
      highsLogUser(options_->log_options, HighsLogType::kWarning,
                   "   Increasing Markowitz threshold to %g\n",
                   new_pivot_threshold);
      info_.factor_pivot_threshold = new_pivot_threshold;
      simplex_nla_.setPivotThreshold(new_pivot_threshold);
    }
  }
  return reinvert;
}

// The major model updates. Factor calls factor_.update; Matrix
// calls matrix_.update; updatePivots does everything---and is
// called from the likes of HDual::updatePivots
void HEkk::transformForUpdate(HVector* column, HVector* row_ep,
                              const HighsInt variable_in, HighsInt* row_out) {
  simplex_nla_.transformForUpdate(column, row_ep, variable_in, *row_out);
}

void HEkk::flipBound(const HighsInt iCol) {
  const int8_t move = basis_.nonbasicMove_[iCol] = -basis_.nonbasicMove_[iCol];
  info_.workValue_[iCol] =
      move == 1 ? info_.workLower_[iCol] : info_.workUpper_[iCol];
}

void HEkk::updateFactor(HVector* column, HVector* row_ep, HighsInt* iRow,
                        HighsInt* hint) {
  analysis_.simplexTimerStart(UpdateFactorClock);
  simplex_nla_.update(column, row_ep, iRow, hint);
  // Now have a representation of B^{-1}, but it is not fresh
  status_.has_invert = true;
  if (info_.update_count >= info_.update_limit)
    *hint = kRebuildReasonUpdateLimitReached;

  // Determine whether to reinvert based on the synthetic clock
  bool reinvert_syntheticClock =
      this->total_synthetic_tick_ >= this->build_synthetic_tick_;
  const bool performed_min_updates =
      info_.update_count >= kSyntheticTickReinversionMinUpdateCount;
  if (reinvert_syntheticClock && performed_min_updates)
    *hint = kRebuildReasonSyntheticClockSaysInvert;
  analysis_.simplexTimerStop(UpdateFactorClock);
  // Use the next level down for the debug level, since the cost of
  // checking the INVERT every iteration is an order more expensive
  // than checking after factorization.
  HighsInt alt_debug_level = options_->highs_debug_level - 1;
  // Forced expensive debug for development work
  //  if (debug_solve_report_) alt_debug_level = kHighsDebugLevelExpensive;
  HighsDebugStatus debug_status =
      debugNlaCheckInvert("HEkk::updateFactor", alt_debug_level);
  if (debug_status == HighsDebugStatus::kError) {
    *hint = kRebuildReasonPossiblySingularBasis;
  }
}

void HEkk::updatePivots(const HighsInt variable_in, const HighsInt row_out,
                        const HighsInt move_out) {
  analysis_.simplexTimerStart(UpdatePivotsClock);
  HighsInt variable_out = basis_.basicIndex_[row_out];

  // update hash value of basis
  HighsHashHelpers::sparse_inverse_combine(basis_.hash, variable_out);
  HighsHashHelpers::sparse_combine(basis_.hash, variable_in);
  visited_basis_.insert(basis_.hash);

  // Incoming variable
  basis_.basicIndex_[row_out] = variable_in;
  basis_.nonbasicFlag_[variable_in] = 0;
  basis_.nonbasicMove_[variable_in] = 0;
  info_.baseLower_[row_out] = info_.workLower_[variable_in];
  info_.baseUpper_[row_out] = info_.workUpper_[variable_in];

  // Outgoing variable
  basis_.nonbasicFlag_[variable_out] = 1;
  if (info_.workLower_[variable_out] == info_.workUpper_[variable_out]) {
    info_.workValue_[variable_out] = info_.workLower_[variable_out];
    basis_.nonbasicMove_[variable_out] = 0;
  } else if (move_out == -1) {
    info_.workValue_[variable_out] = info_.workLower_[variable_out];
    basis_.nonbasicMove_[variable_out] = 1;
  } else {
    info_.workValue_[variable_out] = info_.workUpper_[variable_out];
    basis_.nonbasicMove_[variable_out] = -1;
  }
  // Update the dual objective value
  double nwValue = info_.workValue_[variable_out];
  double vrDual = info_.workDual_[variable_out];
  double dl_dual_objective_value = nwValue * vrDual;
  info_.updated_dual_objective_value += dl_dual_objective_value;
  info_.update_count++;
  // Update the number of basic logicals
  if (variable_out < lp_.num_col_) info_.num_basic_logicals++;
  if (variable_in < lp_.num_col_) info_.num_basic_logicals--;
  // No longer have a representation of B^{-1}, and certainly not
  // fresh!
  status_.has_invert = false;
  status_.has_fresh_invert = false;
  // Data are no longer fresh from rebuild
  status_.has_fresh_rebuild = false;
  analysis_.simplexTimerStop(UpdatePivotsClock);
}

HighsInt HEkk::badBasisChange(const SimplexAlgorithm algorithm,
                              const HighsInt variable_in,
                              const HighsInt row_out,
                              const HighsInt rebuild_reason) {
  HighsInt bad_basis_change_num = -1;
  if (rebuild_reason) return bad_basis_change_num;
  if (variable_in == -1 || row_out == -1) return bad_basis_change_num;
  uint64_t currhash = basis_.hash;
  HighsInt variable_out = basis_.basicIndex_[row_out];

  HighsHashHelpers::sparse_inverse_combine(currhash, variable_out);
  HighsHashHelpers::sparse_combine(currhash, variable_in);

  bool cycling_detected = false;
  const bool posible_cycling = visited_basis_.find(currhash) != nullptr;
  if (posible_cycling) {
    if (iteration_count_ == previous_iteration_cycling_detected + 1) {
      // Cycling detected on successive iterations suggests infinite cycling
      //      highsLogDev(options_->log_options, HighsLogType::kWarning,
      //		  "Cycling detected in %s simplex:");
      // printf("Cycling detected in %s simplex solve %d (Iteration %d)",
      //        algorithm == SimplexAlgorithm::kPrimal ? "primal" : "dual",
      //        (int)debug_solve_call_num_, (int)iteration_count_);
      cycling_detected = true;
    } else {
      previous_iteration_cycling_detected = iteration_count_;
    }
  }
  if (cycling_detected) {
    if (algorithm == SimplexAlgorithm::kDual) {
      analysis_.num_dual_cycling_detections++;
    } else {
      analysis_.num_primal_cycling_detections++;
    }
    highsLogDev(options_->log_options, HighsLogType::kWarning,
                " basis change (%d out; %d in) is bad\n", (int)variable_out,
                (int)variable_in);
    addBadBasisChange(row_out, variable_out, variable_in,
                      BadBasisChangeReason::kCycling);
    bad_basis_change_num = bad_basis_change_.size() - 1;
  } else {
    // Look to see whether this basis change is in the list of bad
    // ones
    for (HighsInt iX = 0; iX < (HighsInt)bad_basis_change_.size(); iX++) {
      if (bad_basis_change_[iX].variable_out == variable_out &&
          bad_basis_change_[iX].variable_in == variable_in) {
        bad_basis_change_num = iX;
        break;
      }
    }
  }
  if (bad_basis_change_num >= 0) {
    bad_basis_change_[bad_basis_change_num].taboo = true;
  }
  return bad_basis_change_num;
}

void HEkk::updateMatrix(const HighsInt variable_in,
                        const HighsInt variable_out) {
  analysis_.simplexTimerStart(UpdateMatrixClock);
  ar_matrix_.update(variable_in, variable_out, lp_.a_matrix_);
  //  assert(ar_matrix_.debugPartitionOk(&basis_.nonbasicFlag_[0]));
  analysis_.simplexTimerStop(UpdateMatrixClock);
}

void HEkk::computeSimplexInfeasible() {
  computeSimplexPrimalInfeasible();
  computeSimplexDualInfeasible();
}

void HEkk::computeSimplexPrimalInfeasible() {
  // Computes num/max/sum of primal infeasibliities according to the
  // simplex bounds. This is used to determine optimality in dual
  // phase 1 and dual phase 2, albeit using different bounds in
  // workLower/Upper.
  analysis_.simplexTimerStart(ComputePrIfsClock);
  const double scaled_primal_feasibility_tolerance =
      options_->primal_feasibility_tolerance;
  HighsInt& num_primal_infeasibility = info_.num_primal_infeasibilities;
  double& max_primal_infeasibility = info_.max_primal_infeasibility;
  double& sum_primal_infeasibility = info_.sum_primal_infeasibilities;
  num_primal_infeasibility = 0;
  max_primal_infeasibility = 0;
  sum_primal_infeasibility = 0;

  for (HighsInt i = 0; i < lp_.num_col_ + lp_.num_row_; i++) {
    if (basis_.nonbasicFlag_[i]) {
      // Nonbasic column
      double value = info_.workValue_[i];
      double lower = info_.workLower_[i];
      double upper = info_.workUpper_[i];
      // @primal_infeasibility calculation
      double primal_infeasibility = 0;
      if (value < lower - scaled_primal_feasibility_tolerance) {
        primal_infeasibility = lower - value;
      } else if (value > upper + scaled_primal_feasibility_tolerance) {
        primal_infeasibility = value - upper;
      }
      if (primal_infeasibility > 0) {
        if (primal_infeasibility > scaled_primal_feasibility_tolerance)
          num_primal_infeasibility++;
        max_primal_infeasibility =
            std::max(primal_infeasibility, max_primal_infeasibility);
        sum_primal_infeasibility += primal_infeasibility;
      }
    }
  }
  for (HighsInt i = 0; i < lp_.num_row_; i++) {
    // Basic variable
    double value = info_.baseValue_[i];
    double lower = info_.baseLower_[i];
    double upper = info_.baseUpper_[i];
    // @primal_infeasibility calculation
    double primal_infeasibility = 0;
    if (value < lower - scaled_primal_feasibility_tolerance) {
      primal_infeasibility = lower - value;
    } else if (value > upper + scaled_primal_feasibility_tolerance) {
      primal_infeasibility = value - upper;
    }
    if (primal_infeasibility > 0) {
      if (primal_infeasibility > scaled_primal_feasibility_tolerance)
        num_primal_infeasibility++;
      max_primal_infeasibility =
          std::max(primal_infeasibility, max_primal_infeasibility);
      sum_primal_infeasibility += primal_infeasibility;
    }
  }
  analysis_.simplexTimerStop(ComputePrIfsClock);
}

void HEkk::computeSimplexDualInfeasible() {
  analysis_.simplexTimerStart(ComputeDuIfsClock);
  // Computes num/max/sum of dual infeasibilities in phase 1 and phase
  // 2 according to nonbasicMove. The bounds are only used to identify
  // free variables. Fixed variables are assumed to have
  // nonbasicMove=0 so that no dual infeasibility is counted for them.
  const double scaled_dual_feasibility_tolerance =
      options_->dual_feasibility_tolerance;
  HighsInt& num_dual_infeasibility = info_.num_dual_infeasibilities;
  double& max_dual_infeasibility = info_.max_dual_infeasibility;
  double& sum_dual_infeasibility = info_.sum_dual_infeasibilities;
  num_dual_infeasibility = 0;
  max_dual_infeasibility = 0;
  sum_dual_infeasibility = 0;

  for (HighsInt iCol = 0; iCol < lp_.num_col_ + lp_.num_row_; iCol++) {
    if (!basis_.nonbasicFlag_[iCol]) continue;
    // Nonbasic column
    const double dual = info_.workDual_[iCol];
    const double lower = info_.workLower_[iCol];
    const double upper = info_.workUpper_[iCol];
    double dual_infeasibility = 0;
    if (highs_isInfinity(-lower) && highs_isInfinity(upper)) {
      // Free: any nonzero dual value is infeasible
      dual_infeasibility = fabs(dual);
    } else {
      // Not free: any dual infeasibility is given by the dual value
      // signed by nonbasicMove
      dual_infeasibility = -basis_.nonbasicMove_[iCol] * dual;
    }
    if (dual_infeasibility > 0) {
      if (dual_infeasibility >= scaled_dual_feasibility_tolerance) {
        num_dual_infeasibility++;
      }
      max_dual_infeasibility =
          std::max(dual_infeasibility, max_dual_infeasibility);
      sum_dual_infeasibility += dual_infeasibility;
    }
  }
  analysis_.simplexTimerStop(ComputeDuIfsClock);
}

void HEkk::computeSimplexLpDualInfeasible() {
  // Compute num/max/sum of dual infeasibliities according to the
  // bounds of the simplex LP. Assumes that boxed variables have
  // primal variable at the bound corresponding to the sign of the
  // dual so should only be used in dual phase 1 - where it's only
  // used for reporting after rebuilds.
  const double scaled_dual_feasibility_tolerance =
      options_->dual_feasibility_tolerance;
  HighsInt& num_dual_infeasibility =
      analysis_.num_dual_phase_1_lp_dual_infeasibility;
  double& max_dual_infeasibility =
      analysis_.max_dual_phase_1_lp_dual_infeasibility;
  double& sum_dual_infeasibility =
      analysis_.sum_dual_phase_1_lp_dual_infeasibility;
  num_dual_infeasibility = 0;
  max_dual_infeasibility = 0;
  sum_dual_infeasibility = 0;

  for (HighsInt iCol = 0; iCol < lp_.num_col_; iCol++) {
    HighsInt iVar = iCol;
    if (!basis_.nonbasicFlag_[iVar]) continue;
    // Nonbasic column
    const double dual = info_.workDual_[iVar];
    const double lower = lp_.col_lower_[iCol];
    const double upper = lp_.col_upper_[iCol];
    double dual_infeasibility = 0;
    if (highs_isInfinity(upper)) {
      if (highs_isInfinity(-lower)) {
        // Free: any nonzero dual value is infeasible
        dual_infeasibility = fabs(dual);
      } else {
        // Only lower bounded: a negative dual is infeasible
        dual_infeasibility = -dual;
      }
    } else {
      if (highs_isInfinity(-lower)) {
        // Only upper bounded: a positive dual is infeasible
        dual_infeasibility = dual;
      } else {
        // Boxed or fixed: any dual value is feasible
        dual_infeasibility = 0;
      }
    }
    if (dual_infeasibility > 0) {
      if (dual_infeasibility >= scaled_dual_feasibility_tolerance)
        num_dual_infeasibility++;
      max_dual_infeasibility =
          std::max(dual_infeasibility, max_dual_infeasibility);
      sum_dual_infeasibility += dual_infeasibility;
    }
  }
  for (HighsInt iRow = 0; iRow < lp_.num_row_; iRow++) {
    HighsInt iVar = lp_.num_col_ + iRow;
    if (!basis_.nonbasicFlag_[iVar]) continue;
    // Nonbasic row
    const double dual = -info_.workDual_[iVar];
    const double lower = lp_.row_lower_[iRow];
    const double upper = lp_.row_upper_[iRow];
    double dual_infeasibility = 0;
    if (highs_isInfinity(upper)) {
      if (highs_isInfinity(-lower)) {
        // Free: any nonzero dual value is infeasible
        dual_infeasibility = fabs(dual);
      } else {
        // Only lower bounded: a negative dual is infeasible
        dual_infeasibility = -dual;
      }
    } else {
      if (highs_isInfinity(-lower)) {
        // Only upper bounded: a positive dual is infeasible
        dual_infeasibility = dual;
      } else {
        // Boxed or fixed: any dual value is feasible
        dual_infeasibility = 0;
      }
    }
    if (dual_infeasibility > 0) {
      if (dual_infeasibility >= scaled_dual_feasibility_tolerance)
        num_dual_infeasibility++;
      max_dual_infeasibility =
          std::max(dual_infeasibility, max_dual_infeasibility);
      sum_dual_infeasibility += dual_infeasibility;
    }
  }
}

bool HEkk::sparseLoopStyle(const HighsInt count, const HighsInt dim,
                           HighsInt& to_entry) {
  // Parameter to decide whether to use just the values in a HVector, or
  // use the indices of their nonzeros
  const double density_for_indexing = 0.4;
  const bool use_indices = count >= 0 && count < density_for_indexing * dim;
  if (use_indices) {
    to_entry = count;
  } else {
    to_entry = dim;
  }
  return use_indices;
}

void HEkk::invalidatePrimalMaxSumInfeasibilityRecord() {
  info_.max_primal_infeasibility = kHighsIllegalInfeasibilityMeasure;
  info_.sum_primal_infeasibilities = kHighsIllegalInfeasibilityMeasure;
}

void HEkk::invalidatePrimalInfeasibilityRecord() {
  info_.num_primal_infeasibilities = kHighsIllegalInfeasibilityCount;
  invalidatePrimalMaxSumInfeasibilityRecord();
}

void HEkk::invalidateDualMaxSumInfeasibilityRecord() {
  info_.max_dual_infeasibility = kHighsIllegalInfeasibilityMeasure;
  info_.sum_dual_infeasibilities = kHighsIllegalInfeasibilityMeasure;
}

void HEkk::invalidateDualInfeasibilityRecord() {
  info_.num_dual_infeasibilities = kHighsIllegalInfeasibilityCount;
  invalidateDualMaxSumInfeasibilityRecord();
}

bool HEkk::bailoutOnTimeIterations() {
  if (solve_bailout_) {
    // Bailout has already been decided: check that it's for one of these
    // reasons
    assert(model_status_ == HighsModelStatus::kTimeLimit ||
           model_status_ == HighsModelStatus::kIterationLimit ||
           model_status_ == HighsModelStatus::kObjectiveBound ||
           model_status_ == HighsModelStatus::kObjectiveTarget);
  } else if (timer_->readRunHighsClock() > options_->time_limit) {
    solve_bailout_ = true;
    model_status_ = HighsModelStatus::kTimeLimit;
  } else if (iteration_count_ >= options_->simplex_iteration_limit) {
    solve_bailout_ = true;
    model_status_ = HighsModelStatus::kIterationLimit;
  }
  return solve_bailout_;
}

HighsStatus HEkk::returnFromEkkSolve(const HighsStatus return_status) {
  if (analysis_.analyse_simplex_time)
    analysis_.simplexTimerStop(SimplexTotalClock);
  // Restore any modified development or timing settings and analyse
  // solver timing
  if (debug_solve_report_) debugReporting(1);
  if (time_report_) timeReporting(1);
  // Note that in timeReporting(1), analysis_.analyse_simplex_time
  // reverts to its value given by options_
  if (analysis_.analyse_simplex_time) {
    analysis_.reportSimplexTimer();
    assert(!analysis_.analyse_simplex_time);
  }

  return return_status;
}

HighsStatus HEkk::returnFromSolve(const HighsStatus return_status) {
  // Always called before returning from HEkkPrimal/Dual::solve()
  if (solve_bailout_) {
    // If bailout has already been decided: check that it's for one of
    // these reasons
    assert(model_status_ == HighsModelStatus::kTimeLimit ||
           model_status_ == HighsModelStatus::kIterationLimit ||
           model_status_ == HighsModelStatus::kObjectiveBound ||
           model_status_ == HighsModelStatus::kObjectiveTarget);
  }
  // Check that returnFromSolve has not already been called: it should
  // be called exactly once per solve
  assert(!called_return_from_solve_);
  called_return_from_solve_ = true;
  info_.valid_backtracking_basis_ = false;

  // Initialise the status of the primal and dual solutions
  return_primal_solution_status_ = kSolutionStatusNone;
  return_dual_solution_status_ = kSolutionStatusNone;
  // Nothing more is known about the solve after an error return
  if (return_status == HighsStatus::kError) return return_status;

  // Check that an invert exists
  assert(status_.has_invert);

  // Determine a primal and dual solution, removing the effects of
  // perturbations and shifts
  //
  // Unless the solution is optimal, invalidate the infeasibility data
  if (model_status_ != HighsModelStatus::kOptimal) {
    invalidatePrimalInfeasibilityRecord();
    invalidateDualInfeasibilityRecord();
  }
  switch (model_status_) {
    case HighsModelStatus::kOptimal: {
      if (info_.num_primal_infeasibilities) {
        // Optimal - but not to desired primal feasibilit tolerance
        return_primal_solution_status_ = kSolutionStatusInfeasible;
      } else {
        return_primal_solution_status_ = kSolutionStatusFeasible;
      }
      if (info_.num_dual_infeasibilities) {
        // Optimal - but not to desired dual feasibilit tolerance
        return_dual_solution_status_ = kSolutionStatusInfeasible;
      } else {
        return_dual_solution_status_ = kSolutionStatusFeasible;
      }
      break;
    }
    case HighsModelStatus::kInfeasible: {
      // Primal infeasibility has been identified in primal phase 1,
      // or proved in dual phase 2. There should be no primal
      // perturbations
      assert(!info_.bounds_perturbed);
      if (exit_algorithm_ == SimplexAlgorithm::kPrimal) {
        // Reset the simplex costs and recompute duals after primal
        // phase 1
        initialiseCost(SimplexAlgorithm::kDual, kSolvePhase2);
        computeDual();
      }
      computeSimplexInfeasible();
      // Primal solution shouldn't be feasible
      assert(info_.num_primal_infeasibilities > 0);
      break;
    }
    case HighsModelStatus::kUnboundedOrInfeasible: {
      // Dual simplex has identified dual infeasibility in phase
      // 1. There should be no dual perturbations
      assert(exit_algorithm_ == SimplexAlgorithm::kDual);
      assert(!info_.costs_perturbed);
      // Reset the simplex bounds and recompute primals
      initialiseBound(SimplexAlgorithm::kDual, kSolvePhase2);
      computePrimal();
      computeSimplexInfeasible();
      // Dual solution shouldn't be feasible
      assert(info_.num_dual_infeasibilities > 0);
      break;
    }
    case HighsModelStatus::kUnbounded: {
      // Primal simplex has identified unboundedness in phase 2. There
      // should be no primal or dual perturbations
      assert(exit_algorithm_ == SimplexAlgorithm::kPrimal);
      assert(!info_.costs_perturbed && !info_.bounds_perturbed);
      computeSimplexInfeasible();
      // Primal solution should be feasible
      assert(info_.num_primal_infeasibilities == 0);
      break;
    }
    case HighsModelStatus::kObjectiveBound:
    case HighsModelStatus::kObjectiveTarget:
    case HighsModelStatus::kTimeLimit:
    case HighsModelStatus::kIterationLimit:
    case HighsModelStatus::kUnknown: {
      // Simplex has failed to conclude a model property. Either it
      // has bailed out due to reaching the objecive bound, target,
      // time or iteration limit, or it has not been set (cycling is
      // the only reason). Could happen anywhere.
      //
      // Reset the simplex bounds and recompute primals
      initialiseBound(SimplexAlgorithm::kDual, kSolvePhase2);
      initialiseNonbasicValueAndMove();
      computePrimal();
      // Reset the simplex costs and recompute duals
      initialiseCost(SimplexAlgorithm::kDual, kSolvePhase2);
      computeDual();
      computeSimplexInfeasible();
      break;
    }
    default: {
      std::string algorithm_name = "primal";
      if (exit_algorithm_ == SimplexAlgorithm::kDual) algorithm_name = "dual";
      highsLogDev(options_->log_options, HighsLogType::kError,
                  "EKK %s simplex solver returns status %s\n",
                  algorithm_name.c_str(),
                  utilModelStatusToString(model_status_).c_str());
      return HighsStatus::kError;
      break;
    }
  }
  assert(info_.num_primal_infeasibilities >= 0);
  assert(info_.num_dual_infeasibilities >= 0);
  if (info_.num_primal_infeasibilities == 0) {
    return_primal_solution_status_ = kSolutionStatusFeasible;
  } else {
    return_primal_solution_status_ = kSolutionStatusInfeasible;
  }
  if (info_.num_dual_infeasibilities == 0) {
    return_dual_solution_status_ = kSolutionStatusFeasible;
  } else {
    return_dual_solution_status_ = kSolutionStatusInfeasible;
  }
  computePrimalObjectiveValue();
  if (!options_->log_dev_level) {
    const bool force = true;
    analysis_.userInvertReport(force);
  }
  return return_status;
}

double HEkk::computeBasisCondition() {
  HighsInt solver_num_row = lp_.num_row_;
  HighsInt solver_num_col = lp_.num_col_;
  vector<double> bs_cond_x;
  vector<double> bs_cond_y;
  vector<double> bs_cond_z;
  vector<double> bs_cond_w;
  HVector row_ep;
  row_ep.setup(solver_num_row);

  const HighsInt* Astart = &lp_.a_matrix_.start_[0];
  const double* Avalue = &lp_.a_matrix_.value_[0];
  // Compute the Hager condition number estimate for the basis matrix
  const double expected_density = 1;
  bs_cond_x.resize(solver_num_row);
  bs_cond_y.resize(solver_num_row);
  bs_cond_z.resize(solver_num_row);
  bs_cond_w.resize(solver_num_row);
  // x = ones(n,1)/n;
  // y = A\x;
  double mu = 1.0 / solver_num_row;
  double norm_Binv = 0;
  for (HighsInt r_n = 0; r_n < solver_num_row; r_n++) bs_cond_x[r_n] = mu;
  row_ep.clear();
  for (HighsInt r_n = 0; r_n < solver_num_row; r_n++) {
    double value = bs_cond_x[r_n];
    if (value) {
      row_ep.index[row_ep.count] = r_n;
      row_ep.array[r_n] = value;
      row_ep.count++;
    }
  }
  for (HighsInt ps_n = 1; ps_n <= 5; ps_n++) {
    row_ep.packFlag = false;
    simplex_nla_.ftran(row_ep, expected_density);

    // zeta = sign(y);
    for (HighsInt r_n = 0; r_n < solver_num_row; r_n++) {
      bs_cond_y[r_n] = row_ep.array[r_n];
      if (bs_cond_y[r_n] > 0)
        bs_cond_w[r_n] = 1.0;
      else if (bs_cond_y[r_n] < 0)
        bs_cond_w[r_n] = -1.0;
      else
        bs_cond_w[r_n] = 0.0;
    }
    // z=A'\zeta;
    row_ep.clear();
    for (HighsInt r_n = 0; r_n < solver_num_row; r_n++) {
      double value = bs_cond_w[r_n];
      if (value) {
        row_ep.index[row_ep.count] = r_n;
        row_ep.array[r_n] = value;
        row_ep.count++;
      }
    }
    row_ep.packFlag = false;
    simplex_nla_.btran(row_ep, expected_density);
    double norm_z = 0.0;
    double ztx = 0.0;
    norm_Binv = 0.0;
    HighsInt argmax_z = -1;
    for (HighsInt r_n = 0; r_n < solver_num_row; r_n++) {
      bs_cond_z[r_n] = row_ep.array[r_n];
      double abs_z_v = fabs(bs_cond_z[r_n]);
      if (abs_z_v > norm_z) {
        norm_z = abs_z_v;
        argmax_z = r_n;
      }
      ztx += bs_cond_z[r_n] * bs_cond_x[r_n];
      norm_Binv += fabs(bs_cond_y[r_n]);
    }
    if (norm_z <= ztx) break;
    // x = zeros(n,1);
    // x(fd_i) = 1;
    for (HighsInt r_n = 0; r_n < solver_num_row; r_n++) bs_cond_x[r_n] = 0.0;
    row_ep.clear();
    row_ep.count = 1;
    row_ep.index[0] = argmax_z;
    row_ep.array[argmax_z] = 1.0;
    bs_cond_x[argmax_z] = 1.0;
  }
  double norm_B = 0.0;
  for (HighsInt r_n = 0; r_n < solver_num_row; r_n++) {
    HighsInt vr_n = basis_.basicIndex_[r_n];
    double c_norm = 0.0;
    if (vr_n < solver_num_col)
      for (HighsInt el_n = Astart[vr_n]; el_n < Astart[vr_n + 1]; el_n++)
        c_norm += fabs(Avalue[el_n]);
    else
      c_norm += 1.0;
    norm_B = max(c_norm, norm_B);
  }
  double cond_B = norm_Binv * norm_B;
  return cond_B;
}

void HEkk::initialiseAnalysis() {
  analysis_.setup(lp_name_, lp_, *options_, iteration_count_);
}

std::string HEkk::rebuildReason(const HighsInt rebuild_reason) {
  std::string rebuild_reason_string;
  if (rebuild_reason == kRebuildReasonCleanup) {
    rebuild_reason_string = "Perturbation cleanup";
  } else if (rebuild_reason == kRebuildReasonNo) {
    rebuild_reason_string = "No reason";
  } else if (rebuild_reason == kRebuildReasonUpdateLimitReached) {
    rebuild_reason_string = "Update limit reached";
  } else if (rebuild_reason == kRebuildReasonSyntheticClockSaysInvert) {
    rebuild_reason_string = "Synthetic clock";
  } else if (rebuild_reason == kRebuildReasonPossiblyOptimal) {
    rebuild_reason_string = "Possibly optimal";
  } else if (rebuild_reason == kRebuildReasonPossiblyPhase1Feasible) {
    rebuild_reason_string = "Possibly phase 1 feasible";
  } else if (rebuild_reason == kRebuildReasonPossiblyPrimalUnbounded) {
    rebuild_reason_string = "Possibly primal unbounded";
  } else if (rebuild_reason == kRebuildReasonPossiblyDualUnbounded) {
    rebuild_reason_string = "Possibly dual unbounded";
  } else if (rebuild_reason == kRebuildReasonPossiblySingularBasis) {
    rebuild_reason_string = "Possibly singular basis";
  } else if (rebuild_reason == kRebuildReasonPrimalInfeasibleInPrimalSimplex) {
    rebuild_reason_string = "Primal infeasible in primal simplex";
  } else if (rebuild_reason == kRebuildReasonChooseColumnFail) {
    rebuild_reason_string = "Choose column failure";
  } else {
    rebuild_reason_string = "Unidentified";
    assert(1 == 0);
  }
  return rebuild_reason_string;
}

void HEkk::freezeBasis(HighsInt& frozen_basis_id) {
  assert(this->status_.has_invert);
  frozen_basis_id =
      this->simplex_nla_.freeze(this->basis_, info_.col_aq_density);
  FrozenBasis& frozen_basis = this->simplex_nla_.frozen_basis_[frozen_basis_id];
  if (this->status_.has_dual_steepest_edge_weights) {
    // Copy the dual edge weights
    frozen_basis.dual_edge_weight_ = this->dual_edge_weight_;
  } else {
    // Clear to indicate no weights
    frozen_basis.dual_edge_weight_.clear();
  }
}

HighsStatus HEkk::unfreezeBasis(const HighsInt frozen_basis_id) {
  // Check that the ID passed is valid
  const bool valid_id = this->simplex_nla_.frozenBasisIdValid(frozen_basis_id);
  if (!valid_id) return HighsStatus::kError;
  // Copy any dual edge weights now - because the frozen basis is
  // cleared in simplex_nla_.unfreeze
  FrozenBasis& frozen_basis = this->simplex_nla_.frozen_basis_[frozen_basis_id];
  if (frozen_basis.dual_edge_weight_.size()) {
    this->dual_edge_weight_ = frozen_basis.dual_edge_weight_;
  } else {
    this->status_.has_dual_steepest_edge_weights = false;
  }
  const bool will_have_invert =
      this->simplex_nla_.frozenBasisHasInvert(frozen_basis_id);
  this->simplex_nla_.unfreeze(frozen_basis_id, basis_);
  // The pointers to simplex basis components have changed, so have to
  // tell simplex NLA to refresh the use of the pointer to the basic
  // indices
  this->simplex_nla_.setBasicIndexPointers(&basis_.basicIndex_[0]);
  updateStatus(LpAction::kNewBounds);
  // Indicate whether there is a valid factorization after unfreezing
  this->status_.has_invert = will_have_invert;
  // If there's no valid factorization, then there cannot be a fresh one
  if (!this->status_.has_invert) this->status_.has_fresh_invert = false;
  // Check for consistency
  if (!this->simplex_nla_.update_.valid_) assert(!this->status_.has_invert);
  return HighsStatus::kOk;
}

HighsStatus HEkk::frozenBasisAllDataClear() {
  return simplex_nla_.frozenBasisAllDataClear() ? HighsStatus::kOk
                                                : HighsStatus::kError;
}

double HEkk::factorSolveError() {
  // Cheap assessment of factor accuracy.
  //
  // Forms a random solution with at most 50 nonzeros, solves for
  // the corresponding RHS, and then checks the 50 solution values.
  const HighsInt num_col = this->lp_.num_col_;
  const HighsInt num_row = this->lp_.num_row_;
  const HighsSparseMatrix& a_matrix = this->lp_.a_matrix_;
  const vector<HighsInt>& basic_index = this->basis_.basicIndex_;
  const HighsSparseMatrix& ar_matrix = this->ar_matrix_;
  HVector btran_rhs;
  HVector ftran_rhs;
  btran_rhs.setup(num_row);
  ftran_rhs.setup(num_row);

  // Solve for a random solution
  HighsRandom random(1);

  ftran_rhs.clear();
  const HighsInt ideal_solution_num_nz = 50;
  HighsInt solution_num_nz = min(ideal_solution_num_nz, (num_row + 1) / 2);
  assert(solution_num_nz > 0);
  vector<double> solution_value;
  vector<HighsInt> solution_index;
  vector<int8_t> solution_nonzero;
  solution_nonzero.assign(num_row, 0);
  for (;;) {
    HighsInt iRow = random.integer(num_row);
    assert(iRow < num_row);
    if (solution_nonzero[iRow]) continue;
    double value = random.fraction();
    solution_value.push_back(value);
    solution_index.push_back(iRow);
    solution_nonzero[iRow] = 1;
    HighsInt iCol = basic_index[iRow];
    a_matrix.collectAj(ftran_rhs, iCol, value);
    if ((int)solution_value.size() == solution_num_nz) break;
  }

  btran_rhs.clear();
  vector<double> btran_solution;
  btran_solution.assign(num_row, 0);
  for (HighsInt iX = 0; iX < solution_value.size(); iX++)
    btran_solution[solution_index[iX]] = solution_value[iX];
  vector<double> btran_scattered_rhs;
  btran_scattered_rhs.assign(num_col + num_row, 0);
  for (HighsInt iX = 0; iX < solution_value.size(); iX++) {
    HighsInt iRow = solution_index[iX];
    for (HighsInt iEl = ar_matrix.p_end_[iRow];
         iEl < ar_matrix.start_[iRow + 1]; iEl++) {
      HighsInt iCol = ar_matrix.index_[iEl];
      btran_scattered_rhs[iCol] += ar_matrix.value_[iEl] * solution_value[iX];
    }
    HighsInt iCol = num_col + iRow;
    if (this->basis_.nonbasicFlag_[iCol] == 0)
      btran_scattered_rhs[iCol] = solution_value[iX];
  }
  for (HighsInt iRow = 0; iRow < num_row; iRow++) {
    HighsInt iCol = basic_index[iRow];
    if (btran_scattered_rhs[iCol] == 0) continue;
    btran_rhs.array[iRow] = btran_scattered_rhs[iCol];
    btran_rhs.index[btran_rhs.count++] = iRow;
  }

  const double expected_density = solution_num_nz * info_.col_aq_density;
  ftran(ftran_rhs, expected_density);
  btran(btran_rhs, expected_density);

  double ftran_solution_error = 0;
  for (HighsInt iX = 0; iX < solution_value.size(); iX++)
    ftran_solution_error =
        max(fabs(ftran_rhs.array[solution_index[iX]] - solution_value[iX]),
            ftran_solution_error);
  double btran_solution_error = 0;
  for (HighsInt iX = 0; iX < solution_value.size(); iX++)
    btran_solution_error =
        max(fabs(btran_rhs.array[solution_index[iX]] - solution_value[iX]),
            btran_solution_error);
  double solution_error = max(ftran_solution_error, btran_solution_error);
  return solution_error;
}

void HEkk::addBadBasisChange(const HighsInt row_out,
                             const HighsInt variable_out,
                             const HighsInt variable_in,
                             const BadBasisChangeReason reason,
                             const bool taboo) {
  assert(0 <= row_out && row_out <= lp_.num_row_);
  assert(0 <= variable_out && variable_out <= lp_.num_col_ + lp_.num_row_);
  assert(0 <= variable_in && variable_in <= lp_.num_col_ + lp_.num_row_);
  HighsSimplexBadBasisChangeRecord record;
  record.taboo = taboo;
  record.row_out = row_out;
  record.variable_out = variable_out;
  record.variable_in = variable_in;
  record.reason = reason;
  bad_basis_change_.push_back(record);
}

void HEkk::clearBadBasisChangeTabooFlag() {
  for (HighsInt iX = 0; iX < (HighsInt)bad_basis_change_.size(); iX++)
    bad_basis_change_[iX].taboo = false;
}

bool HEkk::tabooBadBasisChange() {
  for (HighsInt iX = 0; iX < (HighsInt)bad_basis_change_.size(); iX++) {
    if (bad_basis_change_[iX].taboo) return true;
  }
  return false;
}

void HEkk::applyTabooRowOut(vector<double>& values, double overwrite_with) {
  assert(values.size() >= lp_.num_row_);
  for (HighsInt iX = 0; iX < (HighsInt)bad_basis_change_.size(); iX++) {
    if (bad_basis_change_[iX].taboo) {
      HighsInt iRow = bad_basis_change_[iX].row_out;
      bad_basis_change_[iX].save_value = values[iRow];
      values[iRow] = overwrite_with;
    }
  }
}

void HEkk::unapplyTabooRowOut(vector<double>& values) {
  assert(values.size() >= lp_.num_row_);
  for (HighsInt iX = 0; iX < (HighsInt)bad_basis_change_.size(); iX++)
    if (bad_basis_change_[iX].taboo)
      values[bad_basis_change_[iX].row_out] = bad_basis_change_[iX].save_value;
}

void HEkk::applyTabooVariableIn(vector<double>& values, double overwrite_with) {
  assert(values.size() >= lp_.num_col_ + lp_.num_row_);
  for (HighsInt iX = 0; iX < (HighsInt)bad_basis_change_.size(); iX++) {
    if (bad_basis_change_[iX].taboo) {
      HighsInt iCol = bad_basis_change_[iX].variable_in;
      bad_basis_change_[iX].save_value = values[iCol];
      values[iCol] = overwrite_with;
    }
  }
}

void HEkk::unapplyTabooVariableIn(vector<double>& values) {
  assert(values.size() >= lp_.num_col_ + lp_.num_row_);
  for (HighsInt iX = 0; iX < (HighsInt)bad_basis_change_.size(); iX++)
    if (bad_basis_change_[iX].taboo)
      values[bad_basis_change_[iX].variable_in] =
          bad_basis_change_[iX].save_value;
}

bool HEkk::proofOfPrimalInfeasibility() {
  // To be called from outside HEkk when row_ep is not known
  assert(status_.has_dual_ray);
  HighsLp& lp = this->lp_;
  HighsInt move_out = info_.dual_ray_sign_;
  HighsInt row_out = info_.dual_ray_row_;
  // Compute the basis inverse row
  HVector row_ep;
  row_ep.setup(lp.num_row_);
  unitBtran(row_out, row_ep);
  return proofOfPrimalInfeasibility(row_ep, move_out, row_out);
}

bool HEkk::proofOfPrimalInfeasibility(HVector& row_ep, const HighsInt move_out,
                                      const HighsInt row_out) {
  // To be called from inside HEkkDual
  HighsLp& lp = this->lp_;

  HighsInt debug_product_report = kDebugReportOff;
  const bool debug_proof_report_on = false;
  bool debug_rows_report = false;
  bool debug_proof_report = false;
  if (debug_iteration_report_) {
    if (debug_proof_report_on) debug_product_report = kDebugReportAll;
    debug_rows_report = debug_proof_report_on;
    debug_proof_report = debug_proof_report_on;
  }

  const bool use_row_wise_matrix = status_.has_ar_matrix;
  const bool use_iterative_refinement = false;
  if (use_iterative_refinement) {
    simplex_nla_.reportArray("Row e_p.0", lp.num_col_, &row_ep, true);
    unitBtranIterativeRefinement(row_out, row_ep);
    simplex_nla_.reportArray("Row e_p.1", lp.num_col_, &row_ep, true);
  }

  // Refine row_ep by removing relatively small values
  double row_ep_scale = 0;
  // if (use_refinement) refineArray(row_ep, row_ep_scale,
  // refinement_tolerance);
  // Determine the maximum absolute value in row_ep
  HighsCDouble proof_lower = 0.0;
  for (HighsInt iX = 0; iX < row_ep.count; iX++) {
    HighsInt iRow = row_ep.index[iX];
    // Give row_ep the sign of the leaving row - as is done in
    // getDualRayInterface.
    const double row_ep_value = row_ep.array[iRow];
    assert(row_ep_value);
    if (std::abs(row_ep_value * getMaxAbsRowValue(iRow)) <=
        options_->small_matrix_value) {
      if (debug_proof_report)
        printf(
            "Zeroed row_ep.array[%6d] = %11.4g due to being small in "
            "contribution\n",
            (int)iRow, row_ep_value);
      row_ep.array[iRow] = 0.0;
      continue;
    }

    row_ep.array[iRow] *= move_out;

    // make sure infinite sides are not used
    double rowBound;
    if (row_ep.array[iRow] > 0) {
      rowBound = lp.row_lower_[iRow];
      if (highs_isInfinity(-rowBound)) {
        // row lower bound is infinite
        if (debug_proof_report)
          printf(
              "Zeroed row_ep.array[%6d] = %11.4g due to infinite lower "
              "bound\n",
              (int)iRow, row_ep_value);
        row_ep.array[iRow] = 0.0;
        continue;
      }

    } else {
      rowBound = lp.row_upper_[iRow];
      if (highs_isInfinity(rowBound)) {
        // row upper bound is infinite
        if (debug_proof_report)
          printf(
              "Zeroed row_ep.array[%6d] = %11.4g due to infinite lower "
              "bound\n",
              (int)iRow, row_ep_value);
        row_ep.array[iRow] = 0.0;
        continue;
      }
    }

    // add up lower bound of proof constraint
    proof_lower += row_ep.array[iRow] * rowBound;
  }
  // Form the proof constraint coefficients
  proof_value_.clear();
  proof_index_.clear();
  vector<double>& proof_value = this->proof_value_;
  vector<HighsInt>& proof_index = this->proof_index_;
  if (use_row_wise_matrix) {
    this->ar_matrix_.productTransposeQuad(proof_value, proof_index, row_ep,
                                          debug_product_report);
  } else {
    lp.a_matrix_.productTransposeQuad(proof_value, proof_index, row_ep,
                                      debug_product_report);
  }

  HighsInt proof_num_nz = proof_index.size();
  if (debug_rows_report) {
    simplex_nla_.reportArray("Row e_p", lp.num_col_, &row_ep, true);
    simplex_nla_.reportVector("Proof", proof_num_nz, proof_value, proof_index,
                              true);
  }
  if (debug_proof_report)
    printf(
        "HEkk::proofOfPrimalInfeasibility row_ep.count = %d; proof_num_nz = "
        "%d; row_ep_scale = %g\n",
        (int)row_ep.count, (int)proof_num_nz, row_ep_scale);
  if (debug_proof_report) {
    for (HighsInt i = 0; i < proof_num_nz; ++i) {
      const HighsInt iCol = proof_index[i];
      const double value = proof_value[i];
      if (!basis_.nonbasicFlag_[iCol]) {
        printf("Proof entry %6d (Column %6d) is basic with value %11.4g\n",
               (int)i, (int)iCol, value);
      }
    }
  }
  HighsCDouble implied_upper = 0.0;
  HighsCDouble sumInf = 0.0;
  for (HighsInt i = 0; i < proof_num_nz; ++i) {
    const HighsInt iCol = proof_index[i];
    const double value = proof_value[i];
    if (value > 0) {
      if (highs_isInfinity(lp.col_upper_[iCol])) {
        sumInf += value;
        if (sumInf > options_->small_matrix_value) break;
        continue;
        if (value <= options_->small_matrix_value) continue;
      }
      implied_upper += value * lp.col_upper_[iCol];
    } else {
      if (highs_isInfinity(-lp.col_lower_[iCol])) {
        sumInf += -value;
        if (sumInf > options_->small_matrix_value) break;
        continue;
      }
      implied_upper += value * lp.col_lower_[iCol];
    }
  }
  bool infinite_implied_upper = sumInf > options_->small_matrix_value;
  const double gap = double(proof_lower - implied_upper);
  const bool gap_ok = gap > options_->primal_feasibility_tolerance;
  const bool proof_of_primal_infeasibility = !infinite_implied_upper && gap_ok;
  if (debug_proof_report) {
    printf("HEkk::proofOfPrimalInfeasibility has %sfinite implied upper bound",
           infinite_implied_upper ? "in" : "");
    if (!infinite_implied_upper) printf(" and gap = %g", gap);
    printf(" so proof is %s\n",
           proof_of_primal_infeasibility ? "true" : "false");
  }
  return proof_of_primal_infeasibility;
}

double HEkk::getValueScale(const HighsInt count, const vector<double>& value) {
  if (count <= 0) return 1;
  double max_abs_value = 0;
  for (HighsInt iX = 0; iX < count; iX++)
    max_abs_value = std::max(fabs(value[iX]), max_abs_value);
  return nearestPowerOfTwoScale(max_abs_value);
}

double HEkk::getMaxAbsRowValue(HighsInt row) {
  if (!status_.has_ar_matrix) initialisePartitionedRowwiseMatrix();

  double val = 0.0;
  for (HighsInt i = ar_matrix_.start_[row]; i < ar_matrix_.start_[row + 1]; ++i)
    val = std::max(val, std::abs(ar_matrix_.value_[i]));

  return val;
}

void HEkk::unitBtranIterativeRefinement(const HighsInt row_out,
                                        HVector& row_ep) {
  // Perform an iteration of refinement
  HighsLp& lp = this->lp_;
  HVector residual;
  double residual_norm = 0;
  double correction_norm = 0;
  const double expected_density = 1;
  residual.setup(lp.num_row_);
  unitBtranResidual(row_out, row_ep, residual, residual_norm);
  const bool debug_iterative_refinement_report_on = false;
  bool debug_iterative_refinement_report = false;
  if (debug_iteration_report_) {
    debug_iterative_refinement_report = debug_iterative_refinement_report_on;
  }
  if (debug_iterative_refinement_report)
    printf(
        "HEkk::unitBtranIterativeRefinement: Residual   has %6d / %6d nonzeros "
        "and norm of %g\n",
        (int)residual.count, (int)lp.num_row_, residual_norm);
  if (!residual_norm) return;
  // Normalise using nearest power of 2 to ||correction_rhs|| so kHighsTiny
  // isn't used adversely
  const double residual_scale = nearestPowerOfTwoScale(residual_norm);
  for (HighsInt iEl = 0; iEl < residual.count; iEl++)
    residual.array[residual.index[iEl]] *= residual_scale;
  btran(residual, expected_density);
  row_ep.count = 0;
  correction_norm = 0;
  // Adding two (possibly sparse) vectors, so have to loop over all rows
  for (HighsInt iRow = 0; iRow < lp.num_row_; iRow++) {
    if (residual.array[iRow]) {
      const double correction_value = residual.array[iRow] / residual_scale;
      correction_norm = max(fabs(correction_value), correction_norm);
      row_ep.array[iRow] -= correction_value;
    }
    if (fabs(row_ep.array[iRow]) < kHighsTiny) {
      row_ep.array[iRow] = 0;
    } else {
      row_ep.index[row_ep.count++] = iRow;
    }
  }
  if (debug_iterative_refinement_report)
    printf(
        "HEkk::unitBtranIterativeRefinement: Correction has %6d / %6d nonzeros "
        "and norm of %g\n",
        (int)residual.count, (int)lp.num_row_, correction_norm);
}

void HEkk::unitBtranResidual(const HighsInt row_out, const HVector& row_ep,
                             HVector& residual, double& residual_norm) {
  HighsLp& lp = this->lp_;
  vector<HighsCDouble> quad_residual;
  quad_residual.assign(lp.num_row_, 0);
  quad_residual[row_out] = -1.0;
  for (HighsInt iRow = 0; iRow < lp.num_row_; iRow++) {
    HighsInt iVar = basis_.basicIndex_[iRow];
    HighsCDouble value = quad_residual[iRow];
    if (iVar < lp.num_col_) {
      for (HighsInt iEl = lp.a_matrix_.start_[iVar];
           iEl < lp.a_matrix_.start_[iVar + 1]; iEl++)
        value +=
            lp.a_matrix_.value_[iEl] * row_ep.array[lp.a_matrix_.index_[iEl]];
    } else {
      value += row_ep.array[iVar - lp.num_col_];
    }
    quad_residual[iRow] = value;
  }
  residual.clear();
  residual.packFlag = false;
  residual_norm = 0;
  for (HighsInt iRow = 0; iRow < lp.num_row_; iRow++) {
    const double value = (double)quad_residual[iRow];
    if (value) {
      residual.array[iRow] = value;
      residual.index[residual.count++] = iRow;
    }
    residual_norm = max(fabs(residual.array[iRow]), residual_norm);
  }
}<|MERGE_RESOLUTION|>--- conflicted
+++ resolved
@@ -1575,15 +1575,6 @@
     const HighsInt rank_deficiency = computeFactor();
     if (rank_deficiency) {
       // Basis is rank deficient
-<<<<<<< HEAD
-      // printf(
-      //     "HEkk::initialiseSimplexLpBasisAndFactor (%s) Rank_deficiency %d:
-      //     Id "
-      //     "= "
-      //     "%d; UpdateCount = %d\n",
-      //     basis_.debug_origin_name.c_str(), (int)rank_deficiency,
-      //     (int)basis_.debug_id, (int)basis_.debug_update_count);
-=======
       highsLogDev(
           options_->log_options, HighsLogType::kInfo,
           "HEkk::initialiseSimplexLpBasisAndFactor (%s) Rank_deficiency %d: Id "
@@ -1591,7 +1582,6 @@
           "%d; UpdateCount = %d\n",
           basis_.debug_origin_name.c_str(), (int)rank_deficiency,
           (int)basis_.debug_id, (int)basis_.debug_update_count);
->>>>>>> ae94a9a0
       if (only_from_known_basis) {
         // If only this basis should be used, then return error
         highsLogDev(options_->log_options, HighsLogType::kError,
@@ -1627,17 +1617,6 @@
     basis_.nonbasicFlag_[variable_out] = kNonbasicFlagTrue;
     HighsInt row_out = row_with_no_pivot[k];
     assert(basis_.basicIndex_[row_out] == variable_in);
-<<<<<<< HEAD
-    // printf(
-    //     "HEkk::handleRankDeficiency: %4d: Basic row of leaving variable (%4d
-    //     " "is %s %4d) is "
-    //     "%4d; Entering logical = %4d is variable %d)\n",
-    //     (int)k, (int)variable_out,
-    //     variable_out < lp_.num_col_ ? " column" : "logical",
-    //     variable_out < lp_.num_col_ ? (int)variable_out
-    //                                 : (int)(variable_out - lp_.num_col_),
-    //     (int)row_out, (int)(row_in), (int)variable_in);
-=======
     highsLogDev(
         options_->log_options, HighsLogType::kInfo,
         "HEkk::handleRankDeficiency: %4d: Basic row of leaving variable (%4d "
@@ -1648,7 +1627,6 @@
         variable_out < lp_.num_col_ ? (int)variable_out
                                     : (int)(variable_out - lp_.num_col_),
         (int)row_out, (int)(row_in), (int)variable_in);
->>>>>>> ae94a9a0
     addBadBasisChange(row_out, variable_in, variable_out,
                       BadBasisChangeReason::kSingular, true);
   }
@@ -1887,22 +1865,13 @@
 
   // Call computeFactor to perform INVERT
   HighsInt rank_deficiency = computeFactor();
-<<<<<<< HEAD
-  // if (rank_deficiency)
-  //   printf(
-  //       "HEkk::getNonsingularInverse Rank_deficiency: solve %d (Iteration "
-  //       "%d)\n",
-  //       (int)debug_solve_call_num_, (int)iteration_count_);
-  // fflush(stdout);
-=======
   if (rank_deficiency)
     highsLogDev(
         options_->log_options, HighsLogType::kInfo,
         "HEkk::getNonsingularInverse Rank_deficiency: solve %d (Iteration "
         "%d)\n",
         (int)debug_solve_call_num_, (int)iteration_count_);
-  fflush(stdout);
->>>>>>> ae94a9a0
+
   const bool artificial_rank_deficiency = false;  //  true;//
   if (artificial_rank_deficiency) {
     if (!info_.phase1_backtracking_test_done && solve_phase == kSolvePhase1) {
