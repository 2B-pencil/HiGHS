--- conflicted
+++ resolved
@@ -19,20 +19,6 @@
 #include "lp_data/HighsModelObject.h"
 
 enum class LpAction {
-<<<<<<< HEAD
-  SCALE = 0,
-  NEW_COSTS,
-  NEW_BOUNDS,
-  NEW_BASIS,
-  NEW_COLS,
-  NEW_ROWS,
-  DEL_COLS,
-  DEL_ROWS,
-  DEL_ROWS_BASIS_OK,
-  SCALED_COL,
-  SCALED_ROW,
-  BACKTRACKING
-=======
   kScale = 0,
   kNewCosts,
   kNewBounds,
@@ -45,22 +31,10 @@
   kScaledCol,
   kScaledRow,
   kBacktracking
->>>>>>> ed66d31c
 };
 
 void scaleAndPassLpToEkk(HighsModelObject& highs_model_object);
 
-<<<<<<< HEAD
-void choosePriceTechnique(const int price_strategy, const double row_ep_density,
-                          bool& use_col_price, bool& use_row_price_w_switch);
-
-void appendNonbasicColsToBasis(HighsLp& lp, HighsBasis& basis, int XnumNewCol);
-void appendNonbasicColsToBasis(HighsLp& lp, SimplexBasis& basis,
-                               int XnumNewCol);
-
-void appendBasicRowsToBasis(HighsLp& lp, HighsBasis& basis, int XnumNewRow);
-void appendBasicRowsToBasis(HighsLp& lp, SimplexBasis& basis, int XnumNewRow);
-=======
 void choosePriceTechnique(const HighsInt price_strategy,
                           const double row_ep_density, bool& use_col_price,
                           bool& use_row_price_w_switch);
@@ -74,7 +48,6 @@
                             HighsInt XnumNewRow);
 void appendBasicRowsToBasis(HighsLp& lp, SimplexBasis& basis,
                             HighsInt XnumNewRow);
->>>>>>> ed66d31c
 
 void invalidateSimplexLpBasisArtifacts(
     HighsSimplexStatus& status  // !< Status of simplex LP whose
@@ -97,22 +70,14 @@
 
 void unscaleSolution(HighsSolution& solution, const HighsScale scale);
 
-<<<<<<< HEAD
-HighsStatus deleteScale(const HighsOptions& options, vector<double>& scale,
-=======
 HighsStatus deleteScale(const HighsLogOptions& log_options,
                         vector<double>& scale,
->>>>>>> ed66d31c
                         const HighsIndexCollection& index_collection);
 
 void getUnscaledInfeasibilitiesAndNewTolerances(
     const HighsOptions& options, const HighsLp& lp,
     const HighsModelStatus model_status, const SimplexBasis& basis,
-<<<<<<< HEAD
-    const HighsSimplexInfo& simplex_info, const HighsScale& scale,
-=======
     const HighsSimplexInfo& info, const HighsScale& scale,
->>>>>>> ed66d31c
     HighsSolutionParams& solution_params,
     double& new_primal_feasibility_tolerance,
     double& new_dual_feasibility_tolerance);
@@ -130,14 +95,6 @@
                                      HighsScale& scale);
 bool maxValueScaleSimplexMatrix(const HighsOptions& options, HighsLp& lp,
                                 HighsScale& scale);
-<<<<<<< HEAD
-bool isBasisRightSize(const HighsLp& lp, const SimplexBasis& basis);
-
-/*
-void computeDualObjectiveValue(HighsModelObject& highs_model_object, int phase =
-2); void computePrimalObjectiveValue(HighsModelObject& highs_model_object);
-double computeBasisCondition(const HighsModelObject& highs_model_object);
-=======
 
 bool isBasisRightSize(const HighsLp& lp, const SimplexBasis& basis);
 
@@ -146,6 +103,5 @@
 phase = 2); void computePrimalObjectiveValue(HighsModelObject&
 highs_model_object); double computeBasisCondition(const HighsModelObject&
 highs_model_object);
->>>>>>> ed66d31c
 */
 #endif  // SIMPLEX_HSIMPLEX_H_