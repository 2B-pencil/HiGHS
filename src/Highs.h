--- conflicted
+++ resolved
@@ -915,11 +915,9 @@
     return info_.simplex_iteration_count;
   }
 
-<<<<<<< HEAD
   // Runs ipx crossover and if successful loads basis into Highs::basis_
   HighsStatus crossover();
 
-=======
   HighsStatus setHighsLogfile(FILE* logfile = NULL);
 
   HighsStatus setHighsOutput(FILE* output = NULL);
@@ -944,7 +942,6 @@
                           const std::string alt_method_name) const;
 
   // End of deprecated methods
->>>>>>> bc5cd7f9
  private:
   HighsSolution solution_;
   HighsBasis basis_;
