--- conflicted
+++ resolved
@@ -22,19 +22,6 @@
 #include "util/HighsCDouble.h"
 #include "util/HighsHash.h"
 
-<<<<<<< HEAD
-static size_t support_hash(const int* Rindex, const int Rlen) {
-  return HighsHashHelpers::vector_hash(Rindex, Rlen);
-}
-
-static void printCut(const int* Rindex, const double* Rvalue, int Rlen,
-                     double rhs) {
-  for (int i = 0; i != Rlen; ++i) {
-    if (Rvalue[i] > 0)
-      printf("+%g<x%d> ", Rvalue[i], Rindex[i]);
-    else
-      printf("-%g<x%d> ", -Rvalue[i], Rindex[i]);
-=======
 static uint32_t support_hash(const HighsInt* Rindex, const double* Rvalue,
                              double maxabscoef, const HighsInt Rlen) {
   std::vector<uint32_t> valueHashCodes(Rlen);
@@ -56,26 +43,17 @@
       printf("+%g<x%" HIGHSINT_FORMAT "> ", Rvalue[i], Rindex[i]);
     else
       printf("-%g<x%" HIGHSINT_FORMAT "> ", -Rvalue[i], Rindex[i]);
->>>>>>> ed66d31c
   }
 
   printf("<= %g\n", rhs);
 }
 #endif
 
-<<<<<<< HEAD
-bool HighsCutPool::isDuplicate(size_t hash, double norm, int* Rindex,
-                               double* Rvalue, int Rlen, double rhs) {
-  auto range = supportmap.equal_range(hash);
-  const double* ARvalue = matrix_.getARvalue();
-  const int* ARindex = matrix_.getARindex();
-=======
 bool HighsCutPool::isDuplicate(size_t hash, double norm, HighsInt* Rindex,
                                double* Rvalue, HighsInt Rlen, double rhs) {
   auto range = supportmap.equal_range(hash);
   const double* ARvalue = matrix_.getARvalue();
   const HighsInt* ARindex = matrix_.getARindex();
->>>>>>> ed66d31c
   for (auto it = range.first; it != range.second; ++it) {
     HighsInt rowindex = it->second;
     HighsInt start = matrix_.getRowStart(rowindex);
@@ -83,16 +61,10 @@
 
     if (end - start != Rlen) continue;
     if (std::equal(Rindex, Rindex + Rlen, &ARindex[start])) {
-<<<<<<< HEAD
-      HighsCDouble dotprod = 0.0;
-
-      for (int i = 0; i != Rlen; ++i) dotprod += Rvalue[i] * ARvalue[start + i];
-=======
       double dotprod = 0.0;
 
       for (HighsInt i = 0; i != Rlen; ++i)
         dotprod += Rvalue[i] * ARvalue[start + i];
->>>>>>> ed66d31c
 
       double parallelism = double(dotprod) * rownormalization_[rowindex] * norm;
 
@@ -146,38 +118,23 @@
   return dotprod * rownormalization_[row1] * rownormalization_[row2];
 }
 
-<<<<<<< HEAD
-void HighsCutPool::lpCutRemoved(int cut) {
-=======
 void HighsCutPool::lpCutRemoved(HighsInt cut) {
->>>>>>> ed66d31c
   ages_[cut] = 1;
   --numLpCuts;
   ++ageDistribution[1];
 }
 
 void HighsCutPool::performAging() {
-<<<<<<< HEAD
-  int cutIndexEnd = matrix_.getNumRows();
-
-  int agelim = agelim_;
-  int numActiveCuts = getNumCuts() - numLpCuts;
-=======
   HighsInt cutIndexEnd = matrix_.getNumRows();
 
   HighsInt agelim = agelim_;
   HighsInt numActiveCuts = getNumCuts() - numLpCuts;
->>>>>>> ed66d31c
   while (agelim > 1 && numActiveCuts > softlimit_) {
     numActiveCuts -= ageDistribution[agelim];
     --agelim;
   }
 
-<<<<<<< HEAD
-  for (int i = 0; i != cutIndexEnd; ++i) {
-=======
   for (HighsInt i = 0; i != cutIndexEnd; ++i) {
->>>>>>> ed66d31c
     if (ages_[i] < 0) continue;
 
     ageDistribution[ages_[i]] -= 1;
@@ -187,11 +144,7 @@
       ++modification_[i];
       matrix_.removeRow(i);
       ages_[i] = -1;
-<<<<<<< HEAD
-      rhs_[i] = HIGHS_CONST_INF;
-=======
       rhs_[i] = kHighsInf;
->>>>>>> ed66d31c
     } else
       ageDistribution[ages_[i]] += 1;
   }
@@ -207,17 +160,7 @@
 
   std::vector<std::pair<double, int>> efficacious_cuts;
 
-<<<<<<< HEAD
-  int agelim = agelim_;
-
-  int numCuts = getNumCuts() - numLpCuts;
-  while (agelim > 1 && numCuts > softlimit_) {
-    numCuts -= ageDistribution[agelim];
-    --agelim;
-  }
-=======
   HighsInt agelim = agelim_;
->>>>>>> ed66d31c
 
   HighsInt numCuts = getNumCuts() - numLpCuts;
   while (agelim > 1 && numCuts > softlimit_) {
@@ -288,18 +231,11 @@
       }
     }
 
-<<<<<<< HEAD
-    double sparsity = 1.0 - (end - start) / (double)domain.colLower_.size();
-    ages_[i] = 0;
-    ++ageDistribution[0];
-    double score = double(sparsity * (1e-3 + viol / sqrt(double(rownorm))));
-=======
     double sparsity =
         1.0000001 - (end - start) / (double)domain.colLower_.size();
     ages_[i] = 0;
     ++ageDistribution[0];
     double score = double((sparsity) * (1e-3 + viol / sqrt(double(rownorm))));
->>>>>>> ed66d31c
 
     efficacious_cuts.emplace_back(score, i);
   }
@@ -345,35 +281,7 @@
 
   efficacious_cuts.resize(numefficacious);
 
-<<<<<<< HEAD
-  bestObservedScore = std::max(efficacious_cuts[0].first, bestObservedScore);
-  double minScore = minScoreFactor * bestObservedScore;
-
-  int numefficacious =
-      std::upper_bound(efficacious_cuts.begin(), efficacious_cuts.end(),
-                       minScore,
-                       [](double mscore, std::pair<double, int> const& c) {
-                         return mscore > c.first;
-                       }) -
-      efficacious_cuts.begin();
-
-  int lowerThreshold = 0.05 * efficacious_cuts.size();
-  int upperThreshold = efficacious_cuts.size() - 1;
-
-  if (numefficacious <= lowerThreshold) {
-    numefficacious = std::max(efficacious_cuts.size() / 2, size_t{1});
-    minScoreFactor =
-        efficacious_cuts[numefficacious - 1].first / bestObservedScore;
-  } else if (numefficacious > upperThreshold) {
-    minScoreFactor = efficacious_cuts[upperThreshold].first / bestObservedScore;
-  }
-
-  efficacious_cuts.resize(numefficacious);
-
-  int selectednnz = 0;
-=======
   HighsInt selectednnz = 0;
->>>>>>> ed66d31c
 
   assert(cutset.empty());
 
@@ -420,48 +328,6 @@
   cutset.ARstart_[cutset.numCuts()] = offset;
 }
 
-<<<<<<< HEAD
-int HighsCutPool::addCut(const HighsMipSolver& mipsolver, int* Rindex,
-                         double* Rvalue, int Rlen, double rhs, bool integral) {
-  mipsolver.mipdata_->debugSolution.checkCut(Rindex, Rvalue, Rlen, rhs);
-
-  size_t sh = support_hash(Rindex, Rlen);
-  // compute 1/||a|| for the cut
-  // as it is only computed once
-  // we use HighsCDouble to compute it as accurately as possible
-  HighsCDouble norm = 0.0;
-  double maxabscoef = 0.0;
-  for (int i = 0; i != Rlen; ++i) {
-    norm += Rvalue[i] * Rvalue[i];
-    maxabscoef = std::max(maxabscoef, std::abs(Rvalue[i]));
-  }
-  norm.renormalize();
-  double normalization = 1.0 / double(sqrt(norm));
-  // try to replace another cut with equal support that has an age > 0
-
-  if (isDuplicate(sh, normalization, Rindex, Rvalue, Rlen, rhs)) return -1;
-
-  // if no such cut exists we append the new cut
-  int rowindex = matrix_.addRow(Rindex, Rvalue, Rlen);
-  supportmap.emplace(sh, rowindex);
-
-  if (rowindex == int(rhs_.size())) {
-    rhs_.resize(rowindex + 1);
-    ages_.resize(rowindex + 1);
-    modification_.resize(rowindex + 1);
-    rownormalization_.resize(rowindex + 1);
-    maxabscoef_.resize(rowindex + 1);
-    rowintegral.resize(rowindex + 1);
-  }
-
-  // set the right hand side and reset the age
-  rhs_[rowindex] = rhs;
-  ages_[rowindex] = 0;
-  ++ageDistribution[0];
-  rowintegral[rowindex] = integral;
-  ++modification_[rowindex];
-
-=======
 void HighsCutPool::separateLpCutsAfterRestart(HighsCutSet& cutset) {
   // should only be called after a restart with a fresh row matrix right now
   assert(matrix_.getNumDelRows() == 0);
@@ -534,21 +400,17 @@
   rowintegral[rowindex] = integral;
   ++modification_[rowindex];
 
->>>>>>> ed66d31c
   rownormalization_[rowindex] = normalization;
   maxabscoef_[rowindex] = maxabscoef;
 
   for (HighsDomain::CutpoolPropagation* propagationdomain : propagationDomains)
     propagationdomain->cutAdded(rowindex);
 
-<<<<<<< HEAD
-=======
   if (extractCliques && this == &mipsolver.mipdata_->cutpool) {
     // if this is the global cutpool extract cliques from the cut
     mipsolver.mipdata_->cliquetable.extractCliquesFromCut(mipsolver, Rindex,
                                                           Rvalue, Rlen, rhs);
   }
 
->>>>>>> ed66d31c
   return rowindex;
 }