--- conflicted
+++ resolved
@@ -142,13 +142,8 @@
   void detectContinuousBounds() {
     // count number of continuous variables
     numcontinuous.assign(lp.numRow_, 0);
-<<<<<<< HEAD
-    for (int i : mip.mipdata_->continuous_cols) {
-      assert(mip.variableType(i) == HighsVarType::CONTINUOUS);
-=======
     for (HighsInt i : mip.mipdata_->continuous_cols) {
       assert(mip.variableType(i) == HighsVarType::kContinuous);
->>>>>>> ed66d31c
 
       HighsInt start = lp.Astart_[i];
       HighsInt end = lp.Astart_[i + 1];
@@ -165,13 +160,8 @@
     collbscale.resize(lp.numCol_);
     bounddistance.assign(lp.numCol_, 0.0);
 
-<<<<<<< HEAD
-    for (int i : mip.mipdata_->continuous_cols) {
-      assert(mip.variableType(i) == HighsVarType::CONTINUOUS);
-=======
     for (HighsInt i : mip.mipdata_->continuous_cols) {
       assert(mip.variableType(i) == HighsVarType::kContinuous);
->>>>>>> ed66d31c
 
       HighsInt start = lp.Astart_[i];
       HighsInt end = lp.Astart_[i + 1];
@@ -183,11 +173,7 @@
         HighsInt row = lp.Aindex_[j];
         if (numcontinuous[row] != 1) continue;
 
-<<<<<<< HEAD
-        int rowlen = lprelaxation.getRowLen(row);
-=======
         HighsInt rowlen = lprelaxation.getRowLen(row);
->>>>>>> ed66d31c
         if (rowlen != 2) continue;
         switch (rowtype[row]) {
           case RowType::kUnusuable:
@@ -260,11 +246,7 @@
     // now only count the number of continuous variables
     // not at their bound
     numcontinuous.assign(lp.numRow_, 0);
-<<<<<<< HEAD
-    for (int i : mip.mipdata_->continuous_cols) {
-=======
     for (HighsInt i : mip.mipdata_->continuous_cols) {
->>>>>>> ed66d31c
       if (bounddistance[i] == 0.0) continue;
 
       HighsInt start = lp.Astart_[i];
@@ -287,11 +269,7 @@
 
     const HighsInt* Rindex;
     const double* Rvalue;
-<<<<<<< HEAD
-    int Rlen;
-=======
     HighsInt Rlen;
->>>>>>> ed66d31c
     lprelaxation.getRow(row, Rlen, Rindex, Rvalue);
 
     baseinds.insert(baseinds.end(), Rindex, Rindex + Rlen);
@@ -407,11 +385,7 @@
               rhs -= mip.mipdata_->domain.colLower_[UBindex[k]] *
                      (scale * UBvalue[k]);
             } else {
-<<<<<<< HEAD
-              assert(mip.variableType(UBindex[k]) != HighsVarType::CONTINUOUS);
-=======
               assert(mip.variableType(UBindex[k]) != HighsVarType::kContinuous);
->>>>>>> ed66d31c
               vectorsum.add(UBindex[k], scale * UBvalue[k]);
             }
           }
@@ -477,11 +451,7 @@
               rhs -= mip.mipdata_->domain.colLower_[LBindex[k]] *
                      (scale * LBvalue[k]);
             } else {
-<<<<<<< HEAD
-              assert(mip.variableType(LBindex[k]) != HighsVarType::CONTINUOUS);
-=======
               assert(mip.variableType(LBindex[k]) != HighsVarType::kContinuous);
->>>>>>> ed66d31c
               vectorsum.add(LBindex[k], scale * LBvalue[k]);
             }
           }
@@ -525,11 +495,7 @@
               rhs -= mip.mipdata_->domain.colLower_[LBindex[k]] *
                      (scale * LBvalue[k]);
             } else {
-<<<<<<< HEAD
-              assert(mip.variableType(LBindex[k]) != HighsVarType::CONTINUOUS);
-=======
               assert(mip.variableType(LBindex[k]) != HighsVarType::kContinuous);
->>>>>>> ed66d31c
               vectorsum.add(LBindex[k], scale * LBvalue[k]);
             }
           }
@@ -596,11 +562,7 @@
               rhs -= mip.mipdata_->domain.colLower_[UBindex[k]] *
                      (scale * UBvalue[k]);
             } else {
-<<<<<<< HEAD
-              assert(mip.variableType(UBindex[k]) != HighsVarType::CONTINUOUS);
-=======
               assert(mip.variableType(UBindex[k]) != HighsVarType::kContinuous);
->>>>>>> ed66d31c
               vectorsum.add(UBindex[k], scale * UBvalue[k]);
             }
           }
@@ -714,11 +676,7 @@
           assert(rowtype[row] == RowType::kLeq || rowtype[row] == RowType::kGeq);
 
           lprelaxation.getRow(row, Rlen, Rindex, Rvalue);
-<<<<<<< HEAD
-          if (rowtype[row] == RowType::Leq)
-=======
           if (rowtype[row] == RowType::kLeq)
->>>>>>> ed66d31c
             Rside = lp.rowUpper_[row];
           else
             Rside = -lp.rowLower_[row];
@@ -859,20 +817,12 @@
         if (std::abs(val) > 1e-10) {
           if (std::abs(val) <= mip.mipdata_->feastol) {
             if (val < 0) {
-<<<<<<< HEAD
-              if (domain.colUpper_[baseinds[b]] == HIGHS_CONST_INF)
-=======
               if (domain.colUpper_[baseinds[b]] == kHighsInf)
->>>>>>> ed66d31c
                 return false;
 
               rhs -= val * domain.colUpper_[baseinds[b]];
             } else {
-<<<<<<< HEAD
-              if (domain.colLower_[baseinds[b]] == -HIGHS_CONST_INF)
-=======
               if (domain.colLower_[baseinds[b]] == -kHighsInf)
->>>>>>> ed66d31c
                 return false;
 
               rhs -= val * domain.colLower_[baseinds[b]];
@@ -938,90 +888,6 @@
 };
 #endif
 
-<<<<<<< HEAD
-int HighsSeparation::separationRound(HighsDomain& propdomain,
-                                     HighsLpRelaxation::Status& status) {
-  const HighsSolution& sol = lp->getLpSolver().getSolution();
-
-  HighsMipSolverData& mipdata = *lp->getMipSolver().mipdata_;
-
-  auto propagateAndResolve = [&]() {
-    propdomain.propagate();
-    mipdata.cliquetable.cleanupFixed(mipdata.domain);
-
-    if (propdomain.infeasible() || mipdata.domain.infeasible()) {
-      status = HighsLpRelaxation::Status::Infeasible;
-      propdomain.clearChangedCols();
-      return true;
-    }
-
-    if (!propdomain.getChangedCols().empty()) {
-      status = lp->resolveLp(&propdomain);
-
-      if (!lp->scaledOptimal(status)) return true;
-    }
-
-    return false;
-  };
-
-  lp->getMipSolver().timer_.start(implBoundClock);
-  mipdata.implications.separateImpliedBounds(*lp, lp->getSolution().col_value,
-                                             mipdata.cutpool, mipdata.feastol);
-  lp->getMipSolver().timer_.stop(implBoundClock);
-
-  if (propagateAndResolve()) return 0;
-
-  lp->getMipSolver().timer_.start(cliqueClock);
-  mipdata.cliquetable.separateCliques(lp->getMipSolver(), sol.col_value,
-                                      mipdata.cutpool, mipdata.feastol);
-  lp->getMipSolver().timer_.stop(cliqueClock);
-
-  if (propagateAndResolve()) return 0;
-
-  HighsTransformedLp transLp(*lp, mipdata.implications);
-  if (mipdata.domain.infeasible()) {
-    status = HighsLpRelaxation::Status::Infeasible;
-    return 0;
-  }
-  HighsLpAggregator lpAggregator(*lp);
-
-  for (const std::unique_ptr<HighsSeparator>& separator : separators)
-    separator->run(*lp, lpAggregator, transLp, mipdata.cutpool);
-
-  if (propagateAndResolve()) return 0;
-
-  mipdata.cutpool.separate(sol.col_value, propdomain, cutset, mipdata.feastol);
-
-  int ncuts = cutset.numCuts();
-
-  if (ncuts > 0) {
-    lp->addCuts(cutset);
-    status = lp->resolveLp(&propdomain);
-    lp->performAging();
-  }
-  return ncuts;
-}
-
-#if 0
-void HighsSeparation::computeAndAddConflictCut(HighsMipSolver& mipsolver,
-                                               HighsDomain& localdomain,
-                                               std::vector<int>& inds,
-                                               std::vector<double>& vals,
-                                               double rowupper) {
-  int len = inds.size();
-  std::vector<double> solvals(len);
-  std::vector<int8_t> complementation(len);
-  std::vector<double> upper(len);
-  HighsCDouble rhs = rowupper;
-
-  mipsolver.mipdata_->debugSolution.checkCut(inds.data(), vals.data(),
-                                             inds.size(), rowupper);
-
-  int nbin = 0;
-  int nint = 0;
-  int ncont = 0;
-  int nunbndint = 0;
-=======
 HighsInt HighsSeparation::separationRound(HighsDomain& propdomain,
                                           HighsLpRelaxation::Status& status) {
   const HighsSolution& sol = lp->getLpSolver().getSolution();
@@ -1093,7 +959,6 @@
 
   for (const std::unique_ptr<HighsSeparator>& separator : separators)
     separator->run(*lp, lpAggregator, transLp, mipdata.cutpool);
->>>>>>> ed66d31c
 
   numboundchgs = propagateAndResolve();
   if (numboundchgs == -1)
@@ -1110,44 +975,9 @@
     lp->performAging();
   }
 
-<<<<<<< HEAD
-  bool cutintegral;
-  bool success =
-      generateCut(mipsolver, upper, nbin, nint, ncont, nunbndint, solvals,
-                  complementation, inds, vals, rhs, cutintegral);
-
-  if (success) {
-    int offset = 0;
-
-    for (int i = 0; i != len; ++i) {
-      // skip zeros
-      if (vals[i] == 0) continue;
-
-      // undo complementation
-      if (complementation[i] == 1)
-        rhs += vals[i] * globaldomain.colLower_[inds[i]];
-      else {
-        assert(complementation[i] == -1);
-        vals[i] = -vals[i];
-        rhs += vals[i] * globaldomain.colUpper_[inds[i]];
-      }
-
-      // store back
-      if (offset < i) {
-        vals[offset] = vals[i];
-        inds[offset] = inds[i];
-      }
-      ++offset;
-    }
-
-    mipsolver.mipdata_->cutpool.addCut(mipsolver, inds.data(), vals.data(),
-                                       offset, double(rhs), cutintegral);
-  }
-=======
   return ncuts;
->>>>>>> ed66d31c
 }
-#endif
+
 void HighsSeparation::separate(HighsDomain& propdomain) {
   HighsLpRelaxation::Status status = lp->getStatus();
   const HighsMipSolver& mipsolver = lp->getMipSolver();
@@ -1164,11 +994,7 @@
       nlpiters += lp->getNumLpIterations();
       mipsolver.mipdata_->sepa_lp_iterations += nlpiters;
       mipsolver.mipdata_->total_lp_iterations += nlpiters;
-<<<<<<< HEAD
-      // printf("separated %d cuts\n", ncuts);
-=======
       // printf("separated %" HIGHSINT_FORMAT " cuts\n", ncuts);
->>>>>>> ed66d31c
 
       // printf(
       //     "separation round %" HIGHSINT_FORMAT " at node %" HIGHSINT_FORMAT "
@@ -1187,14 +1013,9 @@
 
     // printf("done separating\n");
   } else {
-<<<<<<< HEAD
-    // printf("no separation, just aging. status: %d\n", (int)status);
-    lp->performAging();
-=======
     // printf("no separation, just aging. status: %" HIGHSINT_FORMAT "\n",
     // (HighsInt)status);
     lp->performAging(false);
->>>>>>> ed66d31c
     mipsolver.mipdata_->cutpool.performAging();
   }
 }