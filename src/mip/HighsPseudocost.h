--- conflicted
+++ resolved
@@ -53,28 +53,6 @@
   friend class HighsPseudocostInitialization;
   std::vector<double> pseudocostup;
   std::vector<double> pseudocostdown;
-<<<<<<< HEAD
-  std::vector<int> nsamplesup;
-  std::vector<int> nsamplesdown;
-
-  double cost_total;
-  size_t nsamplestotal;
-  int minreliable;
-  unsigned seed;
-
- public:
-  HighsPseudocost(int ncols, unsigned int seed = 0x533D)
-      : pseudocostup(ncols),
-        pseudocostdown(ncols),
-        nsamplesup(ncols),
-        nsamplesdown(ncols),
-        cost_total(0),
-        nsamplestotal(0),
-        minreliable(8),
-        seed(seed) {}
-
-  void setSeed(unsigned int seed) { seed = seed; }
-=======
   std::vector<HighsInt> nsamplesup;
   std::vector<HighsInt> nsamplesdown;
   std::vector<double> inferencesup;
@@ -94,7 +72,6 @@
  public:
   HighsPseudocost() = default;
   HighsPseudocost(const HighsMipSolver& mipsolver);
->>>>>>> ed66d31c
 
   void subtractBase(const HighsPseudocost& base) {
     HighsInt ncols = pseudocostup.size();
@@ -136,14 +113,6 @@
       double unit_gain = objdelta / delta;
       double d = unit_gain - pseudocostup[col];
       nsamplesup[col] += 1;
-<<<<<<< HEAD
-      cost_total += objdelta / delta;
-      ++nsamplestotal;
-    } else {
-      pseudocostdown[col] -= objdelta / delta;
-      cost_total -= objdelta / delta;
-      ++nsamplestotal;
-=======
       pseudocostup[col] += d / nsamplesup[col];
 
       d = unit_gain - cost_total;
@@ -152,7 +121,6 @@
     } else {
       double unit_gain = -objdelta / delta;
       double d = unit_gain - pseudocostdown[col];
->>>>>>> ed66d31c
       nsamplesdown[col] += 1;
       pseudocostdown[col] += d / nsamplesdown[col];
 
@@ -190,71 +158,6 @@
     return nsamplesdown[col] >= minreliable;
   }
 
-<<<<<<< HEAD
-  double getAvgPseudocost() const {
-    return nsamplestotal == 0 ? 0 : cost_total / nsamplestotal;
-  }
-
-  double getPseudocostUp(int col, double frac, double offset) const {
-    double up = std::ceil(frac) - frac;
-    double cost;
-
-    if (nsamplesup[col] == 0 || nsamplesup[col] < minreliable) {
-      double weightPs = nsamplesup[col] == 0 ? 0
-                                             : 0.75 + 0.25 * nsamplesup[col] /
-                                                          (double)minreliable;
-      cost = nsamplesup[col] == 0
-                 ? 0
-                 : weightPs * pseudocostup[col] / nsamplesup[col];
-      cost += (1.0 - weightPs) * getAvgPseudocost();
-    } else
-      cost = pseudocostup[col] / nsamplesup[col];
-    return up * (offset + cost);
-  }
-
-  double getPseudocostDown(int col, double frac, double offset) const {
-    double down = frac - std::floor(frac);
-    double cost;
-
-    if (nsamplesdown[col] == 0 || nsamplesdown[col] < minreliable) {
-      double weightPs =
-          nsamplesdown[col] == 0
-              ? 0
-              : 0.75 + 0.25 * nsamplesdown[col] / (double)minreliable;
-      cost = nsamplesdown[col] == 0
-                 ? 0
-                 : weightPs * pseudocostdown[col] / nsamplesdown[col];
-      cost += (1.0 - weightPs) * getAvgPseudocost();
-    } else
-      cost = pseudocostdown[col] / nsamplesdown[col];
-
-    return down * (offset + cost);
-  }
-
-  double getPseudocostUp(int col, double frac) const {
-    double up = std::ceil(frac) - frac;
-    if (nsamplesup[col] == 0)
-      return nsamplestotal == 0 ? 0 : up * cost_total / nsamplestotal;
-    return up * pseudocostup[col] / nsamplesup[col];
-  }
-
-  double getPseudocostDown(int col, double frac) const {
-    double down = frac - std::floor(frac);
-    if (nsamplesdown[col] == 0)
-      return nsamplestotal == 0 ? 0 : down * cost_total / nsamplestotal;
-    return down * pseudocostdown[col] / nsamplesdown[col];
-  }
-
-  double getScore(int col, double upcost, double downcost) const {
-    return upcost * downcost;
-  }
-
-  double getScore(int col, double frac) const {
-    double upcost = getPseudocostUp(col, frac);
-    double downcost = getPseudocostDown(col, frac);
-
-    return upcost * downcost;
-=======
   double getAvgPseudocost() const { return cost_total; }
 
   double getPseudocostUp(HighsInt col, double frac, double offset) const {
@@ -331,7 +234,6 @@
     double downcost = getPseudocostDown(col, frac);
 
     return getScore(col, upcost, downcost);
->>>>>>> ed66d31c
   }
 };
 
