--- conflicted
+++ resolved
@@ -42,65 +42,9 @@
 HighsMipSolver::~HighsMipSolver() = default;
 
 void HighsMipSolver::run() {
-<<<<<<< HEAD
-  modelstatus_ = HighsModelStatus::NOTSET;
-  orig_model_ = model_;
-  // std::cout << options_mip_->presolve << std::endl;
-  timer_.start(timer_.solve_clock);
-  timer_.start(timer_.presolve_clock);
-  if (options_mip_->presolve != "off") {
-    HighsPresolveStatus presolve_status = runPresolve();
-    switch (presolve_status) {
-      case HighsPresolveStatus::Reduced:
-        reportPresolveReductions(*options_mip_, *model_,
-                                 presolve_.getReducedProblem());
-        model_ = &presolve_.getReducedProblem();
-        break;
-      case HighsPresolveStatus::Unbounded:
-        modelstatus_ = HighsModelStatus::PRIMAL_UNBOUNDED;
-        HighsPrintMessage(options_mip_->output, options_mip_->message_level,
-                          ML_MINIMAL,
-                          "Presolve: Model detected to be unbounded\n");
-        timer_.stop(timer_.presolve_clock);
-        timer_.stop(timer_.solve_clock);
-        return;
-      case HighsPresolveStatus::Infeasible:
-        modelstatus_ = HighsModelStatus::PRIMAL_INFEASIBLE;
-        HighsPrintMessage(options_mip_->output, options_mip_->message_level,
-                          ML_MINIMAL,
-                          "Presolve: Model detected to be infeasible\n");
-        timer_.stop(timer_.presolve_clock);
-        timer_.stop(timer_.solve_clock);
-        return;
-      case HighsPresolveStatus::Timeout:
-        modelstatus_ = HighsModelStatus::REACHED_TIME_LIMIT;
-        HighsPrintMessage(options_mip_->output, options_mip_->message_level,
-                          ML_MINIMAL, "Time limit reached during presolve\n");
-        timer_.stop(timer_.presolve_clock);
-        timer_.stop(timer_.solve_clock);
-        return;
-      case HighsPresolveStatus::ReducedToEmpty:
-        modelstatus_ = HighsModelStatus::OPTIMAL;
-        reportPresolveReductions(*options_mip_, *model_, true);
-        mipdata_ = decltype(mipdata_)(new HighsMipSolverData(*this));
-        mipdata_->init();
-        mipdata_->upper_bound = presolve_.data_.presolve_[0].objShift;
-        mipdata_->lower_bound = presolve_.data_.presolve_[0].objShift;
-        timer_.stop(timer_.presolve_clock);
-        cleanupSolve();
-        return;
-      case HighsPresolveStatus::NotReduced:
-        reportPresolveReductions(*options_mip_, *model_, false);
-        break;
-      default:
-        assert(false);
-    }
-  }
-=======
   modelstatus_ = HighsModelStatus::kNotset;
   // std::cout << options_mip_->presolve << std::endl;
   timer_.start(timer_.solve_clock);
->>>>>>> ed66d31c
 
   mipdata_ = decltype(mipdata_)(new HighsMipSolverData(*this));
   mipdata_->init();
@@ -119,13 +63,8 @@
   }
 
   mipdata_->runSetup();
-<<<<<<< HEAD
-  timer_.stop(timer_.presolve_clock);
-  if (modelstatus_ == HighsModelStatus::NOTSET) {
-=======
 restart:
   if (modelstatus_ == HighsModelStatus::kNotset) {
->>>>>>> ed66d31c
     mipdata_->evaluateRootNode();
   }
   if (mipdata_->nodequeue.empty()) {
@@ -143,13 +82,6 @@
 
   mipdata_->lower_bound = mipdata_->nodequeue.getBestLowerBound();
 
-<<<<<<< HEAD
-  HighsPrintMessage(options_mip_->output, options_mip_->message_level,
-                    ML_MINIMAL, "\nstarting tree search\n");
-  mipdata_->printDisplayLine();
-  search.installNode(mipdata_->nodequeue.popBestBoundNode());
-
-=======
   highsLogUser(options_mip_->log_options, HighsLogType::kInfo,
                "\nstarting tree search\n");
   mipdata_->printDisplayLine();
@@ -160,28 +92,17 @@
   HighsInt numHugeTreeEstim = 0;
   int64_t numNodesLastCheck = mipdata_->num_nodes;
   double treeweightLastCheck = 0.0;
->>>>>>> ed66d31c
   while (search.hasNode()) {
     // set iteration limit for each lp solve during the dive to 10 times the
     // average nodes
 
-<<<<<<< HEAD
-    int iterlimit =
-        10 *
-        int(mipdata_->total_lp_iterations - mipdata_->sb_lp_iterations -
-            mipdata_->sepa_lp_iterations) /
-        (double)std::max(size_t{1}, mipdata_->num_nodes);
-    iterlimit = std::max(10000, iterlimit);
-=======
     HighsInt iterlimit = 10 * mipdata_->lp.getAvgSolveIters();
     iterlimit = std::max(HighsInt{10000}, iterlimit);
->>>>>>> ed66d31c
 
     mipdata_->lp.setIterationLimit(iterlimit);
 
     // perform the dive and put the open nodes to the queue
     size_t plungestart = mipdata_->num_nodes;
-    size_t lastLbLeave = mipdata_->num_leaves;
     bool limit_reached = false;
     bool heuristicsCalled = false;
     while (true) {
@@ -193,11 +114,8 @@
           break;
         }
 
-<<<<<<< HEAD
-=======
         heuristicsCalled = true;
 
->>>>>>> ed66d31c
         if (mipdata_->incumbent.empty())
           mipdata_->heuristics.randomizedRounding(
               mipdata_->lp.getLpSolver().getSolution().col_value);
@@ -225,27 +143,16 @@
 
       if (!search.backtrack()) break;
 
-      if (mipdata_->upper_limit == HIGHS_CONST_INF ||
-          search.getCurrentEstimate() >= mipdata_->upper_limit)
-        break;
+      if (search.getCurrentEstimate() >= mipdata_->upper_limit) break;
 
       if (mipdata_->num_nodes - plungestart >=
-<<<<<<< HEAD
-          std::min(size_t{100}, mipdata_->num_nodes / 10))
-=======
           std::min(100., mipdata_->num_nodes * 0.1))
->>>>>>> ed66d31c
         break;
 
       if (mipdata_->dispfreq != 0) {
         if (mipdata_->num_leaves - mipdata_->last_displeave >=
-<<<<<<< HEAD
-            std::min(size_t{mipdata_->dispfreq},
-                     1 + size_t(0.01 * mipdata_->num_leaves)))
-=======
             std::min(mipdata_->dispfreq,
                      1 + int64_t(0.01 * mipdata_->num_leaves)))
->>>>>>> ed66d31c
           mipdata_->printDisplayLine();
       }
 
@@ -259,13 +166,8 @@
 
     if (mipdata_->dispfreq != 0) {
       if (mipdata_->num_leaves - mipdata_->last_displeave >=
-<<<<<<< HEAD
-          std::min(size_t{mipdata_->dispfreq},
-                   1 + size_t(0.01 * mipdata_->num_leaves)))
-=======
           std::min(mipdata_->dispfreq,
                    1 + int64_t(0.01 * mipdata_->num_leaves)))
->>>>>>> ed66d31c
         mipdata_->printDisplayLine();
     }
 
@@ -281,11 +183,7 @@
     if (mipdata_->domain.infeasible() || mipdata_->nodequeue.empty()) {
       mipdata_->nodequeue.clear();
       mipdata_->pruned_treeweight = 1.0;
-<<<<<<< HEAD
-      mipdata_->lower_bound = std::min(HIGHS_CONST_INF, mipdata_->upper_bound);
-=======
       mipdata_->lower_bound = std::min(kHighsInf, mipdata_->upper_bound);
->>>>>>> ed66d31c
       break;
     }
 
@@ -295,11 +193,7 @@
                   "added %" HIGHSINT_FORMAT " global bound changes\n",
                   (HighsInt)mipdata_->domain.getChangedCols().size());
       mipdata_->cliquetable.cleanupFixed(mipdata_->domain);
-<<<<<<< HEAD
-      for (int col : mipdata_->domain.getChangedCols())
-=======
       for (HighsInt col : mipdata_->domain.getChangedCols())
->>>>>>> ed66d31c
         mipdata_->implications.cleanupVarbounds(col);
 
       mipdata_->domain.setDomainChangeStack(std::vector<HighsDomainChange>());
@@ -307,8 +201,6 @@
 
       mipdata_->domain.clearChangedCols();
       mipdata_->removeFixedIndices();
-<<<<<<< HEAD
-=======
     }
 
     if (!submip) {
@@ -335,7 +227,6 @@
         mipdata_->performRestart();
         goto restart;
       }
->>>>>>> ed66d31c
     }
 
     // remove the iteration limit when installing a new node
@@ -347,16 +238,6 @@
       // (HighsInt)nodequeue.size());
       assert(!search.hasNode());
 
-<<<<<<< HEAD
-      if (mipdata_->num_leaves - lastLbLeave >= 10) {
-        search.installNode(mipdata_->nodequeue.popBestBoundNode());
-        lastLbLeave = mipdata_->num_leaves;
-      } else {
-        search.installNode(mipdata_->nodequeue.popBestNode());
-        if (search.getCurrentLowerBound() == mipdata_->lower_bound)
-          lastLbLeave = mipdata_->num_leaves;
-      }
-=======
       if (numQueueLeaves - lastLbLeave >= 10) {
         search.installNode(mipdata_->nodequeue.popBestBoundNode());
         lastLbLeave = numQueueLeaves;
@@ -378,7 +259,6 @@
         }
       } else
         numStallNodes = 0;
->>>>>>> ed66d31c
 
       assert(search.hasNode());
 
@@ -404,12 +284,7 @@
         if (mipdata_->domain.infeasible()) {
           mipdata_->nodequeue.clear();
           mipdata_->pruned_treeweight = 1.0;
-<<<<<<< HEAD
-          mipdata_->lower_bound =
-              std::min(HIGHS_CONST_INF, mipdata_->upper_bound);
-=======
           mipdata_->lower_bound = std::min(kHighsInf, mipdata_->upper_bound);
->>>>>>> ed66d31c
           break;
         }
 
@@ -423,13 +298,8 @@
 
         if (mipdata_->dispfreq != 0) {
           if (mipdata_->num_leaves - mipdata_->last_displeave >=
-<<<<<<< HEAD
-              std::min(size_t{mipdata_->dispfreq},
-                       1 + size_t(0.01 * mipdata_->num_leaves)))
-=======
               std::min(mipdata_->dispfreq,
                        1 + int64_t(0.01 * mipdata_->num_leaves)))
->>>>>>> ed66d31c
             mipdata_->printDisplayLine();
         }
         continue;
@@ -463,16 +333,10 @@
 
 void HighsMipSolver::cleanupSolve() {
   timer_.start(timer_.postsolve_clock);
-<<<<<<< HEAD
-  bool havesolution = mipdata_->upper_bound != HIGHS_CONST_INF;
-  dual_bound_ = mipdata_->lower_bound + model_->offset_;
-  primal_bound_ = mipdata_->upper_bound + model_->offset_;
-=======
   bool havesolution = solution_objective_ != kHighsInf;
   dual_bound_ = mipdata_->lower_bound + model_->offset_;
   primal_bound_ = mipdata_->upper_bound + model_->offset_;
   node_count_ = mipdata_->num_nodes;
->>>>>>> ed66d31c
 
   if (modelstatus_ == HighsModelStatus::kNotset) {
     if (havesolution)
@@ -481,18 +345,10 @@
       modelstatus_ = HighsModelStatus::kInfeasible;
   }
 
-<<<<<<< HEAD
-  if (mipdata_->modelcleanup) {
-    model_ = mipdata_->modelcleanup->origmodel;
-    if (havesolution)
-      mipdata_->modelcleanup->recoverSolution(mipdata_->incumbent);
-  }
-=======
   model_ = orig_model_;
   timer_.stop(timer_.postsolve_clock);
   timer_.stop(timer_.solve_clock);
   std::string solutionstatus = "-";
->>>>>>> ed66d31c
 
   if (havesolution) {
     bool feasible =
@@ -501,89 +357,6 @@
         row_violation_ <= options_mip_->mip_feasibility_tolerance;
     solutionstatus = feasible ? "feasible" : "infeasible";
   }
-<<<<<<< HEAD
-
-  model_ = orig_model_;
-
-  timer_.stop(timer_.postsolve_clock);
-  timer_.stop(timer_.solve_clock);
-
-  const auto& solution = presolve_.data_.recovered_solution_;
-  std::string solutionstatus = "-";
-  bound_violation_ = 0;
-  row_violation_ = 0;
-  integrality_violation_ = 0;
-
-  if (int(solution.col_value.size()) == model_->numCol_) {
-    HighsCDouble obj = model_->offset_;
-    for (int i = 0; i != model_->numCol_; ++i) {
-      obj += model_->colCost_[i] * solution.col_value[i];
-
-      bound_violation_ = std::max(bound_violation_,
-                                  model_->colLower_[i] - solution.col_value[i]);
-      bound_violation_ = std::max(bound_violation_,
-                                  solution.col_value[i] - model_->colUpper_[i]);
-
-      if (model_->integrality_[i] == HighsVarType::INTEGER) {
-        double intval = std::floor(solution.col_value[i] + 0.5);
-        integrality_violation_ = std::max(
-            std::abs(intval - solution.col_value[i]), integrality_violation_);
-      }
-    }
-
-    for (int i = 0; i != model_->numRow_; ++i) {
-      row_violation_ = std::max(row_violation_,
-                                model_->rowLower_[i] - solution.row_value[i]);
-      row_violation_ = std::max(row_violation_,
-                                solution.row_value[i] - model_->rowUpper_[i]);
-    }
-
-    bool feasible =
-        bound_violation_ <= options_mip_->mip_feasibility_tolerance &&
-        integrality_violation_ <= options_mip_->mip_feasibility_tolerance &&
-        row_violation_ <= options_mip_->mip_feasibility_tolerance;
-    solutionstatus = feasible ? "feasible" : "infeasible";
-    solution_ = std::move(presolve_.data_.recovered_solution_.col_value);
-    solution_objective_ = double(obj);
-  }
-  HighsPrintMessage(options_mip_->output, options_mip_->message_level,
-                    ML_MINIMAL,
-                    "\nSolving report\n"
-                    "  Status            %s\n"
-                    "  Primal bound      %.12g\n"
-                    "  Dual bound        %.12g\n"
-                    "  Solution status   %s\n",
-                    utilHighsModelStatusToString(modelstatus_).c_str(),
-                    primal_bound_, dual_bound_, solutionstatus.c_str());
-  if (solutionstatus != "-")
-    HighsPrintMessage(options_mip_->output, options_mip_->message_level,
-                      ML_MINIMAL,
-                      "                    %.12g (objective)\n"
-                      "                    %.12g (bound viol.)\n"
-                      "                    %.12g (int. viol.)\n"
-                      "                    %.12g (row viol.)\n",
-                      solution_objective_, bound_violation_,
-                      integrality_violation_, row_violation_);
-  HighsPrintMessage(
-      options_mip_->output, options_mip_->message_level, ML_MINIMAL,
-      "  Timing            %.2f (total)\n"
-      "                    %.2f (presolve)\n"
-      "                    %.2f (postsolve)\n"
-      "  Nodes             %llu\n"
-      "  LP iterations     %llu (total)\n"
-      "                    %llu (strong br.)\n"
-      "                    %llu (separation)\n"
-      "                    %llu (heuristics)\n",
-      timer_.read(timer_.solve_clock), timer_.read(timer_.presolve_clock),
-      timer_.read(timer_.postsolve_clock),
-      (long long unsigned)mipdata_->num_nodes,
-      (long long unsigned)mipdata_->total_lp_iterations,
-      (long long unsigned)mipdata_->sb_lp_iterations,
-      (long long unsigned)mipdata_->sepa_lp_iterations,
-      (long long unsigned)mipdata_->heuristic_lp_iterations);
-
-  assert(modelstatus_ != HighsModelStatus::NOTSET);
-=======
   highsLogUser(options_mip_->log_options, HighsLogType::kInfo,
                "\nSolving report\n"
                "  Status            %s\n"
@@ -619,5 +392,4 @@
                (long long unsigned)mipdata_->heuristic_lp_iterations);
 
   assert(modelstatus_ != HighsModelStatus::kNotset);
->>>>>>> ed66d31c
 }