/* * * * * * * * * * * * * * * * * * * * * * * * * * * * * * * * * * * * */
/*                                                                       */
/*    This file is part of the HiGHS linear optimization suite           */
/*                                                                       */
/*    Available as open-source under the MIT License                     */
/*                                                                       */
/* * * * * * * * * * * * * * * * * * * * * * * * * * * * * * * * * * * * */
#include "mip/HighsMipSolver.h"

#include "lp_data/HighsLpUtils.h"
#include "lp_data/HighsModelUtils.h"
#include "mip/HighsCliqueTable.h"
#include "mip/HighsCutPool.h"
#include "mip/HighsDomain.h"
#include "mip/HighsImplications.h"
#include "mip/HighsLpRelaxation.h"
#include "mip/HighsMipSolverData.h"
#include "mip/HighsPseudocost.h"
#include "mip/HighsSearch.h"
#include "mip/HighsSeparation.h"
#include "mip/MipTimer.h"
#include "presolve/HPresolve.h"
#include "presolve/HighsPostsolveStack.h"
#include "presolve/PresolveComponent.h"
#include "util/HighsCDouble.h"
#include "util/HighsIntegers.h"

using std::fabs;

HighsMipSolver::HighsMipSolver(HighsCallback& callback,
                               const HighsOptions& options, const HighsLp& lp,
                               const HighsSolution& solution, bool submip,
                               HighsInt submip_level)
    : callback_(&callback),
      options_mip_(&options),
      model_(&lp),
      orig_model_(&lp),
      solution_objective_(kHighsInf),
      submip(submip),
      submip_level(submip_level),
      rootbasis(nullptr),
      pscostinit(nullptr),
      clqtableinit(nullptr),
      implicinit(nullptr) {
  assert(!submip || submip_level > 0);
  max_submip_level = 0;
  if (solution.value_valid) {
    // MIP solver doesn't check row residuals, but they should be OK
    // so validate using assert
#ifndef NDEBUG
    bool valid, integral, feasible;
    assessLpPrimalSolution("For debugging: ", options, lp, solution, valid,
                           integral, feasible);
    assert(valid);
#endif
    // Initial solution can be infeasible, but need to set values for violation
    // and objective
    HighsCDouble quad_solution_objective_;
    solutionFeasible(orig_model_, solution.col_value, &solution.row_value,
                     bound_violation_, row_violation_, integrality_violation_,
                     quad_solution_objective_);
    solution_objective_ = double(quad_solution_objective_);
    solution_ = solution.col_value;
  }
}

HighsMipSolver::~HighsMipSolver() = default;

void HighsMipSolver::run() {
  modelstatus_ = HighsModelStatus::kNotset;

  if (submip) {
    analysis_.analyse_mip_time = false;
  } else {
    analysis_.timer_ = &this->timer_;
    analysis_.setup(*orig_model_, *options_mip_);
  }
  timer_.start();

  improving_solution_file_ = nullptr;
  if (!submip && options_mip_->mip_improving_solution_file != "")
    improving_solution_file_ =
        fopen(options_mip_->mip_improving_solution_file.c_str(), "w");

  mipdata_ = decltype(mipdata_)(new HighsMipSolverData(*this));
  analysis_.mipTimerStart(kMipClockPresolve);
  analysis_.mipTimerStart(kMipClockInit);
  mipdata_->init();
  analysis_.mipTimerStop(kMipClockInit);
  analysis_.mipTimerStart(kMipClockRunPresolve);
  mipdata_->runPresolve(options_mip_->presolve_reduction_limit);
  analysis_.mipTimerStop(kMipClockRunPresolve);
  analysis_.mipTimerStop(kMipClockPresolve);
  if (analysis_.analyse_mip_time && !submip)
    highsLogUser(options_mip_->log_options, HighsLogType::kInfo,
                 "MIP-Timing: %11.2g - completed presolve\n", timer_.read());
  // Identify whether time limit has been reached (in presolve)
  if (modelstatus_ == HighsModelStatus::kNotset &&
      timer_.read() >= options_mip_->time_limit)
    modelstatus_ = HighsModelStatus::kTimeLimit;

  if (modelstatus_ != HighsModelStatus::kNotset) {
    highsLogUser(options_mip_->log_options, HighsLogType::kInfo,
                 "Presolve: %s\n",
                 utilModelStatusToString(modelstatus_).c_str());
    if (modelstatus_ == HighsModelStatus::kOptimal) {
      mipdata_->lower_bound = 0;
      mipdata_->upper_bound = 0;
      mipdata_->transformNewIntegerFeasibleSolution(std::vector<double>());
      mipdata_->saveReportMipSolution();
    }
    cleanupSolve();
    return;
  }

  analysis_.mipTimerStart(kMipClockSolve);

  if (analysis_.analyse_mip_time && !submip)
    highsLogUser(options_mip_->log_options, HighsLogType::kInfo,
                 "MIP-Timing: %11.2g - starting  setup\n", timer_.read());
  analysis_.mipTimerStart(kMipClockRunSetup);
  mipdata_->runSetup();
  analysis_.mipTimerStop(kMipClockRunSetup);
  if (analysis_.analyse_mip_time && !submip)
    highsLogUser(options_mip_->log_options, HighsLogType::kInfo,
                 "MIP-Timing: %11.2g - completed setup\n", timer_.read());
restart:
  if (modelstatus_ == HighsModelStatus::kNotset) {
    // Check limits have not been reached before evaluating root node
    if (mipdata_->checkLimits()) {
      cleanupSolve();
      return;
    }
<<<<<<< HEAD
    if (options_mip_->mip_allow_feasibility_jump) {
      // Apply the feasibility jump before evaluating the root node
      analysis_.mipTimerStart(kMipClockFeasibilityJump);
      HighsModelStatus returned_model_status = mipdata_->feasibilityJump();
      analysis_.mipTimerStop(kMipClockFeasibilityJump);
      if (modelstatus_ == HighsModelStatus::kNotset &&
          returned_model_status == HighsModelStatus::kInfeasible) {
        // feasibilityJump can spot trivial infeasibility, so act on it
        modelstatus_ = returned_model_status;
        cleanupSolve();
        return;
      }
      const bool bailout_after_feasibility_jump = false;
      if (bailout_after_feasibility_jump) {
        highsLogUser(options_mip_->log_options, HighsLogType::kInfo,
                     "HighsMipSolver: Bailing out after Feasibility Jump with "
                     "model status = %s\n",
                     utilModelStatusToString(returned_model_status).c_str());
        modelstatus_ = HighsModelStatus::kInterrupt;
        cleanupSolve();
        return;
      }
    }
    // Apply the trivial heuristics
    analysis_.mipTimerStart(kMipClockTrivialHeuristics);
    HighsModelStatus returned_model_status = mipdata_->trivialHeuristics();
=======
    // Possibly look for primal solution from the user
    if (!submip && callback_->user_callback &&
        callback_->active[kCallbackMipUserSolution])
      mipdata_->callbackUserSolution(solution_objective_,
                                     kUserMipSolutionCallbackOriginAfterSetup);

    // Apply the trivial heuristics
    analysis_.mipTimerStart(kMipClockTrivialHeuristics);
    HighsModelStatus model_status = mipdata_->trivialHeuristics();
>>>>>>> 87f2137b
    analysis_.mipTimerStop(kMipClockTrivialHeuristics);
    if (modelstatus_ == HighsModelStatus::kNotset &&
        returned_model_status == HighsModelStatus::kInfeasible) {
      // trivialHeuristics can spot trivial infeasibility, so act on it
      modelstatus_ = returned_model_status;
      cleanupSolve();
      return;
    }
<<<<<<< HEAD
    if (analysis_.analyse_mip_time & !submip)
=======
    if (analysis_.analyse_mip_time && !submip)
>>>>>>> 87f2137b
      highsLogUser(options_mip_->log_options, HighsLogType::kInfo,
                   "MIP-Timing: %11.2g - starting evaluate root node\n",
                   timer_.read());
    analysis_.mipTimerStart(kMipClockEvaluateRootNode);
    mipdata_->evaluateRootNode();
    analysis_.mipTimerStop(kMipClockEvaluateRootNode);
    // Sometimes the analytic centre calculation is not completed when
    // evaluateRootNode returns, so stop its clock if it's running
    if (analysis_.analyse_mip_time &&
        analysis_.mipTimerRunning(kMipClockIpmSolveLp))
      analysis_.mipTimerStop(kMipClockIpmSolveLp);
    if (analysis_.analyse_mip_time && !submip)
      highsLogUser(options_mip_->log_options, HighsLogType::kInfo,
                   "MIP-Timing: %11.2g - completed evaluate root node\n",
                   timer_.read());
    // age 5 times to remove stored but never violated cuts after root
    // separation
    analysis_.mipTimerStart(kMipClockPerformAging0);
    mipdata_->cutpool.performAging();
    mipdata_->cutpool.performAging();
    mipdata_->cutpool.performAging();
    mipdata_->cutpool.performAging();
    mipdata_->cutpool.performAging();
    analysis_.mipTimerStop(kMipClockPerformAging0);
  }
  if (mipdata_->nodequeue.empty() || mipdata_->checkLimits()) {
    cleanupSolve();
    return;
  }

  std::shared_ptr<const HighsBasis> basis;
  HighsSearch search{*this, mipdata_->pseudocost};
  mipdata_->debugSolution.registerDomain(search.getLocalDomain());
  HighsSeparation sepa(*this);

  search.setLpRelaxation(&mipdata_->lp);
  sepa.setLpRelaxation(&mipdata_->lp);

  double prev_lower_bound = mipdata_->lower_bound;

  mipdata_->lower_bound = mipdata_->nodequeue.getBestLowerBound();

  bool bound_change = mipdata_->lower_bound != prev_lower_bound;
  if (!submip && bound_change)
    mipdata_->updatePrimalDualIntegral(prev_lower_bound, mipdata_->lower_bound,
                                       mipdata_->upper_bound,
                                       mipdata_->upper_bound);

  mipdata_->printDisplayLine();
  search.installNode(mipdata_->nodequeue.popBestBoundNode());
  int64_t numStallNodes = 0;
  int64_t lastLbLeave = 0;
  int64_t numQueueLeaves = 0;
  HighsInt numHugeTreeEstim = 0;
  int64_t numNodesLastCheck = mipdata_->num_nodes;
  int64_t nextCheck = mipdata_->num_nodes;
  double treeweightLastCheck = 0.0;
  double upperLimLastCheck = mipdata_->upper_limit;
  double lowerBoundLastCheck = mipdata_->lower_bound;
  analysis_.mipTimerStart(kMipClockSearch);
  while (search.hasNode()) {
    // Possibly look for primal solution from the user
    if (!submip && callback_->user_callback &&
        callback_->active[kCallbackMipUserSolution])
      mipdata_->callbackUserSolution(solution_objective_,
                                     kUserMipSolutionCallbackOriginBeforeDive);

    analysis_.mipTimerStart(kMipClockPerformAging1);
    mipdata_->conflictPool.performAging();
    analysis_.mipTimerStop(kMipClockPerformAging1);
    // set iteration limit for each lp solve during the dive to 10 times the
    // average nodes

    HighsInt iterlimit = 10 * std::max(mipdata_->lp.getAvgSolveIters(),
                                       mipdata_->avgrootlpiters);
    iterlimit = std::max({HighsInt{10000}, iterlimit,
                          HighsInt((3 * mipdata_->firstrootlpiters) / 2)});

    mipdata_->lp.setIterationLimit(iterlimit);

    // perform the dive and put the open nodes to the queue
    size_t plungestart = mipdata_->num_nodes;
    bool limit_reached = false;
    bool considerHeuristics = true;
    analysis_.mipTimerStart(kMipClockDive);
    while (true) {
      // Possibly apply primal heuristics
      if (considerHeuristics && mipdata_->moreHeuristicsAllowed()) {
        analysis_.mipTimerStart(kMipClockDiveEvaluateNode);
        const HighsSearch::NodeResult evaluate_node_result =
            search.evaluateNode();
        analysis_.mipTimerStop(kMipClockDiveEvaluateNode);

        if (evaluate_node_result == HighsSearch::NodeResult::kSubOptimal) break;

        if (search.currentNodePruned()) {
          ++mipdata_->num_leaves;
          search.flushStatistics();
        } else {
          analysis_.mipTimerStart(kMipClockDivePrimalHeuristics);
          if (mipdata_->incumbent.empty()) {
            analysis_.mipTimerStart(kMipClockDiveRandomizedRounding);
            mipdata_->heuristics.randomizedRounding(
                mipdata_->lp.getLpSolver().getSolution().col_value);
            analysis_.mipTimerStop(kMipClockDiveRandomizedRounding);
          }

          if (mipdata_->incumbent.empty()) {
            analysis_.mipTimerStart(kMipClockDiveRens);
            mipdata_->heuristics.RENS(
                mipdata_->lp.getLpSolver().getSolution().col_value);
            analysis_.mipTimerStop(kMipClockDiveRens);
          } else {
            analysis_.mipTimerStart(kMipClockDiveRins);
            mipdata_->heuristics.RINS(
                mipdata_->lp.getLpSolver().getSolution().col_value);
            analysis_.mipTimerStop(kMipClockDiveRins);
          }

          mipdata_->heuristics.flushStatistics();
          analysis_.mipTimerStop(kMipClockDivePrimalHeuristics);
        }
      }

      considerHeuristics = false;

      if (mipdata_->domain.infeasible()) break;

      if (!search.currentNodePruned()) {
        double this_dive_time = -analysis_.mipTimerRead(kMipClockTheDive);
        analysis_.mipTimerStart(kMipClockTheDive);
        const HighsSearch::NodeResult search_dive_result = search.dive();
        analysis_.mipTimerStop(kMipClockTheDive);
        if (analysis_.analyse_mip_time) {
          this_dive_time += analysis_.mipTimerRead(kMipClockNodeSearch);
          analysis_.dive_time.push_back(this_dive_time);
        }
        if (search_dive_result == HighsSearch::NodeResult::kSubOptimal) break;

        ++mipdata_->num_leaves;

        search.flushStatistics();
      }

      if (mipdata_->checkLimits()) {
        limit_reached = true;
        break;
      }

      HighsInt numPlungeNodes = mipdata_->num_nodes - plungestart;
      if (numPlungeNodes >= 100) break;

      analysis_.mipTimerStart(kMipClockBacktrackPlunge);
      const bool backtrack_plunge = search.backtrackPlunge(mipdata_->nodequeue);
      analysis_.mipTimerStop(kMipClockBacktrackPlunge);
      if (!backtrack_plunge) break;

      assert(search.hasNode());

      if (mipdata_->conflictPool.getNumConflicts() >
          options_mip_->mip_pool_soft_limit) {
        analysis_.mipTimerStart(kMipClockPerformAging2);
        mipdata_->conflictPool.performAging();
        analysis_.mipTimerStop(kMipClockPerformAging2);
      }

      search.flushStatistics();
      mipdata_->printDisplayLine();
      // printf("continue plunging due to good estimate\n");
    }  // while (true)
    analysis_.mipTimerStop(kMipClockDive);

    analysis_.mipTimerStart(kMipClockOpenNodesToQueue0);
    search.openNodesToQueue(mipdata_->nodequeue);
    analysis_.mipTimerStop(kMipClockOpenNodesToQueue0);

    search.flushStatistics();

    if (limit_reached) {
      double prev_lower_bound = mipdata_->lower_bound;

      mipdata_->lower_bound = std::min(mipdata_->upper_bound,
                                       mipdata_->nodequeue.getBestLowerBound());

      bool bound_change = mipdata_->lower_bound != prev_lower_bound;
      if (!submip && bound_change)
        mipdata_->updatePrimalDualIntegral(
            prev_lower_bound, mipdata_->lower_bound, mipdata_->upper_bound,
            mipdata_->upper_bound);
      mipdata_->printDisplayLine();
      break;
    }

    // the search datastructure should have no installed node now
    assert(!search.hasNode());

    // propagate the global domain
    analysis_.mipTimerStart(kMipClockDomainPropgate);
    mipdata_->domain.propagate();
    analysis_.mipTimerStop(kMipClockDomainPropgate);

    analysis_.mipTimerStart(kMipClockPruneInfeasibleNodes);
    mipdata_->pruned_treeweight += mipdata_->nodequeue.pruneInfeasibleNodes(
        mipdata_->domain, mipdata_->feastol);
    analysis_.mipTimerStop(kMipClockPruneInfeasibleNodes);

    // if global propagation detected infeasibility, stop here
    if (mipdata_->domain.infeasible()) {
      mipdata_->nodequeue.clear();
      mipdata_->pruned_treeweight = 1.0;

      double prev_lower_bound = mipdata_->lower_bound;

      mipdata_->lower_bound = std::min(kHighsInf, mipdata_->upper_bound);

      bool bound_change = mipdata_->lower_bound != prev_lower_bound;
      if (!submip && bound_change)
        mipdata_->updatePrimalDualIntegral(
            prev_lower_bound, mipdata_->lower_bound, mipdata_->upper_bound,
            mipdata_->upper_bound);
      mipdata_->printDisplayLine();
      break;
    }

    double prev_lower_bound = mipdata_->lower_bound;

    mipdata_->lower_bound = std::min(mipdata_->upper_bound,
                                     mipdata_->nodequeue.getBestLowerBound());
    bool bound_change = mipdata_->lower_bound != prev_lower_bound;
    if (!submip && bound_change)
      mipdata_->updatePrimalDualIntegral(
          prev_lower_bound, mipdata_->lower_bound, mipdata_->upper_bound,
          mipdata_->upper_bound);
    mipdata_->printDisplayLine();
    if (mipdata_->nodequeue.empty()) break;

    // if global propagation found bound changes, we update the local domain
    if (!mipdata_->domain.getChangedCols().empty()) {
      analysis_.mipTimerStart(kMipClockUpdateLocalDomain);
      highsLogDev(options_mip_->log_options, HighsLogType::kInfo,
                  "added %" HIGHSINT_FORMAT " global bound changes\n",
                  (HighsInt)mipdata_->domain.getChangedCols().size());
      mipdata_->cliquetable.cleanupFixed(mipdata_->domain);
      for (HighsInt col : mipdata_->domain.getChangedCols())
        mipdata_->implications.cleanupVarbounds(col);

      mipdata_->domain.setDomainChangeStack(std::vector<HighsDomainChange>());
      search.resetLocalDomain();

      mipdata_->domain.clearChangedCols();
      mipdata_->removeFixedIndices();
      analysis_.mipTimerStop(kMipClockUpdateLocalDomain);
    }

    if (!submip && mipdata_->num_nodes >= nextCheck) {
      auto nTreeRestarts = mipdata_->numRestarts - mipdata_->numRestartsRoot;
      double currNodeEstim =
          numNodesLastCheck - mipdata_->num_nodes_before_run +
          (mipdata_->num_nodes - numNodesLastCheck) *
              double(1.0 - mipdata_->pruned_treeweight) /
              std::max(
                  double(mipdata_->pruned_treeweight - treeweightLastCheck),
                  mipdata_->epsilon);
      // printf(
      //     "nTreeRestarts: %d, numNodesThisRun: %ld, numNodesLastCheck: %ld,
      //     " "currNodeEstim: %g, " "prunedTreeWeightDelta: %g,
      //     numHugeTreeEstim: %d, numLeavesThisRun:
      //     "
      //     "%ld\n",
      //     nTreeRestarts, mipdata_->num_nodes -
      //     mipdata_->num_nodes_before_run, numNodesLastCheck -
      //     mipdata_->num_nodes_before_run, currNodeEstim, 100.0 *
      //     double(mipdata_->pruned_treeweight - treeweightLastCheck),
      //     numHugeTreeEstim,
      //     mipdata_->num_leaves - mipdata_->num_leaves_before_run);

      bool doRestart = false;

      double activeIntegerRatio =
          1.0 - mipdata_->percentageInactiveIntegers() / 100.0;
      activeIntegerRatio *= activeIntegerRatio;

      if (!doRestart) {
        double gapReduction = 1.0;
        if (mipdata_->upper_limit != kHighsInf) {
          double oldGap = upperLimLastCheck - lowerBoundLastCheck;
          double newGap = mipdata_->upper_limit - mipdata_->lower_bound;
          gapReduction = oldGap / newGap;
        }

        if (gapReduction < 1.0 + (0.05 / activeIntegerRatio) &&
            currNodeEstim >=
                activeIntegerRatio * 20 *
                    (mipdata_->num_nodes - mipdata_->num_nodes_before_run)) {
          nextCheck = mipdata_->num_nodes + 100;
          ++numHugeTreeEstim;
        } else {
          numHugeTreeEstim = 0;
          treeweightLastCheck = double(mipdata_->pruned_treeweight);
          numNodesLastCheck = mipdata_->num_nodes;
          upperLimLastCheck = mipdata_->upper_limit;
          lowerBoundLastCheck = mipdata_->lower_bound;
        }

        // Possibly prevent restart - necessary for debugging presolve
        // errors: see #1553
        if (options_mip_->mip_allow_restart) {
          int64_t minHugeTreeOffset =
              (mipdata_->num_leaves - mipdata_->num_leaves_before_run) / 1000;
          int64_t minHugeTreeEstim = HighsIntegers::nearestInteger(
              activeIntegerRatio * (10 + minHugeTreeOffset) *
              std::pow(1.5, nTreeRestarts));

          doRestart = numHugeTreeEstim >= minHugeTreeEstim;
        } else {
          doRestart = false;
        }
      } else {
        // count restart due to many fixings within the first 1000 nodes as
        // root restart
        ++mipdata_->numRestartsRoot;
      }

      if (doRestart) {
        highsLogUser(options_mip_->log_options, HighsLogType::kInfo,
                     "\nRestarting search from the root node\n");
        mipdata_->performRestart();
        analysis_.mipTimerStop(kMipClockSearch);
        goto restart;
      }
    }  // if (!submip && mipdata_->num_nodes >= nextCheck))

    // remove the iteration limit when installing a new node
    // mipdata_->lp.setIterationLimit();

    // loop to install the next node for the search
    double this_node_search_time = -analysis_.mipTimerRead(kMipClockNodeSearch);
    analysis_.mipTimerStart(kMipClockNodeSearch);

    while (!mipdata_->nodequeue.empty()) {
      // printf("popping node from nodequeue (length = %" HIGHSINT_FORMAT ")\n",
      // (HighsInt)nodequeue.size());
      assert(!search.hasNode());

      if (numQueueLeaves - lastLbLeave >= 10) {
        search.installNode(mipdata_->nodequeue.popBestBoundNode());
        lastLbLeave = numQueueLeaves;
      } else {
        HighsInt bestBoundNodeStackSize =
            mipdata_->nodequeue.getBestBoundDomchgStackSize();
        double bestBoundNodeLb = mipdata_->nodequeue.getBestLowerBound();
        HighsNodeQueue::OpenNode nextNode(mipdata_->nodequeue.popBestNode());
        if (nextNode.lower_bound == bestBoundNodeLb &&
            (HighsInt)nextNode.domchgstack.size() == bestBoundNodeStackSize)
          lastLbLeave = numQueueLeaves;
        search.installNode(std::move(nextNode));
      }

      ++numQueueLeaves;

      if (search.getCurrentEstimate() >= mipdata_->upper_limit) {
        ++numStallNodes;
        if (options_mip_->mip_max_stall_nodes != kHighsIInf &&
            numStallNodes >= options_mip_->mip_max_stall_nodes) {
          limit_reached = true;
          modelstatus_ = HighsModelStatus::kSolutionLimit;
          break;
        }
      } else
        numStallNodes = 0;

      assert(search.hasNode());

      // we evaluate the node directly here instead of performing a dive
      // because we first want to check if the node is not fathomed due to
      // new global information before we perform separation rounds for the node
      analysis_.mipTimerStart(kMipClockEvaluateNode1);
      const HighsSearch::NodeResult evaluate_node_result =
          search.evaluateNode();
      analysis_.mipTimerStop(kMipClockEvaluateNode1);
      if (evaluate_node_result == HighsSearch::NodeResult::kSubOptimal) {
        analysis_.mipTimerStart(kMipClockCurrentNodeToQueue);
        search.currentNodeToQueue(mipdata_->nodequeue);
        analysis_.mipTimerStop(kMipClockCurrentNodeToQueue);
      }

      // if the node was pruned we remove it from the search and install the
      // next node from the queue
      analysis_.mipTimerStart(kMipClockNodePrunedLoop);
      if (search.currentNodePruned()) {
        //	analysis_.mipTimerStart(kMipClockSearchBacktrack);
        search.backtrack();
        //	analysis_.mipTimerStop(kMipClockSearchBacktrack);
        ++mipdata_->num_leaves;
        ++mipdata_->num_nodes;
        search.flushStatistics();

        mipdata_->domain.propagate();
        mipdata_->pruned_treeweight += mipdata_->nodequeue.pruneInfeasibleNodes(
            mipdata_->domain, mipdata_->feastol);

        if (mipdata_->domain.infeasible()) {
          mipdata_->nodequeue.clear();
          mipdata_->pruned_treeweight = 1.0;

          double prev_lower_bound = mipdata_->lower_bound;

          mipdata_->lower_bound = std::min(kHighsInf, mipdata_->upper_bound);

          bool bound_change = mipdata_->lower_bound != prev_lower_bound;
          if (!submip && bound_change)
            mipdata_->updatePrimalDualIntegral(
                prev_lower_bound, mipdata_->lower_bound, mipdata_->upper_bound,
                mipdata_->upper_bound);
          analysis_.mipTimerStop(kMipClockNodePrunedLoop);
          break;
        }

        if (mipdata_->checkLimits()) {
          limit_reached = true;
          break;
        }

        //	analysis_.mipTimerStart(kMipClockStoreBasis);
        double prev_lower_bound = mipdata_->lower_bound;

        mipdata_->lower_bound = std::min(
            mipdata_->upper_bound, mipdata_->nodequeue.getBestLowerBound());

        bool bound_change = mipdata_->lower_bound != prev_lower_bound;
        if (!submip && bound_change)
          mipdata_->updatePrimalDualIntegral(
              prev_lower_bound, mipdata_->lower_bound, mipdata_->upper_bound,
              mipdata_->upper_bound);
        mipdata_->printDisplayLine();

        if (!mipdata_->domain.getChangedCols().empty()) {
          highsLogDev(options_mip_->log_options, HighsLogType::kInfo,
                      "added %" HIGHSINT_FORMAT " global bound changes\n",
                      (HighsInt)mipdata_->domain.getChangedCols().size());
          mipdata_->cliquetable.cleanupFixed(mipdata_->domain);
          for (HighsInt col : mipdata_->domain.getChangedCols())
            mipdata_->implications.cleanupVarbounds(col);

          mipdata_->domain.setDomainChangeStack(
              std::vector<HighsDomainChange>());
          search.resetLocalDomain();

          mipdata_->domain.clearChangedCols();
          mipdata_->removeFixedIndices();
        }
        //	analysis_.mipTimerStop(kMipClockStoreBasis);

        analysis_.mipTimerStop(kMipClockNodePrunedLoop);
        continue;
      }
      analysis_.mipTimerStop(kMipClockNodePrunedLoop);

      // the node is still not fathomed, so perform separation
      analysis_.mipTimerStart(kMipClockNodeSearchSeparation);
      sepa.separate(search.getLocalDomain());
      analysis_.mipTimerStop(kMipClockNodeSearchSeparation);

      if (mipdata_->domain.infeasible()) {
        search.cutoffNode();
        analysis_.mipTimerStart(kMipClockOpenNodesToQueue1);
        search.openNodesToQueue(mipdata_->nodequeue);
        analysis_.mipTimerStop(kMipClockOpenNodesToQueue1);
        mipdata_->nodequeue.clear();
        mipdata_->pruned_treeweight = 1.0;

        analysis_.mipTimerStart(kMipClockStoreBasis);
        double prev_lower_bound = mipdata_->lower_bound;

        mipdata_->lower_bound = std::min(kHighsInf, mipdata_->upper_bound);

        bool bound_change = mipdata_->lower_bound != prev_lower_bound;
        if (!submip && bound_change)
          mipdata_->updatePrimalDualIntegral(
              prev_lower_bound, mipdata_->lower_bound, mipdata_->upper_bound,
              mipdata_->upper_bound);
        break;
      }

      // after separation we store the new basis and proceed with the outer loop
      // to perform a dive from this node
      if (mipdata_->lp.getStatus() != HighsLpRelaxation::Status::kError &&
          mipdata_->lp.getStatus() != HighsLpRelaxation::Status::kNotSet)
        mipdata_->lp.storeBasis();

      basis = mipdata_->lp.getStoredBasis();
      if (!basis || !isBasisConsistent(mipdata_->lp.getLp(), *basis)) {
        HighsBasis b = mipdata_->firstrootbasis;
        b.row_status.resize(mipdata_->lp.numRows(), HighsBasisStatus::kBasic);
        basis = std::make_shared<const HighsBasis>(std::move(b));
        mipdata_->lp.setStoredBasis(basis);
      }

      break;
    }  // while(!mipdata_->nodequeue.empty())
    analysis_.mipTimerStop(kMipClockNodeSearch);
    if (analysis_.analyse_mip_time) {
      this_node_search_time += analysis_.mipTimerRead(kMipClockNodeSearch);
      analysis_.node_search_time.push_back(this_node_search_time);
    }
    if (limit_reached) break;
  }  // while(search.hasNode())
  analysis_.mipTimerStop(kMipClockSearch);

  cleanupSolve();
}

void HighsMipSolver::cleanupSolve() {
  // Force a final logging line
  mipdata_->printDisplayLine(kSolutionSourceCleanup);
  // Stop the solve clock - which won't be running if presolve
  // determines the model status
  if (analysis_.mipTimerRunning(kMipClockSolve))
    analysis_.mipTimerStop(kMipClockSolve);

  // Need to complete the calculation of P-D integral, checking for NO
  // gap change
  mipdata_->updatePrimalDualIntegral(
      mipdata_->lower_bound, mipdata_->lower_bound, mipdata_->upper_bound,
      mipdata_->upper_bound, false);
  analysis_.mipTimerStart(kMipClockPostsolve);

  bool havesolution = solution_objective_ != kHighsInf;
  bool feasible;
  if (havesolution)
    feasible =
        bound_violation_ <= options_mip_->mip_feasibility_tolerance &&
        integrality_violation_ <= options_mip_->mip_feasibility_tolerance &&
        row_violation_ <= options_mip_->mip_feasibility_tolerance;
  else
    feasible = false;

  dual_bound_ = mipdata_->lower_bound;
  if (mipdata_->objectiveFunction.isIntegral()) {
    double rounded_lower_bound =
        std::ceil(mipdata_->lower_bound *
                      mipdata_->objectiveFunction.integralScale() -
                  mipdata_->feastol) /
        mipdata_->objectiveFunction.integralScale();
    dual_bound_ = std::max(dual_bound_, rounded_lower_bound);
  }
  dual_bound_ += model_->offset_;
  primal_bound_ = mipdata_->upper_bound + model_->offset_;
  node_count_ = mipdata_->num_nodes;
  total_lp_iterations_ = mipdata_->total_lp_iterations;
  dual_bound_ = std::min(dual_bound_, primal_bound_);
  primal_dual_integral_ = mipdata_->primal_dual_integral.value;

  // adjust objective sense in case of maximization problem
  if (orig_model_->sense_ == ObjSense::kMaximize) {
    dual_bound_ = -dual_bound_;
    primal_bound_ = -primal_bound_;
  }

  if (modelstatus_ == HighsModelStatus::kNotset ||
      modelstatus_ == HighsModelStatus::kInfeasible) {
    if (feasible && havesolution)
      modelstatus_ = HighsModelStatus::kOptimal;
    else
      modelstatus_ = HighsModelStatus::kInfeasible;
  }

  analysis_.mipTimerStop(kMipClockPostsolve);
  timer_.stop();

  std::string solutionstatus = "-";

  if (havesolution) {
    bool feasible =
        bound_violation_ <= options_mip_->mip_feasibility_tolerance &&
        integrality_violation_ <= options_mip_->mip_feasibility_tolerance &&
        row_violation_ <= options_mip_->mip_feasibility_tolerance;
    solutionstatus = feasible ? "feasible" : "infeasible";
  }

  gap_ = fabs(primal_bound_ - dual_bound_);
  if (primal_bound_ == 0.0)
    gap_ = dual_bound_ == 0.0 ? 0.0 : kHighsInf;
  else if (primal_bound_ != kHighsInf)
    gap_ = fabs(primal_bound_ - dual_bound_) / fabs(primal_bound_);
  else
    gap_ = kHighsInf;

  std::array<char, 128> gapString = {};

  if (gap_ == kHighsInf)
    std::strcpy(gapString.data(), "inf");
  else {
    double printTol = std::max(std::min(1e-2, 1e-1 * gap_), 1e-6);
    auto gapValString = highsDoubleToString(100.0 * gap_, printTol);
    double gapTol = options_mip_->mip_rel_gap;

    if (options_mip_->mip_abs_gap > options_mip_->mip_feasibility_tolerance) {
      gapTol = primal_bound_ == 0.0
                   ? kHighsInf
                   : std::max(gapTol,
                              options_mip_->mip_abs_gap / fabs(primal_bound_));
    }

    if (gapTol == 0.0)
      std::snprintf(gapString.data(), gapString.size(), "%s%%",
                    gapValString.data());
    else if (gapTol != kHighsInf) {
      printTol = std::max(std::min(1e-2, 1e-1 * gapTol), 1e-6);
      auto gapTolString = highsDoubleToString(100.0 * gapTol, printTol);
      std::snprintf(gapString.data(), gapString.size(),
                    "%s%% (tolerance: %s%%)", gapValString.data(),
                    gapTolString.data());
    } else
      std::snprintf(gapString.data(), gapString.size(), "%s%% (tolerance: inf)",
                    gapValString.data());
  }

  bool timeless_log = options_mip_->timeless_log;
  highsLogUser(options_mip_->log_options, HighsLogType::kInfo,
               "\nSolving report\n");
  if (this->orig_model_->model_name_.length())
    highsLogUser(options_mip_->log_options, HighsLogType::kInfo,
                 "  Model             %s\n",
                 this->orig_model_->model_name_.c_str());
  highsLogUser(options_mip_->log_options, HighsLogType::kInfo,
               "  Status            %s\n"
               "  Primal bound      %.12g\n"
               "  Dual bound        %.12g\n"
               "  Gap               %s\n",
               utilModelStatusToString(modelstatus_).c_str(), primal_bound_,
               dual_bound_, gapString.data());
  if (!timeless_log)
    highsLogUser(options_mip_->log_options, HighsLogType::kInfo,
                 "  P-D integral      %.12g\n",
                 mipdata_->primal_dual_integral.value);
  highsLogUser(options_mip_->log_options, HighsLogType::kInfo,
               "  Solution status   %s\n", solutionstatus.c_str());
  if (solutionstatus != "-")
    highsLogUser(options_mip_->log_options, HighsLogType::kInfo,
                 "                    %.12g (objective)\n"
                 "                    %.12g (bound viol.)\n"
                 "                    %.12g (int. viol.)\n"
                 "                    %.12g (row viol.)\n",
                 solution_objective_, bound_violation_, integrality_violation_,
                 row_violation_);
  if (!timeless_log)
    highsLogUser(options_mip_->log_options, HighsLogType::kInfo,
                 "  Timing            %.2f (total)\n"
                 "                    %.2f (presolve)\n"
                 "                    %.2f (solve)\n"
                 "                    %.2f (postsolve)\n",
                 timer_.read(), analysis_.mipTimerRead(kMipClockPresolve),
                 analysis_.mipTimerRead(kMipClockSolve),
                 analysis_.mipTimerRead(kMipClockPostsolve));
  highsLogUser(options_mip_->log_options, HighsLogType::kInfo,
               "  Max sub-MIP depth %d\n"
               "  Nodes             %llu\n"
               "  Repair LPs        %llu (%llu feasible; %llu iterations)\n"
               "  LP iterations     %llu (total)\n"
               "                    %llu (strong br.)\n"
               "                    %llu (separation)\n"
               "                    %llu (heuristics)\n",
               int(max_submip_level), (long long unsigned)mipdata_->num_nodes,
               (long long unsigned)mipdata_->total_repair_lp,
               (long long unsigned)mipdata_->total_repair_lp_feasible,
               (long long unsigned)mipdata_->total_repair_lp_iterations,
               (long long unsigned)mipdata_->total_lp_iterations,
               (long long unsigned)mipdata_->sb_lp_iterations,
               (long long unsigned)mipdata_->sepa_lp_iterations,
               (long long unsigned)mipdata_->heuristic_lp_iterations);

  if (!timeless_log) analysis_.reportMipTimer();

  assert(modelstatus_ != HighsModelStatus::kNotset);
}

// Only called in Highs::runPresolve
void HighsMipSolver::runPresolve(const HighsInt presolve_reduction_limit) {
  mipdata_ = decltype(mipdata_)(new HighsMipSolverData(*this));
  mipdata_->init();
  mipdata_->runPresolve(presolve_reduction_limit);
}

const HighsLp& HighsMipSolver::getPresolvedModel() const {
  return mipdata_->presolvedModel;
}

HighsPresolveStatus HighsMipSolver::getPresolveStatus() const {
  return mipdata_->presolve_status;
}

presolve::HighsPostsolveStack HighsMipSolver::getPostsolveStack() const {
  return mipdata_->postSolveStack;
}

void HighsMipSolver::callbackGetCutPool() const {
  assert(callback_->user_callback);
  assert(callback_->callbackActive(kCallbackMipGetCutPool));
  HighsCallbackDataOut& data_out = callback_->data_out;

  std::vector<double> cut_lower;
  std::vector<double> cut_upper;
  HighsSparseMatrix cut_matrix;

  mipdata_->lp.getCutPool(data_out.cutpool_num_col, data_out.cutpool_num_cut,
                          cut_lower, cut_upper, cut_matrix);

  data_out.cutpool_num_nz = cut_matrix.numNz();
  data_out.cutpool_start = cut_matrix.start_.data();
  data_out.cutpool_index = cut_matrix.index_.data();
  data_out.cutpool_value = cut_matrix.value_.data();
  data_out.cutpool_lower = cut_lower.data();
  data_out.cutpool_upper = cut_upper.data();
  callback_->user_callback(kCallbackMipGetCutPool, "MIP cut pool",
                           &callback_->data_out, &callback_->data_in,
                           callback_->user_callback_data);
}

bool HighsMipSolver::solutionFeasible(
    const HighsLp* lp, const std::vector<double>& col_value,
    const std::vector<double>* pass_row_value, double& bound_violation,
    double& row_violation, double& integrality_violation, HighsCDouble& obj) {
  bound_violation = 0;
  row_violation = 0;
  integrality_violation = 0;
  const double mip_feasibility_tolerance =
      options_mip_->mip_feasibility_tolerance;

  obj = lp->offset_;

  if (kAllowDeveloperAssert) assert(HighsInt(col_value.size()) == lp->num_col_);
  for (HighsInt i = 0; i != lp->num_col_; ++i) {
    const double value = col_value[i];
    obj += lp->col_cost_[i] * value;

    if (lp->integrality_[i] == HighsVarType::kInteger) {
      integrality_violation =
          std::max(fractionality(value), integrality_violation);
    }

    const double lower = lp->col_lower_[i];
    const double upper = lp->col_upper_[i];
    double primal_infeasibility;
    if (value < lower - mip_feasibility_tolerance) {
      primal_infeasibility = lower - value;
    } else if (value > upper + mip_feasibility_tolerance) {
      primal_infeasibility = value - upper;
    } else
      continue;

    bound_violation = std::max(bound_violation, primal_infeasibility);
  }

  // Check row feasibility if there are a positive number of rows.
  //
  // If there are no rows and pass_row_value is nullptr, then
  // row_value_p is also nullptr since row_value is not resized
  if (lp->num_row_ > 0) {
    std::vector<double> row_value;
    if (pass_row_value) {
      if (kAllowDeveloperAssert)
        assert(HighsInt((*pass_row_value).size()) == lp->num_col_);
    } else {
      calculateRowValuesQuad(*lp, col_value, row_value);
    }
    const double* row_value_p =
        pass_row_value ? (*pass_row_value).data() : row_value.data();
    assert(row_value_p);

    for (HighsInt i = 0; i != lp->num_row_; ++i) {
      const double value = row_value_p[i];
      const double lower = lp->row_lower_[i];
      const double upper = lp->row_upper_[i];

      double primal_infeasibility;
      if (value < lower - mip_feasibility_tolerance) {
        primal_infeasibility = lower - value;
      } else if (value > upper + mip_feasibility_tolerance) {
        primal_infeasibility = value - upper;
      } else
        continue;

      row_violation = std::max(row_violation, primal_infeasibility);
    }
  }

  const bool feasible = bound_violation <= mip_feasibility_tolerance &&
                        integrality_violation <= mip_feasibility_tolerance &&
                        row_violation <= mip_feasibility_tolerance;
  return feasible;
}<|MERGE_RESOLUTION|>--- conflicted
+++ resolved
@@ -131,7 +131,12 @@
       cleanupSolve();
       return;
     }
-<<<<<<< HEAD
+    // Possibly look for primal solution from the user
+    if (!submip && callback_->user_callback &&
+        callback_->active[kCallbackMipUserSolution])
+      mipdata_->callbackUserSolution(solution_objective_,
+                                     kUserMipSolutionCallbackOriginAfterSetup);
+
     if (options_mip_->mip_allow_feasibility_jump) {
       // Apply the feasibility jump before evaluating the root node
       analysis_.mipTimerStart(kMipClockFeasibilityJump);
@@ -158,17 +163,6 @@
     // Apply the trivial heuristics
     analysis_.mipTimerStart(kMipClockTrivialHeuristics);
     HighsModelStatus returned_model_status = mipdata_->trivialHeuristics();
-=======
-    // Possibly look for primal solution from the user
-    if (!submip && callback_->user_callback &&
-        callback_->active[kCallbackMipUserSolution])
-      mipdata_->callbackUserSolution(solution_objective_,
-                                     kUserMipSolutionCallbackOriginAfterSetup);
-
-    // Apply the trivial heuristics
-    analysis_.mipTimerStart(kMipClockTrivialHeuristics);
-    HighsModelStatus model_status = mipdata_->trivialHeuristics();
->>>>>>> 87f2137b
     analysis_.mipTimerStop(kMipClockTrivialHeuristics);
     if (modelstatus_ == HighsModelStatus::kNotset &&
         returned_model_status == HighsModelStatus::kInfeasible) {
@@ -177,11 +171,8 @@
       cleanupSolve();
       return;
     }
-<<<<<<< HEAD
+    if (analysis_.analyse_mip_time && !submip)
     if (analysis_.analyse_mip_time & !submip)
-=======
-    if (analysis_.analyse_mip_time && !submip)
->>>>>>> 87f2137b
       highsLogUser(options_mip_->log_options, HighsLogType::kInfo,
                    "MIP-Timing: %11.2g - starting evaluate root node\n",
                    timer_.read());
