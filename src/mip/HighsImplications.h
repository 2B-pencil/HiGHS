/* * * * * * * * * * * * * * * * * * * * * * * * * * * * * * * * * * * * */
/*                                                                       */
/*    This file is part of the HiGHS linear optimization suite           */
/*                                                                       */
/*    Written and engineered 2008-2021 at the University of Edinburgh    */
/*                                                                       */
/*    Available as open-source under the MIT License                     */
/*                                                                       */
/* * * * * * * * * * * * * * * * * * * * * * * * * * * * * * * * * * * * */
#ifndef HIGHS_IMPLICATIONS_H_
#define HIGHS_IMPLICATIONS_H_

#include <algorithm>
#include <cassert>
#include <utility>
#include <vector>

#include "mip/HighsDomain.h"
#include "mip/HighsDomainChange.h"

class HighsCliqueTable;
class HighsLpRelaxation;

class HighsImplications {
  std::vector<HighsDomainChange> implications;

  struct Implics {
    int start;
    int num;
  };
  std::vector<Implics> implicationmap;

  bool computeImplications(int col, bool val);

 public:
  struct VarBound {
    double coef;
    double constant;

    double minValue() const { return constant + std::min(coef, 0.0); }
    double maxValue() const { return constant + std::max(coef, 0.0); }
  };

 private:
  std::vector<std::map<int, VarBound>> vubs;
  std::vector<std::map<int, VarBound>> vlbs;

 public:
  const HighsMipSolver& mipsolver;
  std::vector<HighsSubstitution> substitutions;
  std::vector<uint8_t> colsubstituted;
  HighsImplications(const HighsMipSolver& mipsolver) : mipsolver(mipsolver) {
    int numcol = mipsolver.numCol();
    implicationmap.resize(2 * numcol, {-1, 0});
    colsubstituted.resize(numcol);
    vubs.resize(numcol);
    vlbs.resize(numcol);
  }

  void reset() {
    colsubstituted.clear();
    colsubstituted.shrink_to_fit();
    implicationmap.clear();
    implicationmap.shrink_to_fit();

    int numcol = mipsolver.numCol();
    implicationmap.resize(2 * numcol, {-1, 0});
    colsubstituted.resize(numcol);
    vubs.clear();
    vubs.shrink_to_fit();
    vubs.resize(numcol);
    vlbs.clear();
    vlbs.shrink_to_fit();
    vlbs.resize(numcol);
  }

  int getImplications(int col, bool val,
                      const HighsDomainChange*& implicationsstart,
                      bool& infeasible) {
    int loc = 2 * col + val;
    if (implicationmap[loc].start == -1) {
      infeasible = computeImplications(col, val);

      if (infeasible) return 0;
    } else
      infeasible = false;

    assert(implicationmap[loc].start != -1);

<<<<<<< HEAD
    int implications_size = implications.size();
    int implicationmap_loc_start = implicationmap[loc].start;
    assert(implications_size>implicationmap_loc_start);
    implicationsstart = &implications[implicationmap[loc].start];
=======
    implicationsstart = implications.data() + implicationmap[loc].start;
>>>>>>> 51c1144b

    return implicationmap[loc].num;
  }

  bool implicationsCached(int col, bool val) {
    int loc = 2 * col + val;
    return implicationmap[loc].start != -1;
  }

  void addVUB(int col, int vubcol, double vubcoef, double vubconstant);

  void addVLB(int col, int vlbcol, double vlbcoef, double vlbconstant);

  const std::map<int, VarBound>& getVUBs(int col) const { return vubs[col]; }

  const std::map<int, VarBound>& getVLBs(int col) const { return vlbs[col]; }

  bool runProbing(int col, int& numboundchgs);

  void rebuild(int ncols, const std::vector<int>& cIndex,
               const std::vector<int>& rIndex);

  void separateImpliedBounds(const HighsLpRelaxation& lpRelaxation,
                             const std::vector<double>& sol,
                             HighsCutPool& cutpool, double feastol);

  void cleanupVarbounds(int col);
};

#endif<|MERGE_RESOLUTION|>--- conflicted
+++ resolved
@@ -87,14 +87,7 @@
 
     assert(implicationmap[loc].start != -1);
 
-<<<<<<< HEAD
-    int implications_size = implications.size();
-    int implicationmap_loc_start = implicationmap[loc].start;
-    assert(implications_size>implicationmap_loc_start);
-    implicationsstart = &implications[implicationmap[loc].start];
-=======
     implicationsstart = implications.data() + implicationmap[loc].start;
->>>>>>> 51c1144b
 
     return implicationmap[loc].num;
   }
