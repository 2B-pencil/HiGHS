--- conflicted
+++ resolved
@@ -33,7 +33,6 @@
 #include "presolve/HighsSymmetry.h"
 #include "util/HighsTimer.h"
 
-<<<<<<< HEAD
 struct HighsPrimaDualIntegral {
   double value;
   double prev_lb;
@@ -41,7 +40,8 @@
   double prev_gap;
   double prev_time;
   void initialise();
-=======
+};
+
 enum MipSolutionSource : int {
   kSolutionSourceNone = -1,
   kSolutionSourceMin = kSolutionSourceNone,
@@ -60,7 +60,6 @@
   //  kSolutionSourceOpt2,
   kSolutionSourceCleanup,
   kSolutionSourceCount
->>>>>>> 1fb0fe40
 };
 
 struct HighsMipSolverData {
