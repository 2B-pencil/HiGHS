from ._core import (
    # enum classes
    ObjSense,
    MatrixFormat,
    HessianFormat,
    SolutionStatus,
    BasisValidity,
    HighsModelStatus,
    HighsPresolveStatus,
    HighsBasisStatus,
    HighsVarType,
    HighsOptionType,
    HighsInfoType,
    HighsStatus,
    HighsLogType,
    # classes
    HighsSparseMatrix,
    HighsLp,
    HighsHessian,
    HighsModel,
    HighsInfo,
    HighsOptions,
    _Highs,
    # structs
    HighsSolution,
    HighsObjectiveSolution,
    HighsBasis,
    HighsRangingRecord,
    HighsRanging,
    # constants
    kHighsInf,
    kHighsIInf,
)

from collections.abc import Mapping
from itertools import groupby, product
from operator import itemgetter
from decimal import Decimal
from threading import Thread


class _ThreadingResult:
    def __init__(self):
        self.out = None


class Highs(_Highs):
    """HiGHS solver interface"""

    def __init__(self):
        super().__init__()

    # Silence logging
    def silent(self):
        """Disables solver output to the console."""
        super().setOptionValue("output_flag", False)

    def _run(self, res):
        res.out = super().run()

    def run(self):
        return self.solve()
    
    # solve
    def solve(self):
<<<<<<< HEAD
        res = _ThreadingResult()
        t = Thread(target=self._run, args=(res,))
        t.start()
        t.join()
        return res.out
=======
        """Runs the solver on the current problem.

        Returns:
            A HighsStatus object containing the solve status.
        """
        return super().run()

    def optimize(self):
        """Alias for the solve method."""
        return super().run()
>>>>>>> 61f72a3a

    # reset the objective and sense, then solve
    def minimize(self, obj=None):
        """Solves a minimization of the objective and optionally updates the costs.

        Args:
            obj: An optional highs_linear_expression representing the new objective function.

        Raises:
            Exception: If obj is an inequality or not a highs_linear_expression.

        Returns:
            A HighsStatus object containing the solve status after minimization.
        """
        if obj != None:
            # if we have a single variable, wrap it in a linear expression
            if isinstance(obj, highs_var) == True:
                obj = highs_linear_expression(obj)

            if isinstance(obj, highs_linear_expression) == False or obj.LHS != -self.inf or obj.RHS != self.inf:
                raise Exception('Objective cannot be an inequality') 

            # reset objective
            super().changeColsCost(self.numVariables, range(self.numVariables), [0]*self.numVariables)

            # if we have duplicate variables, add the vals
            vars,vals = zip(*[(var, sum(v[1] for v in Vals)) for var, Vals in groupby(sorted(zip(obj.vars, obj.vals)), key=itemgetter(0))])
            super().changeColsCost(len(vars), vars, vals)
            super().changeObjectiveOffset(obj.constant)

        super().changeObjectiveSense(ObjSense.kMinimize)
        return super().run()

    # reset the objective and sense, then solve
    def maximize(self, obj=None):
        """Solves a maximization of the objective and optionally updates the costs.

        Args:
            obj: An optional highs_linear_expression representing the new objective function.

        Raises:
            Exception: If obj is an inequality or not a highs_linear_expression.

        Returns:
            A HighsStatus object containing the solve status after maximization.
        """
        if obj != None:
            # if we have a single variable, wrap it in a linear expression
            if isinstance(obj, highs_var) == True:
                obj = highs_linear_expression(obj)

            if isinstance(obj, highs_linear_expression) == False or obj.LHS != -self.inf or obj.RHS != self.inf:
                raise Exception('Objective cannot be an inequality') 

            # reset objective
            super().changeColsCost(self.numVariables, range(self.numVariables), [0]*self.numVariables)

            # if we have duplicate variables, add the vals
            vars,vals = zip(*[(var, sum(v[1] for v in Vals)) for var, Vals in groupby(sorted(zip(obj.vars, obj.vals)), key=itemgetter(0))])
            super().changeColsCost(len(vars), vars, vals)
            super().changeObjectiveOffset(obj.constant)

        super().changeObjectiveSense(ObjSense.kMaximize)
        return super().run()

    def internal_get_value(self, var_index_collection, col_value):
        """Internal method to get the value of a variable in the solution. Could be value or dual."""
        if isinstance(var_index_collection, int):
            return col_value[var_index_collection]
        elif isinstance(var_index_collection, highs_var):
            return col_value[var_index_collection.index]
        elif isinstance(var_index_collection, Mapping):
            return {k: col_value[v.index] for k,v in var_index_collection.items()}
        else:
            return [col_value[v.index] for v in var_index_collection]

    def val(self, var):
        """Gets the value of a variable in the solution.

        Args:
            var: A highs_var object representing the variable.

        Returns:
            The value of the variable in the solution.
        """
        return super().getSolution().col_value[var.index]

    def vals(self, vars):
        """Gets the values of multiple variables in the solution.

        Args:
            vars: A collection of highs_var objects representing the variables. Can be a Mapping (e.g., dict) where keys are variable names and values are highs_var objects, or an iterable of highs_var objects.

        Returns:
            If vars is a Mapping, returns a dict where keys are the same keys from the input vars and values are the solution values of the corresponding variables. If vars is an iterable, returns a list of solution values for the variables.
        """
        col_value = super().getSolution().col_value
        return {k: self.internal_get_value(v, col_value) for k,v in vars.items()} if isinstance(vars, Mapping) else [self.internal_get_value(v, col_value) for v in vars]

    def variableName(self, var):
        """Retrieves the name of a specific variable.

        Args:
            var: A highs_var object representing the variable.

        Raises:
            Exception: If the variable name cannot be found.

        Returns:
            The name of the specified variable.
        """
        [status, name] = super().getColName(var.index)
        failed = status != HighsStatus.kOk
        if failed:
            raise Exception('Variable name not found') 
        return name

    def variableNames(self, vars):
        """Retrieves the names of multiple variables.

        Args:
            vars: An iterable of highs_var objects or a mapping where keys are identifiers and values are highs_var objects.

        Raises:
            Exception: If any variable name cannot be found.

        Returns:
            If vars is a mapping, returns a dict where keys are the same keys from the input vars and values are the names of the corresponding variables. 
            If vars is an iterable, returns a list of names for the specified variables.
        """
        if isinstance(vars, Mapping):
            return { key: v.name for key, v in vars.items() }
        else:
            return [v.name for v in vars]

    def allVariableNames(self):
        """Retrieves the names of all variables in the model.

        Returns:
            A list of strings representing the names of all variables.
        """
        return super().getLp().col_names_

    def variableValue(self, var):
        """Retrieves the value of a specific variable in the solution.

        Args:
            var: A highs_var object representing the variable.

        Returns:
            The value of the specified variable in the solution.
        """
        return super().getSolution().col_value[var.index]

    def variableValues(self, vars):
        """Retrieves the values of multiple variables in the solution.

        Args:
            vars: A collection of highs_var objects representing the variables. Can be a Mapping (e.g., dict) where keys are variable names and values are highs_var objects, or an iterable of highs_var objects.

        Returns:
            If vars is a Mapping, returns a dict where keys are the same keys from the input vars and values are the solution values of the corresponding variables. If vars is an iterable, returns a list of solution values for the variables.
        """
        return self.vals(vars)


    def allVariableValues(self):
        """Retrieves the values of all variables in the solution.

        Returns:
            A list of values for all variables in the solution.
        """
        return super().getSolution().col_value

    def variableDual(self, var):
        """Retrieves the dual value of a specific variable in the solution.

        Args:
            var: A highs_var object representing the variable.

        Returns:
            The dual value of the specified variable in the solution.
        """
        return super().getSolution().col_dual[var.index]

    def variableDuals(self, vars):
        """Retrieves the dual values of multiple variables in the solution.

        Args:
            vars: A collection of highs_var objects representing the variables. Can be a Mapping (e.g., dict) where keys are variable names and values are highs_var objects, or an iterable of highs_var objects.

        Returns:
            If vars is a Mapping, returns a dict where keys are the same keys from the input vars and values are the dual values of the corresponding variables. If vars is an iterable, returns a list of dual values for the variables.
        """
        col_dual = super().getSolution()
        return {k: self.internal_get_value(v, col_dual) for k,v in vars.items()} if isinstance(vars, Mapping) else [self.internal_get_value(v, col_dual) for v in vars]


    def allVariableDuals(self):
        """Retrieves the dual values of all variables in the solution.

        Returns:
            A list of dual values for all variables in the solution.
        """
        return super().getSolution().col_dual

    def constrValue(self, con):
        """Retrieves the value of a specific constraint in the solution.

        Args:
            con: A highs_con object representing the constraint.

        Returns:
            The value of the specified constraint in the solution.
        """
        return super().getSolution().row_value[con.index]

    def constrValues(self, cons):
        """Retrieves the values of multiple constraints in the solution.

        Args:
            cons: A collection of highs_con objects representing the constraints. Can be a Mapping (e.g., dict) where keys are constraint names and values are highs_con objects, or an iterable of highs_con objects.

        Returns:
            If cons is a Mapping, returns a dict where keys are the same keys from the input cons and values are the solution values of the corresponding constraints. If cons is an iterable, returns a list of solution values for the constraints.
        """
        row_value = super().getSolution().row_value
        return {k: row_value[c.index] for k,c in cons.items()} if isinstance(cons, Mapping) else [row_value[c.index] for c in cons]


    def allConstrValues(self):
        """Retrieves the values of all constraints in the solution.

        Returns:
            A list of values for all constraints in the solution.
        """
        return super().getSolution().row_value
    
    def constrDual(self, con):
        """Retrieves the dual value of a specific constraint in the solution.

        Args:
            con: A highs_con object representing the constraint.

        Returns:
            The dual value of the specified constraint in the solution.
        """
        return super().getSolution().row_dual[con.index]
    
    def constrDuals(self, cons):
        """Retrieves the dual values of multiple constraints in the solution.

        Args:
            cons: A collection of highs_con objects representing the constraints. Can be a Mapping (e.g., dict) where keys are constraint names and values are highs_con objects, or an iterable of highs_con objects.

        Returns:
            If cons is a Mapping, returns a dict where keys are the same keys from the input cons and values are the dual values of the corresponding constraints. If cons is an iterable, returns a list of dual values for the constraints.
        """
        row_dual = super().getSolution().row_dual
        return {k: row_dual[c.index] for k,c in cons.items()} if isinstance(cons, Mapping) else [row_dual[c.index] for c in cons]

    def allConstrDuals(self):
        """Retrieves the dual values of all constraints in the solution.

        Returns:
            A list of dual values for all constraints in the solution.
        """
        return super().getSolution().row_dual

    def addVariable(self, lb = 0, ub = kHighsInf, obj = 0, type=HighsVarType.kContinuous, name = None):
        """Adds a variable to the model.

        Args:
            lb: Lower bound of the variable (default is 0).
            ub: Upper bound of the variable (default is infinity).
            obj: Objective coefficient of the variable (default is 0).
            type: Type of the variable (continuous, integer; default is continuous).
            name: Optional name for the variable.

        Returns:
            A highs_var object representing the added variable.
        """
        status = super().addCol(obj, lb, ub, 0, [], [])
        
        if status != HighsStatus.kOk:
            raise Exception("Failed to add variable to the model.")
        
        var = highs_var(self.numVariables - 1, self)

        if type != HighsVarType.kContinuous:
            super().changeColIntegrality(var.index, type)
            
        if name != None:
            super().passColName(var.index, name)
   
        return var

    def addVariables(self, *nvars, **kwargs):
        """Adds multiple variables to the model.

        Args:
            *args: A sequence of variables to be added. Can be a collection of scalars or indices (or mix).
            
            **kwargs: Optional keyword arguments.  Can be scalars, arrays, or mappings.
                lb: Lower bound of the variables (default is 0).
                ub: Upper bound of the variables (default is infinity).
                obj: Objective coefficient of the variables (default is 0).
                type: Type of the variables (continuous, integer; default is continuous).
                name: A collection of names for the variables (list or mapping).
                name_prefix: Prefix for the variable names.  Constructed name will be name_prefix + index.
                out_array: Return an array of highs_var objects instead of a dictionary.

        Returns:
            A highs_var collection (array or dictionary) representing the added variables.
        """        
        if len(nvars) == 0:
            return None

        lb = kwargs.get('lb', 0)
        ub = kwargs.get('ub', kHighsInf)
        obj = kwargs.get('obj', 0)
        vartype = kwargs.get('type', HighsVarType.kContinuous)
        name_prefix = kwargs.get('name_prefix', None)
        name = kwargs.get('name', None)
        out_array = kwargs.get('out_array', len(nvars) == 1 and isinstance(nvars[0], int))

        nvars = [range(n) if isinstance(n, int) else n for n in nvars]
        indices = list(nvars[0] if len(nvars) == 1 else product(*nvars))  # unpack tuple if needed
        N = len(indices)

        # parameter can be scalar, array, or mapping lookup (i.e., dictionary, custom class, etc.)
        # scalar: repeat for all N, array: use as is, lookup: convert to array using indices
        R = lambda x: [x[i] for i in indices] if isinstance(x, Mapping) else (x if hasattr(x, "__getitem__") else [x] * N)

        start_idx = self.numVariables        
        idx = range(start_idx, start_idx + N)
        status = super().addCols(N, R(obj), R(lb), R(ub), 0, [], [], [])
        
        if status != HighsStatus.kOk:
            raise Exception("Failed to add columns to the model.")            

        # only set integrality if we have non-continuous variables
        if vartype != HighsVarType.kContinuous:
            super().changeColsIntegrality(N, idx, R(vartype))
               
        if name or name_prefix:
            names = name or [f"{name_prefix}{i}" for i in indices]

            for i,n in zip(idx, names):
                super().passColName(int(i), str(n))

        return [highs_var(i, self) for i in idx] if out_array == True else {index: highs_var(i, self) for index,i in zip(indices, idx)}

    def addIntegrals(self, *nvars, **kwargs):
        """Alias for the addVariables method, for integer variables."""
        kwargs.setdefault('type', HighsVarType.kInteger)
        return self.addVariables(*nvars, **kwargs)

    def addBinaries(self, *nvars, **kwargs):
        """Alias for the addVariables method, for binary variables."""
        kwargs.setdefault('lb', 0)
        kwargs.setdefault('ub', 1)
        kwargs.setdefault('type', HighsVarType.kInteger)

        return self.addVariables(*nvars, **kwargs)

    def addIntegral(self, lb = 0, ub = kHighsInf, obj = 0, name = None):
        """Alias for the addVariable method, for integer variables."""
        return self.addVariable(lb, ub, obj, HighsVarType.kInteger, name)

    def addBinary(self, obj = 0, name = None):
        """Alias for the addVariable method, for binary variables."""
        return self.addVariable(0, 1, obj, HighsVarType.kInteger, name)

    def deleteVariable(self, var_or_index, *args):
        """Deletes a variable from the model and updates the indices of subsequent variables in provided collections.

        Args:
            var_or_index: A highs_var object or an index representing the variable to be deleted.
            *args: Optional collections (lists, dicts, etc.) of highs_var objects whose indices need to be updated.
        """
        # Determine the index of the variable to delete
        index = var_or_index.index if isinstance(var_or_index, highs_var) else var_or_index

        # Delete the variable from the model if it exists
        if index < self.numVariables:
            super().deleteVars(1, [index])

        # Update the indices of variables in the provided collections
        for collection in args:
            if isinstance(collection, dict):
                # Update indices in a dictionary of variables
                for key, var in collection.items():
                    if var.index > index:
                        var.index -= 1
            elif hasattr(collection, '__iter__'):
                # Update indices in an iterable of variables
                for var in collection:
                    if var.index > index:
                        var.index -= 1
            # If the collection is a single highs_var object, check and update if necessary
            elif isinstance(collection, highs_var) and collection.index > index:
                collection.index -= 1

    def getVariables(self):
        """Retrieves all variables in the model.

        Returns:
            A list of highs_var objects, each representing a variable in the model.
        """
        return [highs_var(i, self) for i in range(self.numVariables)]

    @property
    def inf(self):
        """Represents infinity in the context of the solver.

        Returns:
            The value used to represent infinity.
        """
        return kHighsInf

    @property
    def numVariables(self):
        """Gets the number of variables in the model.

        Returns:
            The number of variables.
        """
        return super().getNumCol()

    @property
    def numConstrs(self):
        """Gets the number of constraints in the model.

        Returns:
            The number of constraints.
        """
        return super().getNumRow()

    #
    # add constraints
    #
    def addConstr(self, cons, name=None):
        """Adds a constraint to the model.

        Args:
            cons: A highs_linear_expression to be added.            
            name: Optional name of the constraint.

        Returns:
            A highs_con object representing the added constraint.
        """  
        # if we have duplicate variables, add the vals
        vars,vals = zip(*[(var, sum(v[1] for v in Vals)) for var, Vals in groupby(sorted(zip(cons.vars, cons.vals)), key=itemgetter(0))])
        super().addRow(cons.LHS - cons.constant, cons.RHS - cons.constant, len(vars), vars, vals)
        con = highs_cons(self.numConstrs - 1, self)

        if name != None:
            super().passRowName(con.index, name)

        return con
    
    def addConstrs(self, *args, **kwargs):
        """Adds multiple constraints to the model.

        Args:
            *args: A sequence of highs_linear_expression to be added.
            
            **kwargs: Optional keyword arguments.
                name_prefix: Prefix for the constraint names.  Constructed name will be name_prefix + index.
                name: A collection of names for the constraints (list or mapping).

        Returns:
            A highs_con collection array representing the added constraints.
        """  
        name_prefix = kwargs.get('name_prefix', None)
        name = kwargs.get('name', None)
        generator = args

        # unpack generator if needed
        if len(args) == 1 and hasattr(args[0], "__iter__") == True:
            generator = args[0]

        lower = []
        upper = []
        starts = [0]
        indices = []
        values = []
        nnz = 0;

        for cons in generator:
            # if we have duplicate variables, add the vals together
            vars,vals = zip(*[(var, sum(v[1] for v in Vals)) for var, Vals in groupby(sorted(zip(cons.vars, cons.vals)), key=itemgetter(0))])
            
            indices.extend(vars)
            values.extend(vals)
            nnz += len(vars)

            lower.append(cons.LHS - cons.constant)
            upper.append(cons.RHS - cons.constant)
            starts.append(nnz)

        new_rows = len(lower)
        super().addRows(new_rows, lower, upper, nnz, starts, indices, values);
        cons = [highs_cons(self.numConstrs - new_rows + n, self) for n in range(new_rows)] 

        if name or name_prefix:
            names = name or [f"{name_prefix}{n}" for n in range(new_rows)]

            for c,n in zip(cons, names):
                super().passRowName(int(c.index), str(n))

        return cons


    def chgCoeff(self, cons, var, val):
        """Changes the coefficient of a variable in a constraint.

        Args:
            cons: A highs_con object representing the constraint.
            var: A highs_var object representing the variable.
            val: The new coefficient value for the variable in the constraint.
        """
        super().changeCoeff(cons.index, var.index, val)

    def getConstrs(self):
        """Retrieves all constraints in the model.

        Returns:
            A list of highs_cons objects, each representing a constraint in the model.
        """
        return [highs_cons(i, self) for i in range(self.numConstrs)]

    def removeConstr(self, cons_or_index, *args):
        """Removes a constraint from the model and updates the indices of subsequent constraints in provided collections.

        Args:
            cons_or_index: A highs_cons object or an index representing the constraint to be removed.
            *args: Optional collections (lists, dicts, etc.) of highs_cons objects whose indices need to be updated after the removal.
        """
        # Determine the index of the constraint to delete
        index = cons_or_index.index if isinstance(cons_or_index, highs_cons) else cons_or_index

        # Delete the variable from the model if it exists
        if index < self.numConstrs:
           super().deleteRows(1, [index])

        # Update the indices of constraints in the provided collections
        for collection in args:
            if isinstance(collection, dict):
                # Update indices in a dictionary of constraints
                for key, con in collection.items():
                    if con.index > index:
                        con.index -= 1
            elif hasattr(collection, '__iter__'):
                # Update indices in an iterable of constraints
                for con in collection:
                    if con.index > index:
                        con.index -= 1
            # If the collection is a single highs_cons object, check and update if necessary
            elif isinstance(collection, highs_cons) and collection.index > index:
                collection.index -= 1


    def setMinimize(self):
        """Sets the objective sense of the model to minimization."""
        super().changeObjectiveSense(ObjSense.kMinimize)

    def setMaximize(self):
        """Sets the objective sense of the model to maximization."""
        super().changeObjectiveSense(ObjSense.kMaximize)

    def setInteger(self, var):
        """Sets a variable's type to integer.

        Args:
            var: A highs_var object representing the variable to be set as integer.
        """
        super().changeColIntegrality(var.index, HighsVarType.kInteger)

    def setContinuous(self, var):
        """Sets a variable's type to continuous.

        Args:
            var: A highs_var object representing the variable to be set as continuous.
        """
        super().changeColIntegrality(var.index, HighsVarType.kContinuous)

## The following classes keep track of variables
## It is currently quite basic and may fail in complex scenarios

# highs variable
class highs_var(object):
    """Basic constraint builder for HiGHS"""
    __slots__ = ['index', 'highs']

    def __init__(self, i, highs):
        self.index = i
        self.highs = highs

    def __repr__(self):
        return f"highs_var({self.index})"

    @property
    def name(self):
        status, name = self.highs.getColName(self.index)
        
        if status != HighsStatus.kOk:
            raise Exception("Error retrieving variable name.")
        return name

    @name.setter
    def name(self, value):
        self.highs.passColName(self.index, value)

    def __hash__(self):
        return self.index

    def __neg__(self):
        return -1.0 * highs_linear_expression(self)
    
    def __le__(self, other):
        return highs_linear_expression(self) <= other

    def __eq__(self, other):
        return highs_linear_expression(self) == other
    
    def __ge__(self, other):
        return highs_linear_expression(self) >= other

    def __add__(self, other):
        return highs_linear_expression(self) + other

    def __radd__(self, other):
        return highs_linear_expression(self) + other

    def __mul__(self, other):
        return highs_linear_expression(self) * other

    def __rmul__(self, other):
        return highs_linear_expression(self) * other

    def __rsub__(self, other):
        return -1.0 * highs_linear_expression(self) + other

    def __sub__(self, other):
        return highs_linear_expression(self) - other

# highs constraint
class highs_cons(object):
    """Basic constraint for HiGHS"""
    __slots__ = ['index', 'highs']
    
    def __init__(self, i, highs):
        self.index = i
        self.highs = highs

    def __repr__(self):
        return f"highs_cons({self.index})"

    @property
    def name(self):
        status, name = self.highs.getRowName(self.index)
        
        if status != HighsStatus.kOk:
            raise Exception("Error retrieving constraint name.")
        return name

    @name.setter
    def name(self, value):
        self.highs.passRowName(self.index, value)
   

# highs constraint builder
class highs_linear_expression(object):
    """Basic constraint builder for HiGHS"""
    __slots__ = ['vars', 'vals', 'LHS', 'RHS', 'constant']

    def __init__(self, other=None):
        self.constant = 0
        self.LHS = -kHighsInf
        self.RHS = kHighsInf

        if isinstance(other, highs_linear_expression):
            self.vars = list(other.vars)
            self.vals = list(other.vals)
            self.constant = other.constant
            self.LHS = other.LHS
            self.RHS = other.RHS

        elif isinstance(other, highs_var):
            self.vars = [other.index]
            self.vals = [1.0]
        else:
            self.vars = []
            self.vals = []

    def __neg__(self):
        return -1.0 * self

    # (LHS <= self <= RHS) <= (other.LHS <= other <= other.RHS)
    def __le__(self, other):
        if isinstance(other, highs_linear_expression):
            if self.LHS != -kHighsInf and self.RHS != kHighsInf and len(other.vars) > 0 or other.LHS != -kHighsInf:
                raise Exception('Cannot construct constraint with variables as bounds.')

            # move variables from other to self
            self.vars.extend(other.vars)
            self.vals.extend([-1.0 * v for v in other.vals])
            self.constant -= other.constant
            self.RHS = 0
            return self

        elif isinstance(other, highs_var):
            return NotImplemented

        elif isinstance(other, (int, float, Decimal)):
            self.RHS = min(self.RHS, other)
            return self

        else:
            return NotImplemented

   # (LHS <= self <= RHS) == (other.LHS <= other <= other.RHS)
    def __eq__(self, other):
        if isinstance(other, highs_linear_expression):
            if self.LHS != -kHighsInf and len(other.vars) > 0 or other.LHS != -kHighsInf:
                raise Exception('Cannot construct constraint with variables as bounds.')

            # move variables from other to self
            self.vars.extend(other.vars)
            self.vals.extend([-1.0 * v for v in other.vals])
            self.constant -= other.constant
            self.LHS = 0
            self.RHS = 0
            return self

        elif isinstance(other, highs_var):
            return NotImplemented

        elif isinstance(other, (int, float, Decimal)):
            if self.LHS != -kHighsInf or self.RHS != kHighsInf:
                raise Exception('Logic error in constraint equality.')

            self.LHS = other
            self.RHS = other
            return self

        else:
            return NotImplemented

    # (other.LHS <= other <= other.RHS) <= (LHS <= self <= RHS)
    def __ge__(self, other):
        if isinstance(other, highs_linear_expression):
            return other <= self

        elif isinstance(other, highs_var):
            return NotImplemented

        elif isinstance(other, (int, float, Decimal)):
            self.LHS = max(self.LHS, other)
            return self

        else:
            return NotImplemented

    def __radd__(self, other):
        return self + other

    # (LHS <= self <= RHS) + (LHS <= other <= RHS)
    def __add__(self, other):
        if isinstance(other, highs_linear_expression):
            self.vars.extend(other.vars)
            self.vals.extend(other.vals)
            self.constant += other.constant
            self.LHS = max(self.LHS, other.LHS)
            self.RHS = min(self.RHS, other.RHS)
            return self

        elif isinstance(other, highs_var):
            self.vars.append(other.index)
            self.vals.append(1.0)
            return self

        elif isinstance(other, (int, float, Decimal)):
            self.constant += other
            return self

        else:
            return NotImplemented

    def __rmul__(self, other):
        return self * other

    def __mul__(self, other):
        result = highs_linear_expression(self)

        if isinstance(other, (int, float, Decimal)):
            result.vals = [float(other) * v for v in self.vals]
            result.constant *= float(other)
            return result
        elif isinstance(other, highs_var):
            raise Exception('Only linear expressions are allowed.')
        else:
            return NotImplemented

    def __rsub__(self, other):
        return other + -1.0 * self

    def __sub__(self, other):
        if isinstance(other, highs_linear_expression):
            return self + (-1.0 * other)
        elif isinstance(other, highs_var):
            return self + (-1.0 * highs_linear_expression(other))
        elif isinstance(other, (int, float, Decimal)):
            return self + (-1.0 * other)
        else:
            return NotImplemented<|MERGE_RESOLUTION|>--- conflicted
+++ resolved
@@ -63,24 +63,20 @@
     
     # solve
     def solve(self):
-<<<<<<< HEAD
+        """Runs the solver on the current problem.
+
+        Returns:
+            A HighsStatus object containing the solve status.
+        """
         res = _ThreadingResult()
         t = Thread(target=self._run, args=(res,))
         t.start()
         t.join()
         return res.out
-=======
-        """Runs the solver on the current problem.
-
-        Returns:
-            A HighsStatus object containing the solve status.
-        """
-        return super().run()
 
     def optimize(self):
         """Alias for the solve method."""
-        return super().run()
->>>>>>> 61f72a3a
+        return self.solve()
 
     # reset the objective and sense, then solve
     def minimize(self, obj=None):
@@ -112,7 +108,7 @@
             super().changeObjectiveOffset(obj.constant)
 
         super().changeObjectiveSense(ObjSense.kMinimize)
-        return super().run()
+        return self.solve()
 
     # reset the objective and sense, then solve
     def maximize(self, obj=None):
@@ -144,7 +140,7 @@
             super().changeObjectiveOffset(obj.constant)
 
         super().changeObjectiveSense(ObjSense.kMaximize)
-        return super().run()
+        return self.solve()
 
     def internal_get_value(self, var_index_collection, col_value):
         """Internal method to get the value of a variable in the solution. Could be value or dual."""
