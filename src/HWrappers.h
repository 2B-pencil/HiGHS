--- conflicted
+++ resolved
@@ -95,15 +95,9 @@
 
   // Copy Astart and Aindex to ipx::Int array.
   int nnz = model.Aindex.size();
-<<<<<<< HEAD
   Ap.resize(num_col + 1);
-  Ai.resize(nnz);
-  Ax.resize(nnz);
-=======
-  std::vector<ipx::Int> Ap(num_col + 1);
-  std::vector<ipx::Int> Ai(nnz + general_bounded_rows.size());
-  std::vector<double> Av(nnz + general_bounded_rows.size());
->>>>>>> 62e8db7e
+  Ai.resize(nnz + general_bounded_rows.size());
+  Ax.resize(nnz + general_bounded_rows.size());
 
   // Set starting points of original and newly introduced columns.
   for (int col = 0; col <= model.numCol; col++)
