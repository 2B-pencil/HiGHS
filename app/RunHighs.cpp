/* * * * * * * * * * * * * * * * * * * * * * * * * * * * * * * * * * * * */
/*                                                                       */
/*    This file is part of the HiGHS linear optimization suite           */
/*                                                                       */
/*    Available as open-source under the MIT License                     */
/*                                                                       */
/* * * * * * * * * * * * * * * * * * * * * * * * * * * * * * * * * * * * */
/**@file ../app/RunHighs.cpp
 * @brief HiGHS main
 */
#include "Highs.h"
// #include "io/HighsIO.h"
#include "HighsRuntimeOptions.h"

// uncomment if we will be shutting down task executor from exe
// #include "parallel/HighsParallel.h"

void reportModelStatsOrError(const HighsLogOptions& log_options,
                             const HighsStatus read_status,
                             const HighsModel& model);

int main(int argc, char** argv) {
  // Create the Highs instance.
  Highs highs;
  const HighsOptions& options = highs.getOptions();
  const HighsLogOptions& log_options = options.log_options;

<<<<<<< HEAD
  // Load user options
  std::string model_file;
  std::string read_basis_file;
  std::string write_basis_file;
  std::string read_solution_file;
=======
  // Load user options.
  HighsCommandLineOptions cmd_options;
>>>>>>> a490f61b
  HighsOptions loaded_options;

  // Set "HiGHS.log" as the default log_file for the app so that
  // log_file has this value if it isn't set in the file
  loaded_options.log_file = "HiGHS.log";
  // When loading the options file, any messages are reported using
  // the default HighsLogOptions
<<<<<<< HEAD
  if (!loadOptions(log_options, argc, argv, loaded_options, model_file,
                   read_basis_file, write_basis_file, read_solution_file))
=======

  // Replace command line options parsing library
  // cxxopts now Cpp17 with
  // CLI11 for Cpp11

  CLI::App app{""};
  argv = app.ensure_utf8(argv);

  setupCommandLineOptions(app, cmd_options);

  try {
    std::string usage_msg =
        "usage:\n      " + std::string(argv[0]) + " [options] [file]";
    app.usage(usage_msg);

    app.parse(argc, argv);
  } catch (const CLI::CallForHelp& e) {
    std::cout << app.help() << std::endl;
    return 0;
  } catch (const CLI::CallForAllHelp& e) {
    std::cout << app.help();
    return 0;
  } catch (const CLI::RequiredError& e) {
    std::cout << "Please specify filename in .mps|.lp|.ems format."
              << std::endl;
>>>>>>> a490f61b
    return (int)HighsStatus::kError;
  } catch (const CLI::ExtrasError& e) {
    std::cout << e.what() << std::endl;
    std::cout << "Multiple files not supported." << std::endl;
    return (int)HighsStatus::kError;
  } catch (const CLI::ArgumentMismatch& e) {
    std::cout << e.what() << std::endl;
    std::cout << "Too many arguments provided. Please provide only one."
              << std::endl;
    return (int)HighsStatus::kError;
  } catch (const CLI::ParseError& e) {
    std::cout << e.what() << std::endl;
    // app.exit() should be called from main.
    return app.exit(e);
  }

  if (!loadOptions(app, log_options, cmd_options, loaded_options))
    return (int)HighsStatus::kError;

  // Open the app log file - unless output_flag is false, to avoid
  // creating an empty file. It does nothing if its name is "".
  if (loaded_options.output_flag) highs.openLogFile(loaded_options.log_file);

  // Pass the option settings to HiGHS. Only error-checking produces
  // output, but values are checked in loadOptions, so it's safe to
  // call this first so that printHighsVersionCopyright uses reporting
  // settings defined in any options file.
  highs.passOptions(loaded_options);
  //  highs.writeOptions("Options.md");
  highs.writeOptions("", true);

  // Load the model from model_file
  HighsStatus read_status = highs.readModel(cmd_options.model_file);
  reportModelStatsOrError(log_options, read_status, highs.getModel());
  if (read_status == HighsStatus::kError) return (int)read_status;

  if (read_basis_file != "") {
    HighsStatus basis_status = highs.readBasis(read_basis_file);
    if (basis_status == HighsStatus::kError) {
      highsLogUser(log_options, HighsLogType::kInfo,
                   "Error reading basis from file\n");
      return (int)basis_status;
    }
  }

  // Possible read a solution file
  if (cmd_options.read_solution_file != "") {
    HighsStatus read_solution_status =
        highs.readSolution(cmd_options.read_solution_file);
    if (read_solution_status == HighsStatus::kError) {
      highsLogUser(log_options, HighsLogType::kInfo,
                   "Error loading solution file\n");
      return (int)read_solution_status;
    }
  }
  if (options.write_presolved_model_to_file) {
    // Run presolve and write the presolved model to a file
    HighsStatus status = highs.presolve();
    if (status == HighsStatus::kError) return int(status);
    HighsPresolveStatus model_presolve_status = highs.getModelPresolveStatus();
    const bool ok_to_write =
        model_presolve_status == HighsPresolveStatus::kNotReduced ||
        model_presolve_status == HighsPresolveStatus::kReduced ||
        model_presolve_status == HighsPresolveStatus::kReducedToEmpty ||
        model_presolve_status == HighsPresolveStatus::kTimeout;
    if (!ok_to_write) {
      highsLogUser(log_options, HighsLogType::kInfo,
                   "No presolved model to write to file\n");
      return int(status);
    }
    status = highs.writePresolvedModel(options.write_presolved_model_file);
    return int(status);
  }
  // Solve the model
  HighsStatus run_status = highs.run();
  if (run_status == HighsStatus::kError) return int(run_status);

  // highs.writeInfo("Info.md");

  if (write_basis_file != "") {
    HighsStatus basis_status = highs.writeBasis(write_basis_file);
    if (basis_status == HighsStatus::kError) {
      highsLogUser(log_options, HighsLogType::kInfo,
                   "Error writing basis to file\n");

      return (int)basis_status;
    }
  }

  // Possibly write the solution to a file
  if (options.write_solution_to_file || options.solution_file != "")
    highs.writeSolution(options.solution_file, options.write_solution_style);

  // Possibly write the model to a file
  if (options.write_model_to_file) {
    HighsStatus write_model_status = highs.writeModel(options.write_model_file);
    if (write_model_status == HighsStatus::kError)
      return (int)write_model_status;  // todo: change to write model error
  }

  // Shut down task executor: optional and wip
  // HighsTaskExecutor::shutdown(true);

  return (int)run_status;
}

void reportModelStatsOrError(const HighsLogOptions& log_options,
                             const HighsStatus read_status,
                             const HighsModel& model) {
  const HighsLp& lp = model.lp_;
  const HighsHessian& hessian = model.hessian_;
  if (read_status == HighsStatus::kError) {
    highsLogUser(log_options, HighsLogType::kInfo, "Error loading file\n");
  } else {
    HighsInt num_integer = 0;
    HighsInt num_semi_continuous = 0;
    HighsInt num_semi_integer = 0;
    for (HighsUInt i = 0; i < lp.integrality_.size(); i++) {
      switch (lp.integrality_[i]) {
        case HighsVarType::kInteger:
          num_integer++;
          break;
        case HighsVarType::kSemiContinuous:
          num_semi_continuous++;
          break;
        case HighsVarType::kSemiInteger:
          num_semi_integer++;
          break;
        default:
          break;
      }
    }
    std::string problem_type;
    const bool non_continuous =
        num_integer + num_semi_continuous + num_semi_integer;
    if (hessian.dim_) {
      if (non_continuous) {
        problem_type = "MIQP";
      } else {
        problem_type = "QP  ";
      }
    } else {
      if (non_continuous) {
        problem_type = "MIP ";
      } else {
        problem_type = "LP  ";
      }
    }
    const HighsInt a_num_nz = lp.a_matrix_.numNz();
    HighsInt q_num_nz = hessian.numNz();
    if (*log_options.log_dev_level) {
      highsLogDev(log_options, HighsLogType::kInfo, "%4s      : %s\n",
                  problem_type.c_str(), lp.model_name_.c_str());
      highsLogDev(log_options, HighsLogType::kInfo,
                  "Rows      : %" HIGHSINT_FORMAT "\n", lp.num_row_);
      highsLogDev(log_options, HighsLogType::kInfo,
                  "Cols      : %" HIGHSINT_FORMAT "\n", lp.num_col_);
      if (q_num_nz) {
        highsLogDev(log_options, HighsLogType::kInfo,
                    "Matrix Nz : %" HIGHSINT_FORMAT "\n", a_num_nz);
        highsLogDev(log_options, HighsLogType::kInfo,
                    "Hessian Nz: %" HIGHSINT_FORMAT "\n", q_num_nz);
      } else {
        highsLogDev(log_options, HighsLogType::kInfo,
                    "Nonzeros  : %" HIGHSINT_FORMAT "\n", a_num_nz);
      }
      if (num_integer)
        highsLogDev(log_options, HighsLogType::kInfo,
                    "Integer   : %" HIGHSINT_FORMAT "\n", num_integer);
      if (num_semi_continuous)
        highsLogDev(log_options, HighsLogType::kInfo,
                    "SemiConts : %" HIGHSINT_FORMAT "\n", num_semi_continuous);
      if (num_semi_integer)
        highsLogDev(log_options, HighsLogType::kInfo,
                    "SemiInt   : %" HIGHSINT_FORMAT "\n", num_semi_integer);
    } else {
      highsLogUser(log_options, HighsLogType::kInfo, "%s",
                   problem_type.c_str());
      if (lp.model_name_.length())
        highsLogUser(log_options, HighsLogType::kInfo, " %s",
                     lp.model_name_.c_str());
      highsLogUser(log_options, HighsLogType::kInfo,
                   " has %" HIGHSINT_FORMAT " rows; %" HIGHSINT_FORMAT " cols",
                   lp.num_row_, lp.num_col_);
      if (q_num_nz) {
        highsLogUser(log_options, HighsLogType::kInfo,
                     "; %" HIGHSINT_FORMAT " matrix nonzeros", a_num_nz);
        highsLogUser(log_options, HighsLogType::kInfo,
                     "; %" HIGHSINT_FORMAT " Hessian nonzeros", q_num_nz);
      } else {
        highsLogUser(log_options, HighsLogType::kInfo,
                     "; %" HIGHSINT_FORMAT " nonzeros", a_num_nz);
      }
      if (num_integer)
        highsLogUser(log_options, HighsLogType::kInfo,
                     "; %" HIGHSINT_FORMAT " integer variables", num_integer);
      if (num_semi_continuous)
        highsLogUser(log_options, HighsLogType::kInfo,
                     "; %" HIGHSINT_FORMAT " semi-continuous variables",
                     num_semi_continuous);
      if (num_semi_integer)
        highsLogUser(log_options, HighsLogType::kInfo,
                     "; %" HIGHSINT_FORMAT " semi-integer variables",
                     num_semi_integer);
      highsLogUser(log_options, HighsLogType::kInfo, "\n");
    }
  }
}<|MERGE_RESOLUTION|>--- conflicted
+++ resolved
@@ -25,16 +25,8 @@
   const HighsOptions& options = highs.getOptions();
   const HighsLogOptions& log_options = options.log_options;
 
-<<<<<<< HEAD
-  // Load user options
-  std::string model_file;
-  std::string read_basis_file;
-  std::string write_basis_file;
-  std::string read_solution_file;
-=======
   // Load user options.
   HighsCommandLineOptions cmd_options;
->>>>>>> a490f61b
   HighsOptions loaded_options;
 
   // Set "HiGHS.log" as the default log_file for the app so that
@@ -42,10 +34,6 @@
   loaded_options.log_file = "HiGHS.log";
   // When loading the options file, any messages are reported using
   // the default HighsLogOptions
-<<<<<<< HEAD
-  if (!loadOptions(log_options, argc, argv, loaded_options, model_file,
-                   read_basis_file, write_basis_file, read_solution_file))
-=======
 
   // Replace command line options parsing library
   // cxxopts now Cpp17 with
@@ -71,7 +59,6 @@
   } catch (const CLI::RequiredError& e) {
     std::cout << "Please specify filename in .mps|.lp|.ems format."
               << std::endl;
->>>>>>> a490f61b
     return (int)HighsStatus::kError;
   } catch (const CLI::ExtrasError& e) {
     std::cout << e.what() << std::endl;
@@ -109,7 +96,7 @@
   if (read_status == HighsStatus::kError) return (int)read_status;
 
   if (read_basis_file != "") {
-    HighsStatus basis_status = highs.readBasis(read_basis_file);
+    HighsStatus basis_status = highs.readBasis(cmd_options.cmd_read_basis_file);
     if (basis_status == HighsStatus::kError) {
       highsLogUser(log_options, HighsLogType::kInfo,
                    "Error reading basis from file\n");
@@ -152,7 +139,8 @@
   // highs.writeInfo("Info.md");
 
   if (write_basis_file != "") {
-    HighsStatus basis_status = highs.writeBasis(write_basis_file);
+    HighsStatus basis_status =
+        highs.writeBasis(cmd_options.cmd_write_basis_file);
     if (basis_status == HighsStatus::kError) {
       highsLogUser(log_options, HighsLogType::kInfo,
                    "Error writing basis to file\n");
