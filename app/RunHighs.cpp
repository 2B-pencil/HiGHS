--- conflicted
+++ resolved
@@ -88,14 +88,10 @@
 
   // Load the model from model_file
   HighsStatus read_status = highs.readModel(cmd_options.model_file);
-<<<<<<< HEAD
   if (read_status == HighsStatus::kError) {
     highsLogUser(log_options, HighsLogType::kInfo, "Error loading file\n");
     return (int)read_status;
   }
-=======
-  reportModelStatsOrError(log_options, read_status, highs.getModel());
-  if (read_status == HighsStatus::kError) return (int)read_status;
 
   if (cmd_options.cmd_read_basis_file != "") {
     HighsStatus basis_status = highs.readBasis(cmd_options.cmd_read_basis_file);
@@ -106,7 +102,6 @@
     }
   }
 
->>>>>>> 43846ea2
   // Possible read a solution file
   if (cmd_options.read_solution_file != "") {
     HighsStatus read_solution_status =
