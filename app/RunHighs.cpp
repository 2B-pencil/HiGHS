/* * * * * * * * * * * * * * * * * * * * * * * * * * * * * * * * * * * * */
/*                                                                       */
/*    This file is part of the HiGHS linear optimization suite           */
/*                                                                       */
/*    Written and engineered 2008-2023 by Julian Hall, Ivet Galabova,    */
/*    Leona Gottwald and Michael Feldmeier                               */
/*                                                                       */
/*    Available as open-source under the MIT License                     */
/*                                                                       */
/* * * * * * * * * * * * * * * * * * * * * * * * * * * * * * * * * * * * */
/**@file ../app/RunHighs.cpp
 * @brief HiGHS main
 */
#include "Highs.h"
// #include "io/HighsIO.h"
#include "lp_data/HighsRuntimeOptions.h"

void reportModelStatsOrError(const HighsLogOptions& log_options,
                             const HighsStatus read_status,
                             const HighsModel& model);

int main(int argc, char** argv) {
  // Create the Highs instance
  Highs highs;
  const HighsOptions& options = highs.getOptions();
  const HighsLogOptions& log_options = options.log_options;

  // Load user options
  std::string model_file;
  std::string read_solution_file;
  HighsOptions loaded_options;
  // Set "HiGHS.log" as the default log_file for the app so that
  // log_file has this value if it isn't set in the file
  loaded_options.log_file = "HiGHS.log";
  // When loading the options file, any messages are reported using
  // the default HighsLogOptions
  if (!loadOptions(log_options, argc, argv, loaded_options, model_file,
                   read_solution_file))
    return (int)HighsStatus::kError;
  // Open the app log file - unless output_flag is false, to avoid
  // creating an empty file. It does nothing if its name is "".
  if (loaded_options.output_flag) highs.openLogFile(loaded_options.log_file);

  // Pass the option settings to HiGHS. Only error-checking produces
  // output, but values are checked in loadOptions, so it's safe to
  // call this first so that printHighsVersionCopyright uses reporting
  // settings defined in any options file.
  highs.passOptions(loaded_options);
  //  highs.writeOptions("Options.md");

  // Load the model from model_file
  HighsStatus read_status = highs.readModel(model_file);
  reportModelStatsOrError(log_options, read_status, highs.getModel());
  if (read_status == HighsStatus::kError) return (int)read_status;

  // Possible read a solution file
  if (read_solution_file != "") {
    HighsStatus read_solution_status = highs.readSolution(read_solution_file);
    if (read_solution_status == HighsStatus::kError) {
      highsLogUser(log_options, HighsLogType::kInfo,
                   "Error loading solution file\n");
      return (int)read_solution_status;
    }
  }
  // Solve the model
  HighsStatus run_status = highs.run();
  if (run_status == HighsStatus::kError) return (int)run_status;

<<<<<<< HEAD
=======
  // highs.writeInfo("Info.md");
  // Possibly compute the ranging information
  if (options.ranging == kHighsOnString) highs.getRanging();

>>>>>>> 9bfd4388
  // Possibly write the solution to a file
  if (options.write_solution_to_file)
    highs.writeSolution(options.solution_file, options.write_solution_style);

  // Possibly write the model to a file
  if (options.write_model_to_file) {
    HighsStatus write_model_status = highs.writeModel(options.write_model_file);
    if (write_model_status == HighsStatus::kError)
      return (int)write_model_status;  // todo: change to write model error
  }
  return (int)run_status;
}

void reportModelStatsOrError(const HighsLogOptions& log_options,
                             const HighsStatus read_status,
                             const HighsModel& model) {
  const HighsLp& lp = model.lp_;
  const HighsHessian& hessian = model.hessian_;
  if (read_status == HighsStatus::kError) {
    highsLogUser(log_options, HighsLogType::kInfo, "Error loading file\n");
  } else {
    HighsInt num_integer = 0;
    HighsInt num_semi_continuous = 0;
    HighsInt num_semi_integer = 0;
    for (HighsUInt i = 0; i < lp.integrality_.size(); i++) {
      switch (lp.integrality_[i]) {
        case HighsVarType::kInteger:
          num_integer++;
          break;
        case HighsVarType::kSemiContinuous:
          num_semi_continuous++;
          break;
        case HighsVarType::kSemiInteger:
          num_semi_integer++;
          break;
        default:
          break;
      }
    }
    std::string problem_type;
    const bool non_continuous =
        num_integer + num_semi_continuous + num_semi_integer;
    if (hessian.dim_) {
      if (non_continuous) {
        problem_type = "MIQP";
      } else {
        problem_type = "QP  ";
      }
    } else {
      if (non_continuous) {
        problem_type = "MIP ";
      } else {
        problem_type = "LP  ";
      }
    }
    const HighsInt a_num_nz = lp.a_matrix_.numNz();
    HighsInt q_num_nz = hessian.numNz();
    if (*log_options.log_dev_level) {
      highsLogDev(log_options, HighsLogType::kInfo, "%4s      : %s\n",
                  problem_type.c_str(), lp.model_name_.c_str());
      highsLogDev(log_options, HighsLogType::kInfo,
                  "Rows      : %" HIGHSINT_FORMAT "\n", lp.num_row_);
      highsLogDev(log_options, HighsLogType::kInfo,
                  "Cols      : %" HIGHSINT_FORMAT "\n", lp.num_col_);
      if (q_num_nz) {
        highsLogDev(log_options, HighsLogType::kInfo,
                    "Matrix Nz : %" HIGHSINT_FORMAT "\n", a_num_nz);
        highsLogDev(log_options, HighsLogType::kInfo,
                    "Hessian Nz: %" HIGHSINT_FORMAT "\n", q_num_nz);
      } else {
        highsLogDev(log_options, HighsLogType::kInfo,
                    "Nonzeros  : %" HIGHSINT_FORMAT "\n", a_num_nz);
      }
      if (num_integer)
        highsLogDev(log_options, HighsLogType::kInfo,
                    "Integer   : %" HIGHSINT_FORMAT "\n", num_integer);
      if (num_semi_continuous)
        highsLogDev(log_options, HighsLogType::kInfo,
                    "SemiConts : %" HIGHSINT_FORMAT "\n", num_semi_continuous);
      if (num_semi_integer)
        highsLogDev(log_options, HighsLogType::kInfo,
                    "SemiInt   : %" HIGHSINT_FORMAT "\n", num_semi_integer);
    } else {
      highsLogUser(log_options, HighsLogType::kInfo, "%s",
                   problem_type.c_str());
      if (lp.model_name_.length())
        highsLogUser(log_options, HighsLogType::kInfo, " %s",
                     lp.model_name_.c_str());
      highsLogUser(log_options, HighsLogType::kInfo,
                   " has %" HIGHSINT_FORMAT " rows; %" HIGHSINT_FORMAT " cols",
                   lp.num_row_, lp.num_col_);
      if (q_num_nz) {
        highsLogUser(log_options, HighsLogType::kInfo,
                     "; %" HIGHSINT_FORMAT " matrix nonzeros", a_num_nz);
        highsLogUser(log_options, HighsLogType::kInfo,
                     "; %" HIGHSINT_FORMAT " Hessian nonzeros", q_num_nz);
      } else {
        highsLogUser(log_options, HighsLogType::kInfo,
                     "; %" HIGHSINT_FORMAT " nonzeros", a_num_nz);
      }
      if (num_integer)
        highsLogUser(log_options, HighsLogType::kInfo,
                     "; %" HIGHSINT_FORMAT " integer variables", num_integer);
      if (num_semi_continuous)
        highsLogUser(log_options, HighsLogType::kInfo,
                     "; %" HIGHSINT_FORMAT " semi-continuous variables",
                     num_semi_continuous);
      if (num_semi_integer)
        highsLogUser(log_options, HighsLogType::kInfo,
                     "; %" HIGHSINT_FORMAT " semi-integer variables",
                     num_semi_integer);
      highsLogUser(log_options, HighsLogType::kInfo, "\n");
    }
  }
}<|MERGE_RESOLUTION|>--- conflicted
+++ resolved
@@ -66,13 +66,10 @@
   HighsStatus run_status = highs.run();
   if (run_status == HighsStatus::kError) return (int)run_status;
 
-<<<<<<< HEAD
-=======
   // highs.writeInfo("Info.md");
   // Possibly compute the ranging information
   if (options.ranging == kHighsOnString) highs.getRanging();
 
->>>>>>> 9bfd4388
   // Possibly write the solution to a file
   if (options.write_solution_to_file)
     highs.writeSolution(options.solution_file, options.write_solution_style);
