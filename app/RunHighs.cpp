--- conflicted
+++ resolved
@@ -3,15 +3,12 @@
 #include "HighsTimer.h"
 
 int main(int argc, char **argv) {
-<<<<<<< HEAD
   // Initialise timer
   HighsTimer timer;
   int loadClock = timer.clockDef("Load", " Ld");
   int runClock = timer.clockDef("Run", "Run");
   //  timer.reset();
-=======
   HiGHSRun();
->>>>>>> 7ab7f0fd
 
   // Load user options.
   HighsOptions options;
